package api

import (
	"encoding/json"
	"fmt"
	"log/slog"
	"math"
	"os"
	"reflect"
	"strconv"
	"strings"
	"time"

	"github.com/ollama/ollama/envconfig"
	"github.com/ollama/ollama/types/model"
)

// StatusError is an error with an HTTP status code and message.
type StatusError struct {
	StatusCode   int
	Status       string
	ErrorMessage string `json:"error"`
}

func (e StatusError) Error() string {
	switch {
	case e.Status != "" && e.ErrorMessage != "":
		return fmt.Sprintf("%s: %s", e.Status, e.ErrorMessage)
	case e.Status != "":
		return e.Status
	case e.ErrorMessage != "":
		return e.ErrorMessage
	default:
		// this should not happen
		return "something went wrong, please see the ollama server logs for details"
	}
}

// ImageData represents the raw binary data of an image file.
type ImageData []byte

// GenerateRequest describes a request sent by [Client.Generate]. While you
// have to specify the Model and Prompt fields, all the other fields have
// reasonable defaults for basic uses.
type GenerateRequest struct {
	// Model is the model name; it should be a name familiar to Ollama from
	// the library at https://ollama.com/library
	Model string `json:"model"`

	// Prompt is the textual prompt to send to the model.
	Prompt string `json:"prompt"`

	// Suffix is the text that comes after the inserted text.
	Suffix string `json:"suffix"`

	// System overrides the model's default system message/prompt.
	System string `json:"system"`

	// Template overrides the model's default prompt template.
	Template string `json:"template"`

	// Context is the context parameter returned from a previous call to
	// [Client.Generate]. It can be used to keep a short conversational memory.
	Context []int `json:"context,omitempty"`

	// Stream specifies whether the response is streaming; it is true by default.
	Stream *bool `json:"stream,omitempty"`

	// Raw set to true means that no formatting will be applied to the prompt.
	Raw bool `json:"raw,omitempty"`

	// Format specifies the format to return a response in.
	Format json.RawMessage `json:"format,omitempty"`

	// KeepAlive controls how long the model will stay loaded in memory following
	// this request.
	KeepAlive *Duration `json:"keep_alive,omitempty"`

	// Images is an optional list of raw image bytes accompanying this
	// request, for multimodal models.
	Images []ImageData `json:"images,omitempty"`

	// Options lists model-specific options. For example, temperature can be
	// set through this field, if the model supports it.
	Options map[string]any `json:"options"`
}

// ChatRequest describes a request sent by [Client.Chat].
type ChatRequest struct {
	// Model is the model name, as in [GenerateRequest].
	Model string `json:"model"`

	// Messages is the messages of the chat - can be used to keep a chat memory.
	Messages []Message `json:"messages"`

	// Stream enables streaming of returned responses; true by default.
	Stream *bool `json:"stream,omitempty"`

	// Format is the format to return the response in (e.g. "json").
	Format json.RawMessage `json:"format,omitempty"`

	// KeepAlive controls how long the model will stay loaded into memory
	// following the request.
	KeepAlive *Duration `json:"keep_alive,omitempty"`

	// Tools is an optional list of tools the model has access to.
	Tools `json:"tools,omitempty"`

	// Options lists model-specific options.
	Options map[string]any `json:"options"`
}

type Tools []Tool

func (t Tools) String() string {
	bts, _ := json.Marshal(t)
	return string(bts)
}

func (t Tool) String() string {
	bts, _ := json.Marshal(t)
	return string(bts)
}

// Message is a single message in a chat sequence. The message contains the
// role ("system", "user", or "assistant"), the content and an optional list
// of images.
type Message struct {
	Role      string      `json:"role"`
	Content   string      `json:"content"`
	Images    []ImageData `json:"images,omitempty"`
	ToolCalls []ToolCall  `json:"tool_calls,omitempty"`
}

func (m *Message) UnmarshalJSON(b []byte) error {
	type Alias Message
	var a Alias
	if err := json.Unmarshal(b, &a); err != nil {
		return err
	}

	*m = Message(a)
	m.Role = strings.ToLower(m.Role)
	return nil
}

type ToolCall struct {
	Function ToolCallFunction `json:"function"`
}

type ToolCallFunction struct {
	Index     int                       `json:"index,omitempty"`
	Name      string                    `json:"name"`
	Arguments ToolCallFunctionArguments `json:"arguments"`
}

type ToolCallFunctionArguments map[string]any

func (t *ToolCallFunctionArguments) String() string {
	bts, _ := json.Marshal(t)
	return string(bts)
}

type Tool struct {
	Type     string       `json:"type"`
	Items    any          `json:"items,omitempty"`
	Function ToolFunction `json:"function"`
}

// PropertyType can be either a string or an array of strings
type PropertyType []string

// UnmarshalJSON implements the json.Unmarshaler interface
func (pt *PropertyType) UnmarshalJSON(data []byte) error {
	// Try to unmarshal as a string first
	var s string
	if err := json.Unmarshal(data, &s); err == nil {
		*pt = []string{s}
		return nil
	}

	// If that fails, try to unmarshal as an array of strings
	var a []string
	if err := json.Unmarshal(data, &a); err != nil {
		return err
	}
	*pt = a
	return nil
}

// MarshalJSON implements the json.Marshaler interface
func (pt PropertyType) MarshalJSON() ([]byte, error) {
	if len(pt) == 1 {
		// If there's only one type, marshal as a string
		return json.Marshal(pt[0])
	}
	// Otherwise marshal as an array
	return json.Marshal([]string(pt))
}

// String returns a string representation of the PropertyType
func (pt PropertyType) String() string {
	if len(pt) == 0 {
		return ""
	}
	if len(pt) == 1 {
		return pt[0]
	}
	return fmt.Sprintf("%v", []string(pt))
}

type ToolFunction struct {
	Name        string `json:"name"`
	Description string `json:"description"`
	Parameters  struct {
		Type       string   `json:"type"`
		Defs       any      `json:"$defs,omitempty"`
		Items      any      `json:"items,omitempty"`
		Required   []string `json:"required"`
		Properties map[string]struct {
			Type        PropertyType `json:"type"`
			Items       any          `json:"items,omitempty"`
			Description string       `json:"description"`
			Enum        []any        `json:"enum,omitempty"`
		} `json:"properties"`
	} `json:"parameters"`
}

func (t *ToolFunction) String() string {
	bts, _ := json.Marshal(t)
	return string(bts)
}

// ChatResponse is the response returned by [Client.Chat]. Its fields are
// similar to [GenerateResponse].
type ChatResponse struct {
	Model      string    `json:"model"`
	CreatedAt  time.Time `json:"created_at"`
	Message    Message   `json:"message"`
	DoneReason string    `json:"done_reason,omitempty"`

	Done bool `json:"done"`

	Metrics
}

type Metrics struct {
	TotalDuration      time.Duration `json:"total_duration,omitempty"`
	LoadDuration       time.Duration `json:"load_duration,omitempty"`
	PromptEvalCount    int           `json:"prompt_eval_count,omitempty"`
	PromptEvalDuration time.Duration `json:"prompt_eval_duration,omitempty"`
	EvalCount          int           `json:"eval_count,omitempty"`
	EvalDuration       time.Duration `json:"eval_duration,omitempty"`
}

// Options specified in [GenerateRequest].  If you add a new option here, also
// add it to the API docs.
type Options struct {
	Runner

	// Predict options used at runtime
	NumKeep          int      `json:"num_keep,omitempty"`
	Seed             int      `json:"seed,omitempty"`
	NumPredict       int      `json:"num_predict,omitempty"`
	TopK             int      `json:"top_k,omitempty"`
	TopP             float32  `json:"top_p,omitempty"`
	MinP             float32  `json:"min_p,omitempty"`
	TypicalP         float32  `json:"typical_p,omitempty"`
	RepeatLastN      int      `json:"repeat_last_n,omitempty"`
	Temperature      float32  `json:"temperature,omitempty"`
	RepeatPenalty    float32  `json:"repeat_penalty,omitempty"`
	PresencePenalty  float32  `json:"presence_penalty,omitempty"`
	FrequencyPenalty float32  `json:"frequency_penalty,omitempty"`
	Mirostat         int      `json:"mirostat,omitempty"`
	MirostatTau      float32  `json:"mirostat_tau,omitempty"`
	MirostatEta      float32  `json:"mirostat_eta,omitempty"`
	Stop             []string `json:"stop,omitempty"`
}

// Runner options which must be set when the model is loaded into memory
type Runner struct {
<<<<<<< HEAD
	NumCtx     int    `json:"num_ctx,omitempty"`
	NumBatch   int    `json:"num_batch,omitempty"`
	NumGPU     int    `json:"num_gpu,omitempty"`
	MainGPU    int    `json:"main_gpu,omitempty"`
	LowVRAM    bool   `json:"low_vram,omitempty"`
	F16KV      bool   `json:"f16_kv,omitempty"`
	LogitsAll  bool   `json:"logits_all,omitempty"`
	VocabOnly  bool   `json:"vocab_only,omitempty"`
	UseMMap    *bool  `json:"use_mmap,omitempty"`
	UseMLock   bool   `json:"use_mlock,omitempty"`
	NumThread  int    `json:"num_thread,omitempty"`
	// RPCServers sepecifies a comma seperated list of RPC servers to use for inteference.
	RPCServers string `json:"rpc_servers,omitempty"`
=======
	NumCtx    int   `json:"num_ctx,omitempty"`
	NumBatch  int   `json:"num_batch,omitempty"`
	NumGPU    int   `json:"num_gpu,omitempty"`
	MainGPU   int   `json:"main_gpu,omitempty"`
	LowVRAM   bool  `json:"low_vram,omitempty"`
	F16KV     bool  `json:"f16_kv,omitempty"` // Deprecated: This option is ignored
	LogitsAll bool  `json:"logits_all,omitempty"`
	VocabOnly bool  `json:"vocab_only,omitempty"`
	UseMMap   *bool `json:"use_mmap,omitempty"`
	UseMLock  bool  `json:"use_mlock,omitempty"`
	NumThread int   `json:"num_thread,omitempty"`
>>>>>>> a6ef73f4
}

// EmbedRequest is the request passed to [Client.Embed].
type EmbedRequest struct {
	// Model is the model name.
	Model string `json:"model"`

	// Input is the input to embed.
	Input any `json:"input"`

	// KeepAlive controls how long the model will stay loaded in memory following
	// this request.
	KeepAlive *Duration `json:"keep_alive,omitempty"`

	Truncate *bool `json:"truncate,omitempty"`

	// Options lists model-specific options.
	Options map[string]any `json:"options"`
}

// EmbedResponse is the response from [Client.Embed].
type EmbedResponse struct {
	Model      string      `json:"model"`
	Embeddings [][]float32 `json:"embeddings"`

	TotalDuration   time.Duration `json:"total_duration,omitempty"`
	LoadDuration    time.Duration `json:"load_duration,omitempty"`
	PromptEvalCount int           `json:"prompt_eval_count,omitempty"`
}

// EmbeddingRequest is the request passed to [Client.Embeddings].
type EmbeddingRequest struct {
	// Model is the model name.
	Model string `json:"model"`

	// Prompt is the textual prompt to embed.
	Prompt string `json:"prompt"`

	// KeepAlive controls how long the model will stay loaded in memory following
	// this request.
	KeepAlive *Duration `json:"keep_alive,omitempty"`

	// Options lists model-specific options.
	Options map[string]any `json:"options"`
}

// EmbeddingResponse is the response from [Client.Embeddings].
type EmbeddingResponse struct {
	Embedding []float64 `json:"embedding"`
}

// CreateRequest is the request passed to [Client.Create].
type CreateRequest struct {
	Model    string `json:"model"`
	Stream   *bool  `json:"stream,omitempty"`
	Quantize string `json:"quantize,omitempty"`

	From       string            `json:"from,omitempty"`
	Files      map[string]string `json:"files,omitempty"`
	Adapters   map[string]string `json:"adapters,omitempty"`
	Template   string            `json:"template,omitempty"`
	License    any               `json:"license,omitempty"`
	System     string            `json:"system,omitempty"`
	Parameters map[string]any    `json:"parameters,omitempty"`
	Messages   []Message         `json:"messages,omitempty"`

	// Deprecated: set the model name with Model instead
	Name string `json:"name"`
	// Deprecated: use Quantize instead
	Quantization string `json:"quantization,omitempty"`
}

// DeleteRequest is the request passed to [Client.Delete].
type DeleteRequest struct {
	Model string `json:"model"`

	// Deprecated: set the model name with Model instead
	Name string `json:"name"`
}

// ShowRequest is the request passed to [Client.Show].
type ShowRequest struct {
	Model  string `json:"model"`
	System string `json:"system"`

	// Template is deprecated
	Template string `json:"template"`
	Verbose  bool   `json:"verbose"`

	Options map[string]any `json:"options"`

	// Deprecated: set the model name with Model instead
	Name string `json:"name"`
}

// ShowResponse is the response returned from [Client.Show].
type ShowResponse struct {
	License       string             `json:"license,omitempty"`
	Modelfile     string             `json:"modelfile,omitempty"`
	Parameters    string             `json:"parameters,omitempty"`
	Template      string             `json:"template,omitempty"`
	System        string             `json:"system,omitempty"`
	Details       ModelDetails       `json:"details,omitempty"`
	Messages      []Message          `json:"messages,omitempty"`
	ModelInfo     map[string]any     `json:"model_info,omitempty"`
	ProjectorInfo map[string]any     `json:"projector_info,omitempty"`
	Tensors       []Tensor           `json:"tensors,omitempty"`
	Capabilities  []model.Capability `json:"capabilities,omitempty"`
	ModifiedAt    time.Time          `json:"modified_at,omitempty"`
}

// CopyRequest is the request passed to [Client.Copy].
type CopyRequest struct {
	Source      string `json:"source"`
	Destination string `json:"destination"`
}

// PullRequest is the request passed to [Client.Pull].
type PullRequest struct {
	Model    string `json:"model"`
	Insecure bool   `json:"insecure,omitempty"` // Deprecated: ignored
	Username string `json:"username"`           // Deprecated: ignored
	Password string `json:"password"`           // Deprecated: ignored
	Stream   *bool  `json:"stream,omitempty"`

	// Deprecated: set the model name with Model instead
	Name string `json:"name"`
}

// ProgressResponse is the response passed to progress functions like
// [PullProgressFunc] and [PushProgressFunc].
type ProgressResponse struct {
	Status    string `json:"status"`
	Digest    string `json:"digest,omitempty"`
	Total     int64  `json:"total,omitempty"`
	Completed int64  `json:"completed,omitempty"`
}

// PushRequest is the request passed to [Client.Push].
type PushRequest struct {
	Model    string `json:"model"`
	Insecure bool   `json:"insecure,omitempty"`
	Username string `json:"username"`
	Password string `json:"password"`
	Stream   *bool  `json:"stream,omitempty"`

	// Deprecated: set the model name with Model instead
	Name string `json:"name"`
}

// ListResponse is the response from [Client.List].
type ListResponse struct {
	Models []ListModelResponse `json:"models"`
}

// ProcessResponse is the response from [Client.Process].
type ProcessResponse struct {
	Models []ProcessModelResponse `json:"models"`
}

// ListModelResponse is a single model description in [ListResponse].
type ListModelResponse struct {
	Name       string       `json:"name"`
	Model      string       `json:"model"`
	ModifiedAt time.Time    `json:"modified_at"`
	Size       int64        `json:"size"`
	Digest     string       `json:"digest"`
	Details    ModelDetails `json:"details,omitempty"`
}

// ProcessModelResponse is a single model description in [ProcessResponse].
type ProcessModelResponse struct {
	Name      string       `json:"name"`
	Model     string       `json:"model"`
	Size      int64        `json:"size"`
	Digest    string       `json:"digest"`
	Details   ModelDetails `json:"details,omitempty"`
	ExpiresAt time.Time    `json:"expires_at"`
	SizeVRAM  int64        `json:"size_vram"`
}

type RetrieveModelResponse struct {
	Id      string `json:"id"`
	Object  string `json:"object"`
	Created int64  `json:"created"`
	OwnedBy string `json:"owned_by"`
}

type TokenResponse struct {
	Token string `json:"token"`
}

// GenerateResponse is the response passed into [GenerateResponseFunc].
type GenerateResponse struct {
	// Model is the model name that generated the response.
	Model string `json:"model"`

	// CreatedAt is the timestamp of the response.
	CreatedAt time.Time `json:"created_at"`

	// Response is the textual response itself.
	Response string `json:"response"`

	// Done specifies if the response is complete.
	Done bool `json:"done"`

	// DoneReason is the reason the model stopped generating text.
	DoneReason string `json:"done_reason,omitempty"`

	// Context is an encoding of the conversation used in this response; this
	// can be sent in the next request to keep a conversational memory.
	Context []int `json:"context,omitempty"`

	Metrics
}

// ModelDetails provides details about a model.
type ModelDetails struct {
	ParentModel       string   `json:"parent_model"`
	Format            string   `json:"format"`
	Family            string   `json:"family"`
	Families          []string `json:"families"`
	ParameterSize     string   `json:"parameter_size"`
	QuantizationLevel string   `json:"quantization_level"`
}

// Tensor describes the metadata for a given tensor.
type Tensor struct {
	Name  string   `json:"name"`
	Type  string   `json:"type"`
	Shape []uint64 `json:"shape"`
}

func (m *Metrics) Summary() {
	if m.TotalDuration > 0 {
		fmt.Fprintf(os.Stderr, "total duration:       %v\n", m.TotalDuration)
	}

	if m.LoadDuration > 0 {
		fmt.Fprintf(os.Stderr, "load duration:        %v\n", m.LoadDuration)
	}

	if m.PromptEvalCount > 0 {
		fmt.Fprintf(os.Stderr, "prompt eval count:    %d token(s)\n", m.PromptEvalCount)
	}

	if m.PromptEvalDuration > 0 {
		fmt.Fprintf(os.Stderr, "prompt eval duration: %s\n", m.PromptEvalDuration)
		fmt.Fprintf(os.Stderr, "prompt eval rate:     %.2f tokens/s\n", float64(m.PromptEvalCount)/m.PromptEvalDuration.Seconds())
	}

	if m.EvalCount > 0 {
		fmt.Fprintf(os.Stderr, "eval count:           %d token(s)\n", m.EvalCount)
	}

	if m.EvalDuration > 0 {
		fmt.Fprintf(os.Stderr, "eval duration:        %s\n", m.EvalDuration)
		fmt.Fprintf(os.Stderr, "eval rate:            %.2f tokens/s\n", float64(m.EvalCount)/m.EvalDuration.Seconds())
	}
}

func (opts *Options) FromMap(m map[string]any) error {
	valueOpts := reflect.ValueOf(opts).Elem() // names of the fields in the options struct
	typeOpts := reflect.TypeOf(opts).Elem()   // types of the fields in the options struct

	// build map of json struct tags to their types
	jsonOpts := make(map[string]reflect.StructField)
	for _, field := range reflect.VisibleFields(typeOpts) {
		jsonTag := strings.Split(field.Tag.Get("json"), ",")[0]
		if jsonTag != "" {
			jsonOpts[jsonTag] = field
		}
	}

	for key, val := range m {
		opt, ok := jsonOpts[key]
		if !ok {
			slog.Warn("invalid option provided", "option", key)
			continue
		}

		field := valueOpts.FieldByName(opt.Name)
		if field.IsValid() && field.CanSet() {
			if val == nil {
				continue
			}

			switch field.Kind() {
			case reflect.Int:
				switch t := val.(type) {
				case int64:
					field.SetInt(t)
				case float64:
					// when JSON unmarshals numbers, it uses float64, not int
					field.SetInt(int64(t))
				default:
					return fmt.Errorf("option %q must be of type integer", key)
				}
			case reflect.Bool:
				val, ok := val.(bool)
				if !ok {
					return fmt.Errorf("option %q must be of type boolean", key)
				}
				field.SetBool(val)
			case reflect.Float32:
				// JSON unmarshals to float64
				val, ok := val.(float64)
				if !ok {
					return fmt.Errorf("option %q must be of type float32", key)
				}
				field.SetFloat(val)
			case reflect.String:
				val, ok := val.(string)
				if !ok {
					return fmt.Errorf("option %q must be of type string", key)
				}
				field.SetString(val)
			case reflect.Slice:
				// JSON unmarshals to []any, not []string
				val, ok := val.([]any)
				if !ok {
					return fmt.Errorf("option %q must be of type array", key)
				}
				// convert []any to []string
				slice := make([]string, len(val))
				for i, item := range val {
					str, ok := item.(string)
					if !ok {
						return fmt.Errorf("option %q must be of an array of strings", key)
					}
					slice[i] = str
				}
				field.Set(reflect.ValueOf(slice))
			case reflect.Pointer:
				var b bool
				if field.Type() == reflect.TypeOf(&b) {
					val, ok := val.(bool)
					if !ok {
						return fmt.Errorf("option %q must be of type boolean", key)
					}
					field.Set(reflect.ValueOf(&val))
				} else {
					return fmt.Errorf("unknown type loading config params: %v %v", field.Kind(), field.Type())
				}
			default:
				return fmt.Errorf("unknown type loading config params: %v", field.Kind())
			}
		}
	}

	return nil
}

// DefaultOptions is the default set of options for [GenerateRequest]; these
// values are used unless the user specifies other values explicitly.
func DefaultOptions() Options {
	return Options{
		// options set on request to runner
		NumPredict: -1,

		// set a minimal num_keep to avoid issues on context shifts
		NumKeep:          4,
		Temperature:      0.8,
		TopK:             40,
		TopP:             0.9,
		TypicalP:         1.0,
		RepeatLastN:      64,
		RepeatPenalty:    1.1,
		PresencePenalty:  0.0,
		FrequencyPenalty: 0.0,
		Mirostat:         0,
		MirostatTau:      5.0,
		MirostatEta:      0.1,
		Seed:             -1,

		Runner: Runner{
			// options set when the model is loaded
			NumCtx:    int(envconfig.ContextLength()),
			NumBatch:  512,
			NumGPU:    -1, // -1 here indicates that NumGPU should be set dynamically
			NumThread: 0,  // let the runtime decide
			LowVRAM:   false,
			UseMLock:  false,
			UseMMap:   nil,
		},
	}
}

type Duration struct {
	time.Duration
}

func (d Duration) MarshalJSON() ([]byte, error) {
	if d.Duration < 0 {
		return []byte("-1"), nil
	}
	return []byte("\"" + d.Duration.String() + "\""), nil
}

func (d *Duration) UnmarshalJSON(b []byte) (err error) {
	var v any
	if err := json.Unmarshal(b, &v); err != nil {
		return err
	}

	d.Duration = 5 * time.Minute

	switch t := v.(type) {
	case float64:
		if t < 0 {
			d.Duration = time.Duration(math.MaxInt64)
		} else {
			d.Duration = time.Duration(int(t) * int(time.Second))
		}
	case string:
		d.Duration, err = time.ParseDuration(t)
		if err != nil {
			return err
		}
		if d.Duration < 0 {
			d.Duration = time.Duration(math.MaxInt64)
		}
	default:
		return fmt.Errorf("Unsupported type: '%s'", reflect.TypeOf(v))
	}

	return nil
}

// FormatParams converts specified parameter options to their correct types
func FormatParams(params map[string][]string) (map[string]any, error) {
	opts := Options{}
	valueOpts := reflect.ValueOf(&opts).Elem() // names of the fields in the options struct
	typeOpts := reflect.TypeOf(opts)           // types of the fields in the options struct

	// build map of json struct tags to their types
	jsonOpts := make(map[string]reflect.StructField)
	for _, field := range reflect.VisibleFields(typeOpts) {
		jsonTag := strings.Split(field.Tag.Get("json"), ",")[0]
		if jsonTag != "" {
			jsonOpts[jsonTag] = field
		}
	}

	out := make(map[string]any)
	// iterate params and set values based on json struct tags
	for key, vals := range params {
		if opt, ok := jsonOpts[key]; !ok {
			return nil, fmt.Errorf("unknown parameter '%s'", key)
		} else {
			field := valueOpts.FieldByName(opt.Name)
			if field.IsValid() && field.CanSet() {
				switch field.Kind() {
				case reflect.Float32:
					floatVal, err := strconv.ParseFloat(vals[0], 32)
					if err != nil {
						return nil, fmt.Errorf("invalid float value %s", vals)
					}

					out[key] = float32(floatVal)
				case reflect.Int:
					intVal, err := strconv.ParseInt(vals[0], 10, 64)
					if err != nil {
						return nil, fmt.Errorf("invalid int value %s", vals)
					}

					out[key] = intVal
				case reflect.Bool:
					boolVal, err := strconv.ParseBool(vals[0])
					if err != nil {
						return nil, fmt.Errorf("invalid bool value %s", vals)
					}

					out[key] = boolVal
				case reflect.String:
					out[key] = vals[0]
				case reflect.Slice:
					// TODO: only string slices are supported right now
					out[key] = vals
				case reflect.Pointer:
					var b bool
					if field.Type() == reflect.TypeOf(&b) {
						boolVal, err := strconv.ParseBool(vals[0])
						if err != nil {
							return nil, fmt.Errorf("invalid bool value %s", vals)
						}
						out[key] = &boolVal
					} else {
						return nil, fmt.Errorf("unknown type %s for %s", field.Kind(), key)
					}
				default:
					return nil, fmt.Errorf("unknown type %s for %s", field.Kind(), key)
				}
			}
		}
	}

	return out, nil
}<|MERGE_RESOLUTION|>--- conflicted
+++ resolved
@@ -279,13 +279,12 @@
 
 // Runner options which must be set when the model is loaded into memory
 type Runner struct {
-<<<<<<< HEAD
 	NumCtx     int    `json:"num_ctx,omitempty"`
 	NumBatch   int    `json:"num_batch,omitempty"`
 	NumGPU     int    `json:"num_gpu,omitempty"`
 	MainGPU    int    `json:"main_gpu,omitempty"`
 	LowVRAM    bool   `json:"low_vram,omitempty"`
-	F16KV      bool   `json:"f16_kv,omitempty"`
+	F16KV      bool   `json:"f16_kv,omitempty"` // Deprecated: This option is ignored
 	LogitsAll  bool   `json:"logits_all,omitempty"`
 	VocabOnly  bool   `json:"vocab_only,omitempty"`
 	UseMMap    *bool  `json:"use_mmap,omitempty"`
@@ -293,19 +292,6 @@
 	NumThread  int    `json:"num_thread,omitempty"`
 	// RPCServers sepecifies a comma seperated list of RPC servers to use for inteference.
 	RPCServers string `json:"rpc_servers,omitempty"`
-=======
-	NumCtx    int   `json:"num_ctx,omitempty"`
-	NumBatch  int   `json:"num_batch,omitempty"`
-	NumGPU    int   `json:"num_gpu,omitempty"`
-	MainGPU   int   `json:"main_gpu,omitempty"`
-	LowVRAM   bool  `json:"low_vram,omitempty"`
-	F16KV     bool  `json:"f16_kv,omitempty"` // Deprecated: This option is ignored
-	LogitsAll bool  `json:"logits_all,omitempty"`
-	VocabOnly bool  `json:"vocab_only,omitempty"`
-	UseMMap   *bool `json:"use_mmap,omitempty"`
-	UseMLock  bool  `json:"use_mlock,omitempty"`
-	NumThread int   `json:"num_thread,omitempty"`
->>>>>>> a6ef73f4
 }
 
 // EmbedRequest is the request passed to [Client.Embed].
