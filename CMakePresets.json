{
  "version": 3,
  "configurePresets": [
    {
      "name": "Default",
      "binaryDir": "${sourceDir}/build",
      "installDir": "${sourceDir}/dist",
      "cacheVariables": {
        "CMAKE_BUILD_TYPE": "Release",
        "CMAKE_MSVC_RUNTIME_LIBRARY": "MultiThreaded"
      }
    },
    {
      "name": "CPU",
      "inherits": [ "Default" ]
    },
    {
      "name": "CUDA",
      "inherits": [ "Default" ]
    },
    {
      "name": "CUDA 12",
      "inherits": [ "CUDA" ],
      "cacheVariables": {
        "CMAKE_CUDA_ARCHITECTURES": "50;60;61;70;75;80;86;87;89;90;90a;120",
        "CMAKE_CUDA_FLAGS": "-Wno-deprecated-gpu-targets -t 2"
      }
    },
    {
      "name": "JetPack 5",
      "inherits": [ "CUDA" ],
      "cacheVariables": {
        "CMAKE_CUDA_ARCHITECTURES": "72;87"
      }
    },
    {
      "name": "JetPack 6",
      "inherits": [ "CUDA" ],
      "cacheVariables": {
        "CMAKE_CUDA_ARCHITECTURES": "87"
      }
    },
    {
      "name": "ROCm",
      "inherits": [ "Default" ],
      "cacheVariables": {
        "CMAKE_HIP_PLATFORM": "amd"
      }
    },
    {
      "name": "ROCm 6",
      "inherits": [ "ROCm" ],
      "cacheVariables": {
<<<<<<< HEAD
        "AMDGPU_TARGETS": "gfx900;gfx940;gfx941;gfx942;gfx1010;gfx1012;gfx1030;gfx1100;gfx1101;gfx1102;gfx1151;gfx906:xnack-;gfx908:xnack-;gfx90a:xnack+;gfx90a:xnack-"
=======
        "CMAKE_HIP_FLAGS": "-parallel-jobs=4",
        "AMDGPU_TARGETS": "gfx900;gfx940;gfx941;gfx942;gfx1010;gfx1012;gfx1030;gfx1100;gfx1101;gfx1102;gfx1151;gfx1200;gfx1201;gfx906:xnack-;gfx908:xnack-;gfx90a:xnack+;gfx90a:xnack-"
>>>>>>> 79f6376f
      }
    },
    {
      "name": "Vulkan",
      "inherits": [ "Default" ]
    }
  ],
  "buildPresets": [
    {
      "name": "Default",
      "configurePreset": "Default",
      "configuration": "Release"
    },
    {
      "name": "CPU",
      "configurePreset": "Default",
      "targets": [ "ggml-cpu" ]
    },
    {
      "name": "CUDA",
      "configurePreset": "CUDA",
      "targets": [ "ggml-cuda" ]
    },
    {
      "name": "CUDA 12",
      "inherits": [ "CUDA" ],
      "configurePreset": "CUDA 12"
    },
    {
      "name": "JetPack 5",
      "inherits": [ "CUDA" ],
      "configurePreset": "JetPack 5"
    },
    {
      "name": "JetPack 6",
      "inherits": [ "CUDA" ],
      "configurePreset": "JetPack 6"
    },
    {
      "name": "ROCm",
      "configurePreset": "ROCm",
      "targets": [ "ggml-hip" ]
    },
    {
      "name": "ROCm 6",
      "inherits": [ "ROCm" ],
      "configurePreset": "ROCm 6"
    },
    {
      "name": "Vulkan",
      "targets": [ "ggml-vulkan" ],
      "configurePreset": "Vulkan"
    }
  ]
}<|MERGE_RESOLUTION|>--- conflicted
+++ resolved
@@ -51,12 +51,8 @@
       "name": "ROCm 6",
       "inherits": [ "ROCm" ],
       "cacheVariables": {
-<<<<<<< HEAD
-        "AMDGPU_TARGETS": "gfx900;gfx940;gfx941;gfx942;gfx1010;gfx1012;gfx1030;gfx1100;gfx1101;gfx1102;gfx1151;gfx906:xnack-;gfx908:xnack-;gfx90a:xnack+;gfx90a:xnack-"
-=======
         "CMAKE_HIP_FLAGS": "-parallel-jobs=4",
         "AMDGPU_TARGETS": "gfx900;gfx940;gfx941;gfx942;gfx1010;gfx1012;gfx1030;gfx1100;gfx1101;gfx1102;gfx1151;gfx1200;gfx1201;gfx906:xnack-;gfx908:xnack-;gfx90a:xnack+;gfx90a:xnack-"
->>>>>>> 79f6376f
       }
     },
     {
