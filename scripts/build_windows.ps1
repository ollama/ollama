#!powershell
#
# powershell -ExecutionPolicy Bypass -File .\scripts\build_windows.ps1
#
# gcloud auth application-default login

$ErrorActionPreference = "Stop"

function checkEnv() {
    if ($null -ne $env:ARCH ) {
        $script:ARCH = $env:ARCH
    } else {
        $arch=([System.Runtime.InteropServices.RuntimeInformation]::OSArchitecture)
        if ($null -ne $arch) {
            $script:ARCH = ($arch.ToString().ToLower()).Replace("x64", "amd64")
        } else {
            write-host "WARNING: old powershell detected, assuming amd64 architecture - set `$env:ARCH to override"
            $script:ARCH="amd64"
        }
    }
    $script:TARGET_ARCH=$script:ARCH
    Write-host "Building for ${script:TARGET_ARCH}"
    write-host "Locating required tools and paths"
    $script:SRC_DIR=$PWD
    if ($null -eq $env:VCToolsRedistDir) {
        $MSVC_INSTALL=(Get-CimInstance MSFT_VSInstance -Namespace root/cimv2/vs)[0].InstallLocation
        $env:VCToolsRedistDir=(get-item "${MSVC_INSTALL}\VC\Redist\MSVC\*")[0]
    }
    # Locate CUDA versions
    $cudaList=(get-item "C:\Program Files\NVIDIA GPU Computing Toolkit\CUDA\v*\bin\" -ea 'silentlycontinue')
    if ($cudaList.length -eq 0) {
        $d=(get-command -ea 'silentlycontinue' nvcc).path
        if ($null -ne $d) {
            $script:CUDA_DIRS=@($d| split-path -parent)
        }
    } else {
        $script:CUDA_DIRS=$cudaList
    }
    
    $inoSetup=(get-item "C:\Program Files*\Inno Setup*\")
    if ($inoSetup.length -gt 0) {
        $script:INNO_SETUP_DIR=$inoSetup[0]
    }

    $script:DIST_DIR="${script:SRC_DIR}\dist\windows-${script:TARGET_ARCH}"
    $env:CGO_ENABLED="1"
    Write-Output "Checking version"
    if (!$env:VERSION) {
        $data=(git describe --tags --first-parent --abbrev=7 --long --dirty --always)
        $pattern="v(.+)"
        if ($data -match $pattern) {
            $script:VERSION=$matches[1]
        }
    } else {
        $script:VERSION=$env:VERSION
    }
    $pattern = "(\d+[.]\d+[.]\d+).*"
    if ($script:VERSION -match $pattern) {
        $script:PKG_VERSION=$matches[1]
    } else {
        $script:PKG_VERSION="0.0.0"
    }
    write-host "Building Ollama $script:VERSION with package version $script:PKG_VERSION"

    # Note: Windows Kits 10 signtool crashes with GCP's plugin
    if ($null -eq $env:SIGN_TOOL) {
        ${script:SignTool}="C:\Program Files (x86)\Windows Kits\8.1\bin\x64\signtool.exe"
    } else {
        ${script:SignTool}=${env:SIGN_TOOL}
    }
    if ("${env:KEY_CONTAINER}") {
        ${script:OLLAMA_CERT}=$(resolve-path "${script:SRC_DIR}\ollama_inc.crt")
        Write-host "Code signing enabled"
    } else {
        write-host "Code signing disabled - please set KEY_CONTAINERS to sign and copy ollama_inc.crt to the top of the source tree"
    }
    $script:JOBS=((Get-CimInstance Win32_ComputerSystem).NumberOfLogicalProcessors)
}


function buildCPU() {
    mkdir -Force -path "${script:DIST_DIR}\"
    if ($script:ARCH -ne "arm64") {
        Remove-Item -ea 0 -recurse -force -path "${script:SRC_DIR}\dist\windows-${script:ARCH}"
        New-Item "${script:SRC_DIR}\dist\windows-${script:ARCH}\lib\ollama\" -ItemType Directory -ea 0

        & cmake --fresh --preset CPU --install-prefix $script:DIST_DIR
        if ($LASTEXITCODE -ne 0) { exit($LASTEXITCODE)}
        & cmake --build --preset CPU  --config Release --parallel $script:JOBS
        if ($LASTEXITCODE -ne 0) { exit($LASTEXITCODE)}
        & cmake --install build --component CPU --strip
        if ($LASTEXITCODE -ne 0) { exit($LASTEXITCODE)}
    }
}

function buildCUDA11() {
    # CUDA v11 claims to be compatible with MSVC 2022, but the latest updates are no longer compatible
    # 19.40 is the last compiler version that works, but recent udpates are 19.43
    # So this pins to MSVC 2019 for best compatibility
    mkdir -Force -path "${script:DIST_DIR}\"
    if ($script:ARCH -ne "arm64") {
        $hashEnv = @{}
        Get-ChildItem env: | foreach { $hashEnv[$_.Name] = $_.Value }
        if ("$script:CUDA_DIRS".Contains("v11")) {
            $hashEnv.Keys | foreach { if ($_.Contains("CUDA_PATH_V11")) { $x=$hashEnv[$_]; if (test-path -literalpath "$x\bin\nvcc.exe" ) { $cuda=$x}  }}
            write-host "Building CUDA v11 backend libraries $cuda"
            $env:CUDAToolkit_ROOT=$cuda
            & cmake --fresh --preset "CUDA 11" -T cuda="$cuda" -DCMAKE_CUDA_COMPILER="$cuda\bin\nvcc.exe" -G "Visual Studio 16 2019" --install-prefix $script:DIST_DIR -DOLLAMA_RUNNER_DIR="cuda_v11"
            if ($LASTEXITCODE -ne 0) { exit($LASTEXITCODE)}
            & cmake --build --preset "CUDA 11"  --config Release --parallel $script:JOBS
            if ($LASTEXITCODE -ne 0) { exit($LASTEXITCODE)}
            & cmake --install build --component "CUDA" --strip
            if ($LASTEXITCODE -ne 0) { exit($LASTEXITCODE)}
        }
    }
}

function buildCUDA12() {
    mkdir -Force -path "${script:DIST_DIR}\"
    if ($script:ARCH -ne "arm64") {
        $hashEnv = @{}
        Get-ChildItem env: | foreach { $hashEnv[$_.Name] = $_.Value }
        if ("$script:CUDA_DIRS".Contains("v12.8")) {
            $hashEnv.Keys | foreach { if ($_.Contains("CUDA_PATH_V12_8")) { $x=$hashEnv[$_]; if (test-path -literalpath "$x\bin\nvcc.exe" ) { $cuda=$x}  }}
            write-host "Building CUDA v12 backend libraries $cuda"
            $env:CUDAToolkit_ROOT=$cuda
            & cmake --fresh --preset "CUDA 12" -T cuda="$cuda" --install-prefix $script:DIST_DIR -DOLLAMA_RUNNER_DIR="cuda_v12"
            if ($LASTEXITCODE -ne 0) { exit($LASTEXITCODE)}
            & cmake --build --preset "CUDA 12"  --config Release --parallel $script:JOBS
            if ($LASTEXITCODE -ne 0) { exit($LASTEXITCODE)}
            & cmake --install build --component "CUDA" --strip
            if ($LASTEXITCODE -ne 0) { exit($LASTEXITCODE)}
        }
    }
}

function buildCUDA13() {
    mkdir -Force -path "${script:DIST_DIR}\"
    if ($script:ARCH -ne "arm64") {
        $hashEnv = @{}
        Get-ChildItem env: | foreach { $hashEnv[$_.Name] = $_.Value }
        if ("$script:CUDA_DIRS".Contains("v13")) {
            $hashEnv.Keys | foreach { if ($_.Contains("CUDA_PATH_V13")) { $x=$hashEnv[$_]; if (test-path -literalpath "$x\bin\nvcc.exe" ) { $cuda=$x}  }}
            $env:CUDAToolkit_ROOT=$cuda
            write-host "Building CUDA v13 backend libraries $cuda"
            & cmake --fresh --preset "CUDA 13" -T cuda="$cuda" --install-prefix $script:DIST_DIR -DOLLAMA_RUNNER_DIR="cuda_v13"
            if ($LASTEXITCODE -ne 0) { exit($LASTEXITCODE)}
            & cmake --build --preset "CUDA 13"  --config Release --parallel $script:JOBS
            if ($LASTEXITCODE -ne 0) { exit($LASTEXITCODE)}
            & cmake --install build --component "CUDA" --strip
            if ($LASTEXITCODE -ne 0) { exit($LASTEXITCODE)}
        }
    }
}

function buildROCm() {
    mkdir -Force -path "${script:DIST_DIR}\"
    if ($script:ARCH -ne "arm64") {
        if ($env:HIP_PATH) {
            write-host "Building ROCm backend libraries"
            if (-Not (get-command -ErrorAction silent ninja)) {
                $NINJA_DIR=(gci -path (Get-CimInstance MSFT_VSInstance -Namespace root/cimv2/vs)[0].InstallLocation -r -fi ninja.exe).Directory.FullName
                $env:PATH="$NINJA_DIR;$env:PATH"
            }
            $env:HIPCXX="${env:HIP_PATH}\bin\clang++.exe"
            $env:HIP_PLATFORM="amd"
            $env:CMAKE_PREFIX_PATH="${env:HIP_PATH}"
<<<<<<< HEAD
            & cmake --fresh --preset "ROCm 6" -G Ninja --install-prefix $script:DIST_DIR -DOLLAMA_RUNNER_DIR="rocm" `
=======
            & cmake --fresh --preset "ROCm 6" -G Ninja -DOLLAMA_RUNNER_DIR="rocm" `
>>>>>>> 19e6796e
                -DCMAKE_C_COMPILER=clang `
                -DCMAKE_CXX_COMPILER=clang++ `
                -DCMAKE_C_FLAGS="-parallel-jobs=4 -Wno-ignored-attributes -Wno-deprecated-pragma" `
                -DCMAKE_CXX_FLAGS="-parallel-jobs=4 -Wno-ignored-attributes -Wno-deprecated-pragma"
            if ($LASTEXITCODE -ne 0) { exit($LASTEXITCODE)}
            $env:HIPCXX=""
            $env:HIP_PLATFORM=""
            $env:CMAKE_PREFIX_PATH=""
            & cmake --build --preset "ROCm 6" --config Release --parallel $script:JOBS
            if ($LASTEXITCODE -ne 0) { exit($LASTEXITCODE)}
            & cmake --install build --component "HIP" --strip
            if ($LASTEXITCODE -ne 0) { exit($LASTEXITCODE)}
            rm -f $script:DIST_DIR\lib\ollama\rocm\rocblas\library\*gfx906*
        }
    }
}

function buildVulkan(){
    if ($env:VULKAN_SDK) {
        write-host "Building Vulkan backend libraries"
        & cmake --fresh --preset Vulkan --install-prefix $script:DIST_DIR -DOLLAMA_RUNNER_DIR="vulkan"
        if ($LASTEXITCODE -ne 0) { exit($LASTEXITCODE)}
        & cmake --build --preset Vulkan  --config Release --parallel $script:JOBS
        if ($LASTEXITCODE -ne 0) { exit($LASTEXITCODE)}
        & cmake --install build --component Vulkan --strip
        if ($LASTEXITCODE -ne 0) { exit($LASTEXITCODE)}
    }
}

function buildOllama() {
    mkdir -Force -path "${script:DIST_DIR}\"
    write-host "Building ollama CLI"
    & go build -trimpath -ldflags "-s -w -X=github.com/ollama/ollama/version.Version=$script:VERSION -X=github.com/ollama/ollama/server.mode=release" .
    if ($LASTEXITCODE -ne 0) { exit($LASTEXITCODE)}
    cp .\ollama.exe "${script:DIST_DIR}\"
}

function buildApp() {
    write-host "Building Ollama App"
    cd "${script:SRC_DIR}\app"
    & windres -l 0 -o ollama.syso ollama.rc
    & go build -trimpath -ldflags "-s -w -H windowsgui -X=github.com/ollama/ollama/version.Version=$script:VERSION -X=github.com/ollama/ollama/server.mode=release" -o "${script:SRC_DIR}\dist\windows-${script:TARGET_ARCH}-app.exe" .
    if ($LASTEXITCODE -ne 0) { exit($LASTEXITCODE)}
}

function gatherDependencies() {
    if ($null -eq $env:VCToolsRedistDir) {
        write-error "Unable to locate VC Install location - please use a Developer shell"
        exit 1
    }
    write-host "Gathering runtime dependencies from $env:VCToolsRedistDir"
    cd "${script:SRC_DIR}"
    md "${script:DIST_DIR}\lib\ollama" -ea 0 > $null

    # TODO - this varies based on host build system and MSVC version - drive from dumpbin output
    # currently works for Win11 + MSVC 2019 + Cuda V11
    if ($script:TARGET_ARCH -eq "amd64") {
        $depArch="x64"
    } else {
        $depArch=$script:TARGET_ARCH
    }
    if ($depArch -eq "x64") {
        write-host "cp ${env:VCToolsRedistDir}\${depArch}\Microsoft.VC*.CRT\msvcp140*.dll ${script:DIST_DIR}\lib\ollama\"
        cp "${env:VCToolsRedistDir}\${depArch}\Microsoft.VC*.CRT\msvcp140*.dll" "${script:DIST_DIR}\lib\ollama\"
        write-host "cp ${env:VCToolsRedistDir}\${depArch}\Microsoft.VC*.CRT\vcruntime140.dll ${script:DIST_DIR}\lib\ollama\"
        cp "${env:VCToolsRedistDir}\${depArch}\Microsoft.VC*.CRT\vcruntime140.dll" "${script:DIST_DIR}\lib\ollama\"
        write-host "cp ${env:VCToolsRedistDir}\${depArch}\Microsoft.VC*.CRT\vcruntime140_1.dll ${script:DIST_DIR}\lib\ollama\"
        cp "${env:VCToolsRedistDir}\${depArch}\Microsoft.VC*.CRT\vcruntime140_1.dll" "${script:DIST_DIR}\lib\ollama\"
        $llvmCrtDir="$env:VCToolsRedistDir\..\..\..\Tools\Llvm\${depArch}\bin"
        foreach ($part in $("runtime", "stdio", "filesystem", "math", "convert", "heap", "string", "time", "locale", "environment")) {
            write-host "cp ${llvmCrtDir}\api-ms-win-crt-${part}*.dll ${script:DIST_DIR}\lib\ollama\"
            cp "${llvmCrtDir}\api-ms-win-crt-${part}*.dll" "${script:DIST_DIR}\lib\ollama\"
        }
    } else {
        # Carying the dll's doesn't seem to work, so use the redist installer
        copy-item -path "${env:VCToolsRedistDir}\vc_redist.arm64.exe" -destination "${script:DIST_DIR}" -verbose
    }

    cp "${script:SRC_DIR}\app\ollama_welcome.ps1" "${script:SRC_DIR}\dist\"
}

function sign() {
    if ("${env:KEY_CONTAINER}") {
        write-host "Signing Ollama executables, scripts and libraries"
        & "${script:SignTool}" sign /v /fd sha256 /t http://timestamp.digicert.com /f "${script:OLLAMA_CERT}" `
            /csp "Google Cloud KMS Provider" /kc ${env:KEY_CONTAINER} `
            $(get-childitem -path "${script:SRC_DIR}\dist" -r -include @('ollama_welcome.ps1')) `
            $(get-childitem -path "${script:SRC_DIR}\dist\windows-*" -r -include @('*.exe', '*.dll'))
        if ($LASTEXITCODE -ne 0) { exit($LASTEXITCODE)}
    } else {
        write-host "Signing not enabled"
    }
}

function buildInstaller() {
    if ($null -eq ${script:INNO_SETUP_DIR}) {
        write-host "Inno Setup not present, skipping installer build"
        return
    }
    write-host "Building Ollama Installer"
    cd "${script:SRC_DIR}\app"
    $env:PKG_VERSION=$script:PKG_VERSION
    if ("${env:KEY_CONTAINER}") {
        & "${script:INNO_SETUP_DIR}\ISCC.exe" /DARCH=$script:TARGET_ARCH /SMySignTool="${script:SignTool} sign /fd sha256 /t http://timestamp.digicert.com /f ${script:OLLAMA_CERT} /csp `$qGoogle Cloud KMS Provider`$q /kc ${env:KEY_CONTAINER} `$f" .\ollama.iss
    } else {
        & "${script:INNO_SETUP_DIR}\ISCC.exe" /DARCH=$script:TARGET_ARCH .\ollama.iss
    }
    if ($LASTEXITCODE -ne 0) { exit($LASTEXITCODE)}
}

function distZip() {
    if (Test-Path -Path "${script:SRC_DIR}\dist\windows-amd64") {
        if (Test-Path -Path "${script:SRC_DIR}\dist\windows-amd64\lib\ollama\rocm") {
            write-host "Generating stand-alone distribution zip file ${script:SRC_DIR}\dist\ollama-windows-amd64-rocm.zip"
            # Temporarily adjust paths so we can retain the same directory structure
            Remove-Item -ea 0 -r "${script:SRC_DIR}\dist\windows-amd64-rocm"
            mkdir -Force -path "${script:SRC_DIR}\dist\windows-amd64-rocm\lib\ollama"
            Write-Output "Extract this ROCm zip file to the same location where you extracted ollama-windows-amd64.zip" > "${script:SRC_DIR}\dist\windows-amd64-rocm\README.txt"
            Move-Item -path "${script:SRC_DIR}\dist\windows-amd64\lib\ollama\rocm" -destination "${script:SRC_DIR}\dist\windows-amd64-rocm\lib\ollama"
            Compress-Archive -CompressionLevel Optimal -Path "${script:SRC_DIR}\dist\windows-amd64-rocm\*" -DestinationPath "${script:SRC_DIR}\dist\ollama-windows-amd64-rocm.zip" -Force
        }

        write-host "Generating stand-alone distribution zip file ${script:SRC_DIR}\dist\ollama-windows-amd64.zip"
        Compress-Archive -CompressionLevel Optimal -Path "${script:SRC_DIR}\dist\windows-amd64\*" -DestinationPath "${script:SRC_DIR}\dist\ollama-windows-amd64.zip" -Force
        if (Test-Path -Path "${script:SRC_DIR}\dist\windows-amd64-rocm") {
            Move-Item -destination "${script:SRC_DIR}\dist\windows-amd64\lib\ollama\rocm" -path "${script:SRC_DIR}\dist\windows-amd64-rocm\lib\ollama\rocm"
        }
    }

    if (Test-Path -Path "${script:SRC_DIR}\dist\windows-arm64") {
        write-host "Generating stand-alone distribution zip file ${script:SRC_DIR}\dist\ollama-windows-arm64.zip"
        Compress-Archive -CompressionLevel Optimal -Path "${script:SRC_DIR}\dist\windows-arm64\*" -DestinationPath "${script:SRC_DIR}\dist\ollama-windows-arm64.zip" -Force
    }
}

checkEnv
try {
    if ($($args.count) -eq 0) {
        buildCPU
        buildCUDA12
        buildCUDA13
        buildROCm
        buildVulkan
        buildOllama
        buildApp
        gatherDependencies
        sign
        buildInstaller
        distZip
    } else {
        for ( $i = 0; $i -lt $args.count; $i++ ) {
            write-host "performing $($args[$i])"
            & $($args[$i])
        } 
    }
} catch {
    write-host "Build Failed"
    write-host $_
} finally {
    set-location $script:SRC_DIR
    $env:PKG_VERSION=""
}<|MERGE_RESOLUTION|>--- conflicted
+++ resolved
@@ -165,11 +165,7 @@
             $env:HIPCXX="${env:HIP_PATH}\bin\clang++.exe"
             $env:HIP_PLATFORM="amd"
             $env:CMAKE_PREFIX_PATH="${env:HIP_PATH}"
-<<<<<<< HEAD
-            & cmake --fresh --preset "ROCm 6" -G Ninja --install-prefix $script:DIST_DIR -DOLLAMA_RUNNER_DIR="rocm" `
-=======
             & cmake --fresh --preset "ROCm 6" -G Ninja -DOLLAMA_RUNNER_DIR="rocm" `
->>>>>>> 19e6796e
                 -DCMAKE_C_COMPILER=clang `
                 -DCMAKE_CXX_COMPILER=clang++ `
                 -DCMAKE_C_FLAGS="-parallel-jobs=4 -Wno-ignored-attributes -Wno-deprecated-pragma" `
