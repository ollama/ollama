#!/bin/sh

# Script for common Dockerfile dependency installation in redhat linux based images

set -ex
MACHINE=$(uname -m)

if grep -i "centos" /etc/system-release >/dev/null; then
    # Centos 7 derivatives have too old of a git version to run our generate script
    # uninstall and ignore failures
    yum remove -y git
    yum -y install epel-release centos-release-scl
    yum -y install dnf
    if [ "${MACHINE}" = "x86_64" ]; then
        yum -y install https://repo.ius.io/ius-release-el7.rpm
        dnf install -y git236
    else
        dnf install -y rh-git227-git
        ln -s /opt/rh/rh-git227/root/usr/bin/git /usr/local/bin/git
    fi
    dnf install -y devtoolset-10-gcc devtoolset-10-gcc-c++
elif grep -i "rocky" /etc/system-release >/dev/null; then
<<<<<<< HEAD
    # Temporary workaround until rocky 8 AppStream ships GCC 10.4 (10.3 is incompatible with NVCC)
    cat << EOF > /etc/yum.repos.d/Rocky-Vault.repo
[vault]
name=Rocky Vault
baseurl=https://dl.rockylinux.org/vault/rocky/8.5/AppStream/\$basearch/os/
gpgcheck=1
enabled=1
countme=1
gpgkey=file:///etc/pki/rpm-gpg/RPM-GPG-KEY-rockyofficial
EOF
    dnf install -y git \
        gcc-toolset-10-gcc-10.2.1-8.2.el8 \
        gcc-toolset-10-gcc-c++-10.2.1-8.2.el8
=======
    dnf install -y git gcc-toolset-12-gcc gcc-toolset-12-gcc-c++
>>>>>>> 0c5346e5
else
    echo "ERROR Unexpected distro"
    exit 1
fi

if [ -n "${CMAKE_VERSION}" ]; then
    curl -s -L https://github.com/Kitware/CMake/releases/download/v${CMAKE_VERSION}/cmake-${CMAKE_VERSION}-linux-$(uname -m).tar.gz | tar -zx -C /usr --strip-components 1
fi

if [ -n "${GOLANG_VERSION}" ]; then
    if [ "${MACHINE}" = "x86_64" ]; then
        GO_ARCH="amd64"
    else
        GO_ARCH="arm64"
    fi
    mkdir -p /usr/local
    curl -s -L https://dl.google.com/go/go${GOLANG_VERSION}.linux-${GO_ARCH}.tar.gz | tar xz -C /usr/local
    ln -s /usr/local/go/bin/go /usr/local/bin/go
    ln -s /usr/local/go/bin/gofmt /usr/local/bin/gofmt
fi<|MERGE_RESOLUTION|>--- conflicted
+++ resolved
@@ -20,23 +20,9 @@
     fi
     dnf install -y devtoolset-10-gcc devtoolset-10-gcc-c++
 elif grep -i "rocky" /etc/system-release >/dev/null; then
-<<<<<<< HEAD
-    # Temporary workaround until rocky 8 AppStream ships GCC 10.4 (10.3 is incompatible with NVCC)
-    cat << EOF > /etc/yum.repos.d/Rocky-Vault.repo
-[vault]
-name=Rocky Vault
-baseurl=https://dl.rockylinux.org/vault/rocky/8.5/AppStream/\$basearch/os/
-gpgcheck=1
-enabled=1
-countme=1
-gpgkey=file:///etc/pki/rpm-gpg/RPM-GPG-KEY-rockyofficial
-EOF
-    dnf install -y git \
-        gcc-toolset-10-gcc-10.2.1-8.2.el8 \
-        gcc-toolset-10-gcc-c++-10.2.1-8.2.el8
-=======
-    dnf install -y git gcc-toolset-12-gcc gcc-toolset-12-gcc-c++
->>>>>>> 0c5346e5
+   dnf install -y git \
+        gcc-toolset-13-gcc \
+        gcc-toolset-13-gcc-c++
 else
     echo "ERROR Unexpected distro"
     exit 1
