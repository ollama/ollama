package llamarunner

import (
	"context"
	"encoding/json"
	"errors"
	"flag"
	"fmt"
	"log"
	"log/slog"
	"net"
	"net/http"
	"os"
	"regexp"
	"strconv"
	"strings"
	"sync"
	"time"
	"unicode/utf8"

	"golang.org/x/sync/semaphore"

	"github.com/ollama/ollama/api"
	"github.com/ollama/ollama/envconfig"
	"github.com/ollama/ollama/llama"
	"github.com/ollama/ollama/llm"
	"github.com/ollama/ollama/logutil"
	"github.com/ollama/ollama/runner/common"
)

// input is an element of the prompt to process, either
// a token or an image embedding (generated from a vision projector)
type input struct {
	token int

	// embed is an image embedding
	embed []float32
}

type Sequence struct {
	// batch index
	iBatch int

	// number of tokens predicted so far
	numPredicted int

	// prompt inputs left to evaluate
	inputs []input

	// inputs that have been added to a batch but not yet submitted to Decode
	pendingInputs []input

	// tokens that have been generated but not returned yet (e.g. for stop sequences)
	pendingResponses []string

	// input cache being used by this sequence
	cache *InputCacheSlot

	// channel to send responses over
	responses chan string

	// channel to stop decoding (such as if the remote connection is closed)
	quit chan bool

	// number of tokens to predict
	numPredict int

	samplingCtx *llama.SamplingContext

	// channel to send back the embedding if embedding only
	embedding chan []float32

	// stop sequences
	stop []string

	// number of inputs to keep at the beginning when shifting context window
	numKeep int

	// true if an embedding are to be returned instead of text generation
	embeddingOnly bool

	// shift if context window is exceeded
	shift bool

	doneReason llm.DoneReason

	// Metrics
	processingDuration time.Duration
	generationDuration time.Duration
	numDecoded         int
	numPromptInputs    int
}

type NewSequenceParams struct {
	numPredict     int
	stop           []string
	numKeep        int
	samplingParams *llama.SamplingParams
	embedding      bool
	shift          bool
	truncate       bool
}

var errorInputTooLong = errors.New("the input length exceeds the context length")

func (s *Server) NewSequence(prompt string, images []llm.ImageData, params NewSequenceParams) (*Sequence, error) {
	s.ready.Wait()

	inputs, err := s.inputs(prompt, images)
	if err != nil {
		return nil, fmt.Errorf("failed to process inputs: %w", err)
	} else if len(inputs) == 0 {
		return nil, errors.New("no input provided")
	}

	if params.numKeep < 0 {
		params.numKeep = len(inputs)
	}

	if s.model.AddBOSToken() {
		params.numKeep += 1
	}

	// Ensure that at least 1 input can be discarded during shift
	params.numKeep = min(params.numKeep, s.cache.numCtx-1)

	if len(inputs) > s.cache.numCtx {
		discard := len(inputs) - s.cache.numCtx
		if !params.truncate {
			return nil, errorInputTooLong
		}

		newInputs := inputs[:params.numKeep]
		newInputs = append(newInputs, inputs[params.numKeep+discard:]...)

		slog.Warn("truncating input prompt", "limit", s.cache.numCtx, "prompt", len(inputs), "keep", params.numKeep, "new", len(newInputs))
		inputs = newInputs
	}

	var sc *llama.SamplingContext
	if params.samplingParams != nil {
		sc, err = llama.NewSamplingContext(s.model, *params.samplingParams)
		if err != nil {
			return nil, err
		}
		for _, input := range inputs {
			if input.embed == nil {
				sc.Accept(input.token, false)
			}
		}
	}

	return &Sequence{
		inputs:           inputs,
		numPromptInputs:  len(inputs),
		numPredict:       params.numPredict,
		pendingResponses: make([]string, 0),
		responses:        make(chan string, 100),
		quit:             make(chan bool, 1),
		embedding:        make(chan []float32, 1),
		samplingCtx:      sc,
		embeddingOnly:    params.embedding,
		stop:             params.stop,
		numKeep:          params.numKeep,
		shift:            params.shift,
	}, nil
}

// inputs processes the prompt and images into a list of inputs
// by splitting the prompt on [img-<n>] tags, tokenizing text and
// generating image embeddings for each image
func (s *Server) inputs(prompt string, images []llm.ImageData) ([]input, error) {
	var inputs []input
	var parts []string
	var matches [][]string

	if s.image != nil {
		re := regexp.MustCompile(`\[img-(\d+)\]`)
		parts = re.Split(prompt, -1)
		matches = re.FindAllStringSubmatch(prompt, -1)
	} else {
		parts = []string{prompt}
	}

	for i, part := range parts {
		// text - tokenize
		tokens, err := s.lc.Model().Tokenize(part, i == 0, true)
		if err != nil {
			return nil, err
		}

		for _, t := range tokens {
			inputs = append(inputs, input{token: t})
		}

		// image - generate image embedding
		if i < len(matches) {
			n, _ := strconv.Atoi(matches[i][1])

			imageIndex := -1
			for j := range images {
				if images[j].ID == n {
					imageIndex = j
					break
				}
			}

			if imageIndex < 0 {
				return nil, fmt.Errorf("invalid image index: %d", n)
			}

			chunks, err := s.image.MultimodalTokenize(s.lc, images[imageIndex].Data)
			if err != nil {
				return nil, err
			}

			for _, c := range chunks {
				if len(c.Embed) != 0 {
					inputs = append(inputs, input{embed: c.Embed})
				} else {
					for _, t := range c.Tokens {
						inputs = append(inputs, input{token: t})
					}
				}
			}
		}
	}

	return inputs, nil
}

type Server struct {
	// modelPath is the location of the model to be loaded
	modelPath string

	// loadMu prevents more than one load attempt from occurring at a time
	loadMu sync.Mutex

	// is the server ready to process requests?
	// protects access to model and image
	ready sync.WaitGroup

	// loaded model
	model *llama.Model

	// image model context for multi-modal models
	image *ImageContext

	// status for external health reporting - loading, ready to serve, etc.
	status llm.ServerStatus

	// current progress on loading the model
	progress float32

	// number of simultaneous requests to handle
	parallel int

	// maximum number of elements in a batch (per sequence)
	// TODO (jmorganca): make this n_batch
	batchSize int

	// protects access to everything below this line
	// this is context state needed for decoding
	mu sync.Mutex

	// indicates that data is ready for processing
	cond *sync.Cond

	// decoding state
	lc *llama.Context

	// the list of simultaneous sequences being evaluated
	seqs []*Sequence

	// seqs can have a maximum of parallel entries, which
	// is enfoced by seqSem
	seqsSem *semaphore.Weighted

	// KV cache
	cache *InputCache

	// next sequence for prompt processing to avoid starvation
	nextSeq int
}

func (s *Server) allNil() bool {
	for _, item := range s.seqs {
		if item != nil {
			return false
		}
	}
	return true
}

func flushPending(seq *Sequence) bool {
	joined := strings.Join(seq.pendingResponses, "")
	seq.pendingResponses = []string{}

	// Check if there are any partial UTF-8 characters remaining.
	// We already check and queue as we are generating but some may
	// still make it here:
	// - Sequence is ending, e.g. generation limit has been hit
	// - Invalid characters in the middle of a string
	// This is a stricter check to ensure we never output invalid Unicode.
	for !utf8.ValidString(joined) {
		joined = joined[:len(joined)-1]
	}

	if len(joined) == 0 {
		return true
	}

	select {
	case seq.responses <- joined:
		return true
	case <-seq.quit:
		return false
	}
}

func (s *Server) removeSequence(seqIndex int, reason llm.DoneReason) {
	seq := s.seqs[seqIndex]

	flushPending(seq)
	seq.doneReason = reason
	close(seq.responses)
	close(seq.embedding)
	seq.cache.InUse = false
	s.seqs[seqIndex] = nil
	s.seqsSem.Release(1)
}

func (s *Server) run(ctx context.Context) {
	s.ready.Wait()

	// Logically these batches are used only within the context of processBatch
	// but it is better for performance to allocate them once here
	tokenBatch, err := llama.NewBatch(s.batchSize, len(s.seqs), 0)
	if err != nil {
		panic(err)
	}
	defer tokenBatch.Free()

	var embedBatch *llama.Batch
	embedBatchSize := s.image.BatchSize(s.batchSize)
	if embedBatchSize != 0 {
		embedBatch, err = llama.NewBatch(embedBatchSize, len(s.seqs), s.image.EmbedSize(s.lc))
		if err != nil {
			panic(err)
		}
		defer embedBatch.Free()
	} else {
		embedBatch = &llama.Batch{}
	}

	for {
		select {
		case <-ctx.Done():
			return
		default:
			err := s.processBatch(tokenBatch, embedBatch)
			if err != nil {
				panic(err)
			}

			tokenBatch.Clear()
			embedBatch.Clear()
		}
	}
}

// TODO (jmorganca): processBatch should be simplified, removing:
// * sampling
// * stop token checking
// * metrics
// these should instead be handled by the handlers
// it should only be responsible for accepting tokens or embeddings and
// processing batches as fast as possible
func (s *Server) processBatch(tokenBatch *llama.Batch, embedBatch *llama.Batch) error {
	s.mu.Lock()
	for s.allNil() {
		s.cond.Wait() // Wait until an item is added
	}
	defer s.mu.Unlock()

	var batch *llama.Batch
	var numOutputs int

	seqIdx := s.nextSeq - 1
	for range s.seqs {
		seqIdx = (seqIdx + 1) % len(s.seqs)
		seq := s.seqs[seqIdx]

		if seq == nil {
			continue
		}

		// if past the num predict limit
		if seq.numPredict > 0 && seq.numPredicted >= seq.numPredict {
			s.removeSequence(seqIdx, llm.DoneReasonLength)
			continue
		}

		for i, input := range seq.inputs {
			if len(seq.cache.Inputs)+len(seq.pendingInputs)+1 > s.cache.numCtx {
				if len(seq.pendingInputs) == 0 {
					if !seq.shift {
						s.removeSequence(seqIdx, llm.DoneReasonLength)
						break
					}

					err := s.cache.ShiftCacheSlot(seq.cache, seq.numKeep)
					if err != nil {
						var reprocess *ErrReprocessInputs
						if errors.As(err, &reprocess) {
							// Prepend these inputs to the sequence's inputs queue for reprocessing
							seq.inputs = append(reprocess.Inputs, seq.inputs...)
							// Continue processing as normal
							continue
						} else {
							return err
						}
					}
				} else {
					break
				}
			}

			embedding := input.embed != nil

			// If we don't currently have a batch, use one of the correct type and
			// fill it up as much as possible across all sequences. If we encounter an
			// input of the opppsite type, stop for that sequence but then pick up from
			// there for the next batch, ensuring that we alternate types
			if batch == nil {
				if !embedding {
					batch = tokenBatch
				} else {
					batch = embedBatch
				}
			} else if embedding != batch.IsEmbedding() {
				s.nextSeq = seqIdx
				break
			}

			if i >= batch.Size() {
				break
			}

			output := i+1 == len(seq.inputs)
			batch.Add(input.token, input.embed, len(seq.cache.Inputs)+len(seq.pendingInputs), output, seq.cache.Id)
			if output {
				numOutputs++
			}

			seq.pendingInputs = append(seq.pendingInputs, input)
			seq.iBatch = batch.NumTokens() - 1
		}

		seq.inputs = seq.inputs[len(seq.pendingInputs):]
	}

	if batch == nil || batch.NumTokens() == 0 {
		return nil
	}

	t := time.Now()
	if err := s.lc.Decode(batch); err != nil {
		return fmt.Errorf("failed to decode batch: %w", err)
	}

	if numOutputs > 0 {
		s.lc.Synchronize()
	}

	for i, seq := range s.seqs {
		if seq == nil {
			continue
		}

		// After calling Decode, pending inputs are now in the cache
		if len(seq.pendingInputs) > 0 {
			seq.cache.Inputs = append(seq.cache.Inputs, seq.pendingInputs...)
			seq.pendingInputs = []input{}
		}

		// don't sample prompt processing
		if len(seq.inputs) != 0 {
			seq.processingDuration += time.Since(t)
			continue
		}

		seq.numDecoded++
		if seq.numDecoded > 1 {
			seq.generationDuration += time.Since(t)
		} else {
			seq.processingDuration += time.Since(t)
		}

		// if done processing the prompt, generate an embedding and return
		if seq.embeddingOnly {
			embed := s.lc.GetEmbeddingsSeq(seq.cache.Id)
			if embed == nil {
				embed = s.lc.GetEmbeddingsIth(seq.iBatch)
			}

			seq.embedding <- embed
			s.removeSequence(i, llm.DoneReasonStop)
			continue
		}

		// sample a token
		token := seq.samplingCtx.Sample(s.lc, seq.iBatch)
		seq.samplingCtx.Accept(token, true)
		piece := s.model.TokenToPiece(token)

		seq.numPredicted++

		// if it's an end of sequence token, break
		if s.model.TokenIsEog(token) {
			// TODO (jmorganca): we should send this back
			// as it's important for the /api/generate context
			// seq.responses <- piece

			s.removeSequence(i, llm.DoneReasonStop)
			continue
		}

		seq.inputs = []input{{token: token}}

		seq.pendingResponses = append(seq.pendingResponses, piece)
		sequence := strings.Join(seq.pendingResponses, "")

		if ok, stop := common.FindStop(sequence, seq.stop); ok {
			slog.Debug("hit stop token", "pending", seq.pendingResponses, "stop", stop)

			var tokenTruncated bool
			origLen := len(seq.pendingResponses)
			seq.pendingResponses, tokenTruncated = common.TruncateStop(seq.pendingResponses, stop)
			newLen := len(seq.pendingResponses)

			// Update the cache based on the tokens that will be returned:
			// - We have 1 token more than is currently in the cache because
			// the last one generated wasn't submitted to Decode
			// - Remove any stop sequences that we stripped out
			// - If truncateStop removed a portion of a token, drop that
			// - As defense-in-depth, if truncatedToken didn't find a stop token
			// remove the extra one that we added to the cache len
			tokenLen := len(seq.cache.Inputs) + 1
			tokenLen -= origLen - newLen
			if tokenTruncated || origLen == newLen {
				tokenLen--
			}
			seq.cache.Inputs = seq.cache.Inputs[:tokenLen]

			s.removeSequence(i, llm.DoneReasonStop)
			continue
		}

		if common.ContainsStopSuffix(sequence, seq.stop) {
			continue
		}

		if common.IncompleteUnicode(sequence) {
			continue
		}

		if !flushPending(seq) {
			s.removeSequence(i, llm.DoneReasonConnectionClosed)
		}
	}

	return nil
}

func (s *Server) completion(w http.ResponseWriter, r *http.Request) {
	var req llm.CompletionRequest
	if err := json.NewDecoder(r.Body).Decode(&req); err != nil {
		http.Error(w, "Bad request", http.StatusBadRequest)
		return
	}

	if req.Options == nil {
		opts := api.DefaultOptions()
		req.Options = &opts
	}

	// Set the headers to indicate streaming
	w.Header().Set("Content-Type", "application/json")
	w.Header().Set("Transfer-Encoding", "chunked")

	flusher, ok := w.(http.Flusher)
	if !ok {
		http.Error(w, "Streaming not supported", http.StatusInternalServerError)
		return
	}

	// Extract options from the CompletionRequest
	samplingParams := llama.SamplingParams{
		TopK:           req.Options.TopK,
		TopP:           req.Options.TopP,
		MinP:           req.Options.MinP,
		TypicalP:       req.Options.TypicalP,
		Temp:           req.Options.Temperature,
		RepeatLastN:    req.Options.RepeatLastN,
		PenaltyRepeat:  req.Options.RepeatPenalty,
		PenaltyFreq:    req.Options.FrequencyPenalty,
		PenaltyPresent: req.Options.PresencePenalty,
		Seed:           uint32(req.Options.Seed),
		Grammar:        req.Grammar,
	}

	seq, err := s.NewSequence(req.Prompt, req.Images, NewSequenceParams{
		numPredict:     req.Options.NumPredict,
		stop:           req.Options.Stop,
		numKeep:        req.Options.NumKeep,
		samplingParams: &samplingParams,
		embedding:      false,
		shift:          req.Shift,
		truncate:       req.Truncate,
	})
	if err != nil {
		if errors.Is(err, errorInputTooLong) {
			http.Error(w, err.Error(), http.StatusBadRequest)
			return
		}
		http.Error(w, fmt.Sprintf("Failed to create new sequence: %v", err), http.StatusInternalServerError)
		return
	}

	// Ensure there is a place to put the sequence, released when removed from s.seqs
	if err := s.seqsSem.Acquire(r.Context(), 1); err != nil {
		if errors.Is(err, context.Canceled) {
			slog.Info("aborting completion request due to client closing the connection")
		} else {
			http.Error(w, fmt.Sprintf("Failed to acquire semaphore: %v", err), http.StatusInternalServerError)
		}
		return
	}

	s.mu.Lock()
	found := false
	for i, sq := range s.seqs {
		if sq == nil {
			seq.cache, seq.inputs, err = s.cache.LoadCacheSlot(seq.inputs, true)
			if err != nil {
				s.mu.Unlock()
				s.seqsSem.Release(1)
				http.Error(w, fmt.Sprintf("Failed to load cache: %v", err), http.StatusInternalServerError)
				return
			}

			s.seqs[i] = seq
			s.cond.Signal()
			found = true
			break
		}
	}
	s.mu.Unlock()

	if !found {
		s.seqsSem.Release(1)
		http.Error(w, "could not find an available sequence", http.StatusInternalServerError)
		return
	}

	for {
		select {
		case <-r.Context().Done():
			close(seq.quit)
			return
		case content, ok := <-seq.responses:
			if ok {
				if err := json.NewEncoder(w).Encode(&llm.CompletionResponse{
					Content: content,
				}); err != nil {
					http.Error(w, fmt.Sprintf("failed to encode response: %v", err), http.StatusInternalServerError)
					close(seq.quit)
					return
				}

				flusher.Flush()
			} else {
				if err := json.NewEncoder(w).Encode(&llm.CompletionResponse{
					Done:               true,
					DoneReason:         seq.doneReason,
					PromptEvalCount:    seq.numPromptInputs,
					PromptEvalDuration: seq.processingDuration,
					EvalCount:          seq.numDecoded,
					EvalDuration:       seq.generationDuration,
				}); err != nil {
					http.Error(w, fmt.Sprintf("failed to encode final response: %v", err), http.StatusInternalServerError)
				}

				return
			}
		}
	}
}

func (s *Server) embeddings(w http.ResponseWriter, r *http.Request) {
	var req llm.EmbeddingRequest
	if err := json.NewDecoder(r.Body).Decode(&req); err != nil {
		http.Error(w, fmt.Sprintf("bad request: %s", err), http.StatusBadRequest)
		return
	}

	w.Header().Set("Content-Type", "application/json")

	seq, err := s.NewSequence(req.Content, nil, NewSequenceParams{
		embedding: true,

		// TODO (jmorganca): this should be provided by the server via the
		// request options and truncated here in the runner, instead of relying on
		// the server's truncate logic
		truncate: true,
	})
	if err != nil {
		http.Error(w, fmt.Sprintf("Failed to create new sequence: %v", err), http.StatusInternalServerError)
		return
	}

	// Ensure there is a place to put the sequence, released when removed from s.seqs
	if err := s.seqsSem.Acquire(r.Context(), 1); err != nil {
		if errors.Is(err, context.Canceled) {
			slog.Info("aborting embeddings request due to client closing the connection")
		} else {
			http.Error(w, fmt.Sprintf("Failed to acquire semaphore: %v", err), http.StatusInternalServerError)
		}
		return
	}

	s.mu.Lock()
	found := false
	for i, sq := range s.seqs {
		if sq == nil {
			seq.cache, seq.inputs, err = s.cache.LoadCacheSlot(seq.inputs, false)
			if err != nil {
				s.mu.Unlock()
				s.seqsSem.Release(1)
				http.Error(w, fmt.Sprintf("Failed to load cache: %v", err), http.StatusInternalServerError)
				return
			}
			s.seqs[i] = seq
			s.cond.Signal()
			found = true
			break
		}
	}
	s.mu.Unlock()

	if !found {
		s.seqsSem.Release(1)
		http.Error(w, "could not find an available sequence", http.StatusInternalServerError)
		return
	}

	embedding := <-seq.embedding

	if err := json.NewEncoder(w).Encode(&llm.EmbeddingResponse{
		Embedding: embedding,
	}); err != nil {
		http.Error(w, fmt.Sprintf("failed to encode response: %v", err), http.StatusInternalServerError)
	}
}

func (s *Server) health(w http.ResponseWriter, r *http.Request) {
	w.Header().Set("Content-Type", "application/json")
	if err := json.NewEncoder(w).Encode(&llm.ServerStatusResponse{
		Status:   s.status,
		Progress: s.progress,
	}); err != nil {
		http.Error(w, fmt.Sprintf("failed to encode response: %v", err), http.StatusInternalServerError)
	}
}

// loadModel allocates memory based on the given parameters and loads the weights. The
// memory allocated is worst case for text models but not for vision.
func (s *Server) loadModel(
	params llama.ModelParams,
	mpath string,
	lpath []string,
	ppath string,
	kvSize int,
	kvCacheType string,
	flashAttention bool,
	threads int,
	multiUserCache bool,
) {
	var err error
	s.model, err = llama.LoadModelFromFile(mpath, params)
	if err != nil {
		panic(err)
	}

	ctxParams := llama.NewContextParams(kvSize, s.batchSize*s.parallel, s.parallel, threads, flashAttention, kvCacheType)
	s.lc, err = llama.NewContextWithModel(s.model, ctxParams)
	if err != nil {
		panic(err)
	}

	for _, path := range lpath {
		err := s.model.ApplyLoraFromFile(s.lc, path, 1.0, threads)
		if err != nil {
			panic(err)
		}
	}

	if ppath != "" {
		var err error
		s.image, err = NewImageContext(s.lc, ppath)
		if err != nil {
			panic(err)
		}
	}

	s.cache, err = NewInputCache(s.lc, kvSize, s.parallel, multiUserCache)
	if err != nil {
		panic(err)
	}

	s.status = llm.ServerStatusReady
	s.ready.Done()
}

// load is the handler called by the Ollama server to process different
// load operations
func (s *Server) load(w http.ResponseWriter, r *http.Request) {
	s.loadMu.Lock()
	defer s.loadMu.Unlock()

	w.Header().Set("Content-Type", "application/json")

	if s.status != llm.ServerStatusLaunched {
		http.Error(w, "model already loaded", http.StatusInternalServerError)
		return
	}

	var req llm.LoadRequest
	if err := json.NewDecoder(r.Body).Decode(&req); err != nil {
		http.Error(w, "bad request", http.StatusBadRequest)
		return
	}

	slog.Info("load", "request", req)

	switch req.Operation {
	// LoadOperationFit and LoadOperationAlloc have no meaning here - just return a successful response

	case llm.LoadOperationCommit:
		s.batchSize = req.BatchSize
		s.parallel = req.Parallel
		s.seqs = make([]*Sequence, s.parallel)
		s.seqsSem = semaphore.NewWeighted(int64(s.parallel))

		gpuIDs := llama.EnumerateGPUs()
		tensorSplit := make([]float32, len(gpuIDs))
		numGPU := 0
		for i := range gpuIDs {
			for _, layers := range req.GPULayers {
				if gpuIDs[i] == layers.DeviceID {
					tensorSplit[i] = float32(len(layers.Layers))
					numGPU += len(layers.Layers)
				}
			}
		}

		params := llama.ModelParams{
			NumGpuLayers: numGPU,
			MainGpu:      req.MainGPU,
			UseMmap:      req.UseMmap && len(req.LoraPath) == 0,
			TensorSplit:  tensorSplit,
			Progress: func(progress float32) {
				s.progress = progress
			},
		}

		s.status = llm.ServerStatusLoadingModel
		go s.loadModel(params, s.modelPath, req.LoraPath, req.ProjectorPath, req.KvSize, req.KvCacheType, req.FlashAttention, req.NumThreads, req.MultiUserCache)

	case llm.LoadOperationClose:
		// No-op for us
		if err := json.NewEncoder(w).Encode(&llm.LoadResponse{}); err != nil {
			http.Error(w, fmt.Sprintf("failed to encode response: %v", err), http.StatusInternalServerError)
		}
		return
	}

	resp := llm.LoadResponse{Success: true}
	if err := json.NewEncoder(w).Encode(&resp); err != nil {
		http.Error(w, fmt.Sprintf("failed to encode response: %v", err), http.StatusInternalServerError)
		return
	}
}

func Execute(args []string) error {
	fs := flag.NewFlagSet("runner", flag.ExitOnError)
	mpath := fs.String("model", "", "Path to model binary file")
	port := fs.Int("port", 8080, "Port to expose the server on")
	_ = fs.Bool("verbose", false, "verbose output (default: disabled)")
<<<<<<< HEAD
=======
	noMmap := fs.Bool("no-mmap", false, "do not memory-map model (slower load but may reduce pageouts if not using mlock)")
	tensorSplit := fs.String("tensor-split", "", "fraction of the model to offload to each GPU, comma-separated list of proportions")
	multiUserCache := fs.Bool("multiuser-cache", false, "optimize input cache algorithm for multiple users")
	rpcServers := fs.String("rpc", "", "comma separated list of RPC servers")

	var lpaths multiLPath
	fs.Var(&lpaths, "lora", "Path to lora layer file (can be specified multiple times)")
>>>>>>> 84aa6d0a

	fs.Usage = func() {
		fmt.Fprintf(fs.Output(), "Runner usage\n")
		fs.PrintDefaults()
	}
	if err := fs.Parse(args); err != nil {
		return err
	}
	slog.SetDefault(logutil.NewLogger(os.Stderr, envconfig.LogLevel()))
	slog.Info("starting go runner")

	llama.BackendInit()

	server := &Server{
<<<<<<< HEAD
		modelPath: *mpath,
		status:    llm.ServerStatusLaunched,
=======
		batchSize: *batchSize,
		parallel:  *parallel,
		seqs:      make([]*Sequence, *parallel),
		seqsSem:   semaphore.NewWeighted(int64(*parallel)),
		status:    llm.ServerStatusLoadingModel,
	}

	var tensorSplitFloats []float32
	if *tensorSplit != "" {
		splits := strings.Split(*tensorSplit, ",")
		tensorSplitFloats = make([]float32, len(splits))
		for i, s := range splits {
			f, _ := strconv.ParseFloat(s, 32)
			tensorSplitFloats[i] = float32(f)
		}
	}

	params := llama.ModelParams{
		NumGpuLayers: *nGpuLayers,
		MainGpu:      *mainGpu,
		UseMmap:      !*noMmap && lpaths.String() == "",
		TensorSplit:  tensorSplitFloats,
		RPCServers:   *rpcServers,
		Progress: func(progress float32) {
			server.progress = progress
		},
>>>>>>> 84aa6d0a
	}

	server.ready.Add(1)

	server.cond = sync.NewCond(&server.mu)

	ctx, cancel := context.WithCancel(context.Background())
	defer cancel()

	go server.run(ctx)

	addr := "127.0.0.1:" + strconv.Itoa(*port)
	listener, err := net.Listen("tcp", addr)
	if err != nil {
		fmt.Println("Listen error:", err)
		return err
	}
	defer listener.Close()

	mux := http.NewServeMux()
	mux.HandleFunc("POST /load", server.load)
	mux.HandleFunc("/embedding", server.embeddings)
	mux.HandleFunc("/completion", server.completion)
	mux.HandleFunc("/health", server.health)

	httpServer := http.Server{
		Handler: mux,
	}

	log.Println("Server listening on", addr)
	if err := httpServer.Serve(listener); err != nil {
		log.Fatal("server error:", err)
		return err
	}

	return nil
}<|MERGE_RESOLUTION|>--- conflicted
+++ resolved
@@ -870,6 +870,7 @@
 			MainGpu:      req.MainGPU,
 			UseMmap:      req.UseMmap && len(req.LoraPath) == 0,
 			TensorSplit:  tensorSplit,
+			RPCServers:   req.RpcServers,
 			Progress: func(progress float32) {
 				s.progress = progress
 			},
@@ -898,16 +899,6 @@
 	mpath := fs.String("model", "", "Path to model binary file")
 	port := fs.Int("port", 8080, "Port to expose the server on")
 	_ = fs.Bool("verbose", false, "verbose output (default: disabled)")
-<<<<<<< HEAD
-=======
-	noMmap := fs.Bool("no-mmap", false, "do not memory-map model (slower load but may reduce pageouts if not using mlock)")
-	tensorSplit := fs.String("tensor-split", "", "fraction of the model to offload to each GPU, comma-separated list of proportions")
-	multiUserCache := fs.Bool("multiuser-cache", false, "optimize input cache algorithm for multiple users")
-	rpcServers := fs.String("rpc", "", "comma separated list of RPC servers")
-
-	var lpaths multiLPath
-	fs.Var(&lpaths, "lora", "Path to lora layer file (can be specified multiple times)")
->>>>>>> 84aa6d0a
 
 	fs.Usage = func() {
 		fmt.Fprintf(fs.Output(), "Runner usage\n")
@@ -922,37 +913,8 @@
 	llama.BackendInit()
 
 	server := &Server{
-<<<<<<< HEAD
 		modelPath: *mpath,
 		status:    llm.ServerStatusLaunched,
-=======
-		batchSize: *batchSize,
-		parallel:  *parallel,
-		seqs:      make([]*Sequence, *parallel),
-		seqsSem:   semaphore.NewWeighted(int64(*parallel)),
-		status:    llm.ServerStatusLoadingModel,
-	}
-
-	var tensorSplitFloats []float32
-	if *tensorSplit != "" {
-		splits := strings.Split(*tensorSplit, ",")
-		tensorSplitFloats = make([]float32, len(splits))
-		for i, s := range splits {
-			f, _ := strconv.ParseFloat(s, 32)
-			tensorSplitFloats[i] = float32(f)
-		}
-	}
-
-	params := llama.ModelParams{
-		NumGpuLayers: *nGpuLayers,
-		MainGpu:      *mainGpu,
-		UseMmap:      !*noMmap && lpaths.String() == "",
-		TensorSplit:  tensorSplitFloats,
-		RPCServers:   *rpcServers,
-		Progress: func(progress float32) {
-			server.progress = progress
-		},
->>>>>>> 84aa6d0a
 	}
 
 	server.ready.Add(1)
