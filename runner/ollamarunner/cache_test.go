--- conflicted
+++ resolved
@@ -422,8 +422,6 @@
 			}
 		})
 	}
-<<<<<<< HEAD
-=======
 }
 
 // Mock implementation of the Cache interface
@@ -513,5 +511,4 @@
 			}
 		})
 	}
->>>>>>> 79f6376f
 }