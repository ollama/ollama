package ollamarunner

import (
	"bytes"
	"context"
	"encoding/json"
	"errors"
	"flag"
	"fmt"
	"hash/maphash"
	"image"
	"log"
	"log/slog"
	"net"
	"net/http"
	"os"
	"reflect"
	"regexp"
	"runtime"
	"strconv"
	"strings"
	"sync"
	"time"
	"unicode/utf8"

	"golang.org/x/image/bmp"
	"golang.org/x/sync/semaphore"

	"github.com/ollama/ollama/api"
	"github.com/ollama/ollama/envconfig"
	"github.com/ollama/ollama/fs/ggml"
	"github.com/ollama/ollama/llm"
	"github.com/ollama/ollama/logutil"
	"github.com/ollama/ollama/ml"
	"github.com/ollama/ollama/ml/nn/pooling"
	"github.com/ollama/ollama/model"
	"github.com/ollama/ollama/model/input"
	"github.com/ollama/ollama/runner/common"
	"github.com/ollama/ollama/sample"

	_ "github.com/ollama/ollama/model/models"
)

type Sequence struct {
	// ctxs are used for allocating tensors that last the lifetime of the sequence, such as
	// multimodal embeddings
	ctxs []ml.Context

	// mmStore holds multimodal embeddings to mange memory and enable splitting across batches
	mmStore multimodalStore

	// batch index
	iBatch int

	// prompt inputs left to evaluate
	inputs []*input.Input

	// inputs that have been added to a batch but not yet submitted to Forward
	pendingInputs []*input.Input

	// tokens that have been generated but not returned yet (e.g. for stop sequences)
	pendingResponses []string

	// input cache being used by this sequence
	cache *InputCacheSlot

	// channel to send responses over
	responses chan string

	// channel to stop decoding (such as if the remote connection is closed)
	quit chan bool

	// number of tokens to predict
	numPredict int

	// sampler with transforms to run on generated logits
	sampler sample.Sampler

	// channel to send back the embedding if embedding only
	embedding chan []float32

	// stop sequences
	stop []string

	// number of inputs to keep at the beginning when shifting context window
	numKeep int32

	// true if an embedding are to be returned instead of text generation
	embeddingOnly bool

	doneReason llm.DoneReason

	// Metrics
	startProcessingTime time.Time
	startGenerationTime time.Time
	numPredicted        int
	numPromptInputs     int
}

type NewSequenceParams struct {
	numPredict int
	stop       []string
	numKeep    int32
	sampler    sample.Sampler
	embedding  bool
}

func (s *Server) NewSequence(prompt string, images []llm.ImageData, params NewSequenceParams) (*Sequence, error) {
	s.ready.Wait()

	startTime := time.Now()

	inputs, ctxs, mmStore, err := s.inputs(prompt, images)
	if err != nil {
		return nil, fmt.Errorf("failed to process inputs: %w", err)
	} else if len(inputs) == 0 {
		return nil, errors.New("no input provided")
	}

	if params.numKeep < 0 {
		params.numKeep = int32(len(inputs))
	}

	// Ensure that at least 1 input can be discarded during shift
	params.numKeep = min(params.numKeep, s.cache.numCtx-1)

	if int32(len(inputs)) > s.cache.numCtx {
		discard := int32(len(inputs)) - s.cache.numCtx
		promptStart := params.numKeep + discard

		// If we need to truncate in the middle of a unbreakable batch, remove the entire batch
		sameBatch := 0
		for i, inp := range inputs {
			if sameBatch > 0 {
				sameBatch--

				if promptStart == int32(i) {
					promptStart++
				}
			} else if promptStart == int32(i) {
				break
			}

			if inp.SameBatch != 0 {
				if int32(i) < params.numKeep {
					return nil, fmt.Errorf("SameBatch may not be specified within numKeep (index: %v numKeep: %v SameBatch: %v)", i, params.numKeep, inp.SameBatch)
				}

				sameBatch = inp.SameBatch
			}
		}

		if promptStart >= int32(len(inputs)) {
			return nil, errors.New("entire prompt removed by truncation")
		}

		newInputs := inputs[:params.numKeep]
		newInputs = append(newInputs, inputs[promptStart:]...)

		slog.Warn("truncating input prompt", "limit", s.cache.numCtx, "prompt", len(inputs), "keep", params.numKeep, "new", len(newInputs))
		inputs = newInputs
	}

	// TODO(jessegross): Ingest cached history for grammar

	return &Sequence{
		ctxs:                ctxs,
		mmStore:             mmStore,
		inputs:              inputs,
		numPromptInputs:     len(inputs),
		startProcessingTime: startTime,
		numPredict:          params.numPredict,
		pendingResponses:    make([]string, 0),
		responses:           make(chan string, 100),
		quit:                make(chan bool, 1),
		embedding:           make(chan []float32, 1),
		sampler:             params.sampler,
		embeddingOnly:       params.embedding,
		stop:                params.stop,
		numKeep:             params.numKeep,
	}, nil
}

// inputs processes the prompt and images into a list of inputs
// by splitting the prompt on [img-<n>] tags, tokenizing text and
// decoding images
func (s *Server) inputs(prompt string, images []llm.ImageData) ([]*input.Input, []ml.Context, multimodalStore, error) {
	var inputs []*input.Input
	var ctxs []ml.Context
	var mmStore multimodalStore

	var parts []string
	var matches [][]string

	multimodalProcessor, visionModel := s.model.(model.MultimodalProcessor)

	if visionModel {
		re := regexp.MustCompile(`\[img-(\d+)\]`)
		parts = re.Split(prompt, -1)
		matches = re.FindAllStringSubmatch(prompt, -1)
		mmStore = newMultimodalStore()
	} else {
		parts = []string{prompt}
	}

	postTokenize := false
	for i, part := range parts {
		// text - tokenize
		tokens, err := s.model.(model.TextProcessor).Encode(part, i == 0)
		if err != nil {
			return nil, nil, nil, err
		}

		for _, t := range tokens {
			inputs = append(inputs, &input.Input{Token: t})
		}

		// image - decode and store
		if i < len(matches) {
			n, _ := strconv.Atoi(matches[i][1])

			imageIndex := -1
			for j := range images {
				if images[j].ID == n {
					imageIndex = j
					break
				}
			}

			if imageIndex < 0 {
				return nil, nil, nil, fmt.Errorf("invalid image index: %d", n)
			}

			ctx := s.model.Backend().NewContext()
			runtime.SetFinalizer(ctx, func(c ml.Context) { c.Close() })
			ctxs = append(ctxs, ctx)
			imageEmbeddings, err := multimodalProcessor.EncodeMultimodal(ctx, images[imageIndex].Data)
			if err != nil {
				return nil, nil, nil, err
			}

			s.multimodalHash.Reset()
			_, _ = s.multimodalHash.Write(images[imageIndex].Data)
			imageHash := s.multimodalHash.Sum64()

			mmStore.addMultimodal(imageEmbeddings)

			inputs = append(inputs, &input.Input{Multimodal: imageEmbeddings, MultimodalHash: imageHash})
			postTokenize = true
		}
	}

	if visionModel && postTokenize {
		var err error
		inputs, err = multimodalProcessor.PostTokenize(inputs)
		if err != nil {
			return nil, nil, nil, err
		}
	}

	return inputs, ctxs, mmStore, nil
}

type batchState struct {
	// id provides a counter for trace logging batches
	id int

	// ctx holds the backend context used for this batch
	ctx ml.Context

	// modelOutput holds the outputs from this batch
	modelOutput ml.Tensor

	// batchInputs holds the input token pointers which may start as
	// placeholders later filled in before calling ctx.Compute
	batchInputs []*input.Input

	// batch contains the inputs for a model forward pass
	batch input.Batch

	// full set of seqs at the time this batch was initiated
	seqs []*Sequence

	// Signaled when this batches inputs are ready and compute can proceed
	inputsReadyCh chan struct{}

	// Signaling when Compute is about to begin on this batch, and
	// seqs have been updated to prepare for the next batch
	computeStartedCh chan struct{}

	// Signaled when this batches outputs are complete and the next batch can proceed
	outputsReadyCh chan struct{}
}

type Server struct {
	// modelPath is the location of the model to be loaded
	modelPath string

	// loadMu prevents more than one load attempt from occurring at a time
	loadMu sync.Mutex

	// lastLoad is the load request from the previous load attempt. Used to
	// detect if we can reuse an existing memory allocation.
	lastLoad llm.LoadRequest

	// is the server ready to process requests?
	// protects access to model and image
	ready sync.WaitGroup

	// loaded model
	model model.Model

	// status for external health reporting - loading, ready to serve, etc.
	status llm.ServerStatus

	// current progress on loading the model
	progress float32

	// number of simultaneous requests to handle
	parallel int

	// maximum number of elements in a batch (per sequence)
	// TODO (jmorganca): make this n_batch
	batchSize int

	// Used to signal a hard failure during async processing which will panic the runner
	hardErrCh chan error

	// Simple counter used only for trace logging batches
	batchID int

	// protects access to everything below this line
	// this is context state needed for decoding
	mu sync.Mutex

	// indicates that data is ready for processing
	cond *sync.Cond

	// the list of simultaneous sequences being evaluated
	seqs []*Sequence

	// seqs can have a maximum of parallel entries, which
	// is enfoced by seqSem
	seqsSem *semaphore.Weighted

	// KV cache
	cache *InputCache

	// next sequence for prompt processing to avoid starvation
	nextSeq int

	// multimodalHash generates hashes for comparing equality
	// of non-text data
	multimodalHash maphash.Hash
}

func (s *Server) allNil() bool {
	for _, item := range s.seqs {
		if item != nil {
			return false
		}
	}
	return true
}

func flushPending(seq *Sequence) bool {
	joined := strings.Join(seq.pendingResponses, "")
	seq.pendingResponses = []string{}

	// Check if there are any partial UTF-8 characters remaining.
	// We already check and queue as we are generating but some may
	// still make it here:
	// - Sequence is ending, e.g. generation limit has been hit
	// - Invalid characters in the middle of a string
	// This is a stricter check to ensure we never output invalid Unicode.
	for !utf8.ValidString(joined) {
		joined = joined[:len(joined)-1]
	}

	if len(joined) == 0 {
		return true
	}

	select {
	case seq.responses <- joined:
		return true
	case <-seq.quit:
		return false
	}
}

func (s *Server) removeSequence(seqIndex int, reason llm.DoneReason) {
	seq := s.seqs[seqIndex]

	flushPending(seq)
	seq.doneReason = reason
	close(seq.responses)
	close(seq.embedding)
	seq.cache.InUse = false
	s.seqs[seqIndex] = nil
	s.seqsSem.Release(1)
}

// track batch state between forwardBatch, computeBatch and predictForwardBatch

func (s *Server) run(ctx context.Context) {
	s.ready.Wait()

	supportsAsync := pooling.Type(s.model.Backend().Config().Uint("pooling_type")) == pooling.TypeNone

	var activeBatch batchState
	for {
		select {
		case <-ctx.Done():
			return
		case err := <-s.hardErrCh:
			panic(err)
		default:
			var err error
			activeBatch, err = s.forwardBatch(activeBatch)
			if err != nil {
				panic(err)
			}

			if supportsAsync {
				go s.computeBatch(activeBatch)
			} else {
				s.computeBatch(activeBatch)
			}
		}
	}
}

// forwardBatch will calculate a batch.
func (s *Server) forwardBatch(pendingBatch batchState) (nextBatch batchState, err error) {
	// If we have a pending batch still processing, wait until Compute has started
	// before setting up the next batch so the seqs inputs are ready to receive their
	// token values and we get the correct input pointers for the batchInputs
	if pendingBatch.ctx != nil {
		logutil.Trace("forwardBatch waiting for compute to start", "pendingBatch.id", pendingBatch.id)
		<-pendingBatch.computeStartedCh
		logutil.Trace("forwardBatch compute started, setting up next batch", "pendingBatch.id", pendingBatch.id, "id", s.batchID)
		nextBatch.inputsReadyCh = pendingBatch.outputsReadyCh // Chain the ouputs from the pending batch to the next inputs batch
	} else {
		logutil.Trace("forwardBatch no pending batch detected", "batchID", s.batchID)
		// No pendingBatch, so the inputs will be ready in the seqs immediately
		nextBatch.inputsReadyCh = make(chan struct{}, 1)
		nextBatch.inputsReadyCh <- struct{}{}
	}

	s.mu.Lock()
	for s.allNil() {
		s.cond.Wait() // Wait until an item is added
	}
	defer s.mu.Unlock()

	nextBatch.ctx = s.model.Backend().NewContext()
	defer func() {
		if err != nil {
			nextBatch.ctx.Close()
			nextBatch.ctx = nil
		}
	}()
	nextBatch.id = s.batchID
	nextBatch.seqs = append([]*Sequence{}, s.seqs...)
	nextBatch.computeStartedCh = make(chan struct{}, 1)
	nextBatch.outputsReadyCh = make(chan struct{}, 1)

	// Prepare the seqs and batch, but defer the input token values as we may not be ready yet
	var batchInputs []*input.Input
	var batchOutputs []int32
	var batch input.Batch

	resumeSeq := -1
	seqIdx := s.nextSeq - 1
	for range s.seqs {
		seqIdx = (seqIdx + 1) % len(s.seqs)
		seq := s.seqs[seqIdx]
		if seq == nil {
			continue
		}

		// if past the num predict limit
		if seq.numPredict > 0 && seq.numPredicted >= seq.numPredict {
			s.removeSequence(seqIdx, llm.DoneReasonLength)
			nextBatch.seqs[seqIdx] = nil
			continue
		}

		if !s.cache.enabled {
			seq.inputs = append(seq.cache.Inputs, seq.inputs...)
			seq.cache.Inputs = []*input.Input{}
		}

		batchSize := s.batchSize

		for i, inp := range seq.inputs {
			// If we are required to put following inputs into a single batch then extend the
			// batch size. Since we are only extending the size the minimum amount possible, this
			// will cause a break if we have existing inputs.
			minBatch := 1 + inp.SameBatch
			if minBatch > batchSize {
				batchSize = minBatch
			}

			// Stop if the required batch would put us over the total batch size (including tokens
			// added by other sequences). If we haven't been able to add anything yet then pick up
			// here again for the next batch to avoid starvation, though we can opportunistically
			// check if other sequences can still squeeze something in.
			if len(batchInputs)+minBatch > batchSize {
				if len(seq.pendingInputs) == 0 && resumeSeq == -1 {
					resumeSeq = seqIdx
				}
				break
			}

			// If the sum of our working set (already processed tokens, tokens we added to this
			// batch, required following tokens) exceeds the context size, then trigger a shift
			// now so we don't have to do one later when we can't break the batch.
			if int32(len(seq.cache.Inputs)+len(seq.pendingInputs)+minBatch) > s.cache.numCtx {
				if len(seq.pendingInputs) != 0 {
					break
				}

				err = s.cache.ShiftCacheSlot(seq.cache, seq.numKeep)
				if err != nil {
					var reprocess *ErrReprocessInputs
					if errors.As(err, &reprocess) {
						// Prepend these inputs to the sequence's inputs queue for reprocessing
						seq.inputs = append(reprocess.Inputs, seq.inputs...)
						// Skip this sequence but continue processing the rest
						nextBatch.seqs[seqIdx] = nil // clear this sequence for this batch
						err = nil
						continue
					} else {
						return
					}
				}
			}

			batchInputs = append(batchInputs, seq.inputs[i])
			if inp.Multimodal != nil {
				var mm []input.Multimodal
				mm, err = seq.mmStore.getMultimodal(s.model.Backend(), nextBatch.ctx, inp.Multimodal, false)
				if err != nil {
					return
				}
				batch.Multimodal = append(batch.Multimodal, input.MultimodalIndex{Index: len(batchInputs) - 1, Multimodal: mm})
			}

			batch.Positions = append(batch.Positions, int32(len(seq.cache.Inputs)+len(seq.pendingInputs)))
			batch.Sequences = append(batch.Sequences, seq.cache.Id)

			seq.iBatch = len(batchOutputs)
			if i+1 == len(seq.inputs) || seq.embeddingOnly {
				batchOutputs = append(batchOutputs, int32(len(batchInputs)-1))
			}
			logutil.Trace("forwardBatch iBatch", "batchID", s.batchID, "seqIdx", seqIdx, "seq.iBatch", seq.iBatch, "i+1", i+1, "len(seq.inputs)", len(seq.inputs))
			seq.pendingInputs = append(seq.pendingInputs, inp)
		}

		seq.inputs = seq.inputs[len(seq.pendingInputs):]
	}

	if resumeSeq != -1 {
		s.nextSeq = resumeSeq
	} else {
		s.nextSeq = seqIdx + 1
	}

	if len(batchInputs) == 0 {
		logutil.Trace("forwardBatch no batchInputs, going idle", "batchID", s.batchID)
		nextBatch.ctx.Close()
		nextBatch.ctx = nil
		return
	}
	s.batchID++

	// Actual batchInputs values will be injected into the batch.Inputs tensor before calling Compute
	batch.Inputs = nextBatch.ctx.Input().Empty(ml.DTypeI32, len(batchInputs))
	batch.Outputs = nextBatch.ctx.Input().FromIntSlice(batchOutputs, len(batchOutputs))
	nextBatch.modelOutput, err = model.Forward(nextBatch.ctx, s.model, batch)
	if err != nil {
		err = fmt.Errorf("failed to build graph: %w", err)
		return
	}
	nextBatch.batchInputs = batchInputs
	nextBatch.batch = batch

	return
}

// Async processing of the next batch
func (s *Server) computeBatch(activeBatch batchState) {
	if activeBatch.ctx == nil {
		// Nothing to compute
		return
	}
	defer activeBatch.ctx.Close()

	// Wait until inputs are ready
	logutil.Trace("computeBatch: waiting for inputs to be ready", "batchID", activeBatch.id)
	<-activeBatch.inputsReadyCh
	logutil.Trace("computeBatch: inputs are ready", "batchID", activeBatch.id)

	// Once we complete, signal the next batch of inputs are ready
	// This will unblock the next computeBatch, or forwardBatch if new seqs come in
	defer func() {
		logutil.Trace("computeBatch: outputs are ready", "batchID", activeBatch.id)
		activeBatch.outputsReadyCh <- struct{}{}
	}()

	s.mu.Lock()

	// Gather the actual input token values now that they're ready
	batchInputs := make([]int32, len(activeBatch.batchInputs))
	for i := range batchInputs {
		batchInputs[i] = activeBatch.batchInputs[i].Token
	}

	// Now we run part of the decoding algorithm to adjust the seq.inputs with placeholder tokens
	// so that forwardBatch can build a batchInputs set which will eventually contain the actual
	// decoded tokens.
	nextBatchTokens := make([]*input.Input, len(s.seqs))
	iBatches := make([]int, len(s.seqs)) // Record the iBatch values before releasing the lock
	for i, seq := range s.seqs {
		iBatches[i] = -1
		if seq == nil {
			continue
		}
		// Skip over any newly added or skipped sequences
		if activeBatch.seqs[i] == nil {
			continue
		}

		// Detect if the sequence we're processing has already been completed and replaced
		// with a new sequence
		if seq != activeBatch.seqs[i] {
			logutil.Trace("computeBatch: sequence replaced, discarding its results", "batchID", activeBatch.id, "seqIdx", i)
			continue
		}

		// Pending inputs will actually be in the cache after we call Compute.
		// However, we have already resolved any placeholder tokens.
		//
		// It's possible for incoming sequences to look at the values that we've
		// added to the cache here and start relying on them before we've done
		// the computation. This is OK as long as we ensure that this batch's
		// computation happens before any future batch's and we never fail
		// (unless we take down the whole runner).
		if len(seq.pendingInputs) > 0 {
			seq.cache.Inputs = append(seq.cache.Inputs, seq.pendingInputs...)
			seq.pendingInputs = []*input.Input{}
		}

		// don't sample prompt processing
		if len(seq.inputs) != 0 {
			if !s.cache.enabled {
				s.hardErrCh <- fmt.Errorf("caching disabled but unable to fit entire input in a batch")
				s.mu.Unlock()
				return
			}
			continue
		}

		seq.numPredicted++
		nextToken := &input.Input{Token: 0} // placeholder we'll fill in after Compute/Floats
		seq.inputs = []*input.Input{nextToken}
		nextBatchTokens[i] = nextToken
		iBatches[i] = seq.iBatch
	}

	// At this point the seqs are ready for forwardBatch to move forward so unblock
	s.mu.Unlock()

	activeBatch.batch.Inputs.SetValueFromIntSlice(batchInputs)
	activeBatch.ctx.ComputeWithNotify(
		func() {
			logutil.Trace("computeBatch: signaling computeStartedCh", "batchID", activeBatch.id)
			activeBatch.computeStartedCh <- struct{}{}
		},
		activeBatch.modelOutput)

	outputs := activeBatch.modelOutput.Floats()

	logutil.Trace("computeBatch: logits ready", "batchID", activeBatch.id)

	s.mu.Lock()
	defer s.mu.Unlock()

	logutil.Trace("computeBatch: decoding", "batchID", activeBatch.id)
	for i, seq := range s.seqs {
		if seq == nil || nextBatchTokens[i] == nil {
			continue
		}

		if seq.numPredicted == 1 {
			seq.startGenerationTime = time.Now()
		}

		// if done processing the prompt, generate an embedding and return
		if seq.embeddingOnly {
			seq.embedding <- outputs
			s.removeSequence(i, llm.DoneReasonStop)
			continue
		}

		// sample a token
		vocabSize := len(outputs) / activeBatch.batch.Outputs.Dim(0)
		logutil.Trace("computeBatch: vocab details", "batchID", activeBatch.id, "seqIdx", i, "len(logits)", len(outputs), "len(activeBatch.batch.Outputs)", activeBatch.batch.Outputs.Dim(0), "vocabSize", vocabSize, "iBatches", iBatches)
		token, err := seq.sampler.Sample(outputs[iBatches[i]*vocabSize : (iBatches[i]+1)*vocabSize])
		if err != nil {
			s.hardErrCh <- fmt.Errorf("failed to sample token: %w", err)
			return
		}

		nextBatchTokens[i].Token = token

		// if it's an end of sequence token, break
		if s.model.(model.TextProcessor).Is(token, model.SpecialEOS) {
			// TODO (jmorganca): we should send this back
			// as it's important for the /api/generate context
			// seq.responses <- piece
			logutil.Trace("computeBatch: EOS", "batchID", activeBatch.id, "seqIdx", i)
			s.removeSequence(i, llm.DoneReasonStop)
			continue
		}

		piece, err := s.model.(model.TextProcessor).Decode([]int32{token})
		if err != nil {
			s.hardErrCh <- fmt.Errorf("failed to decode token: %w", err)
			return
		}

		seq.pendingResponses = append(seq.pendingResponses, piece)
		sequence := strings.Join(seq.pendingResponses, "")

		if ok, stop := common.FindStop(sequence, seq.stop); ok {
			slog.Debug("hit stop token", "pending", seq.pendingResponses, "stop", stop)

			var tokenTruncated bool
			origLen := len(seq.pendingResponses)
			seq.pendingResponses, tokenTruncated = common.TruncateStop(seq.pendingResponses, stop)
			newLen := len(seq.pendingResponses)

			// Update the cache based on the tokens that will be returned:
			// - We have 1 token more than is currently in the cache because
			// the last one generated wasn't submitted to Decode
			// - Remove any stop sequences that we stripped out
			// - If truncateStop removed a portion of a token, drop that
			// - As defense-in-depth, if truncatedToken didn't find a stop token
			// remove the extra one that we added to the cache len
			tokenLen := len(seq.cache.Inputs) + 1
			tokenLen -= origLen - newLen
			if tokenTruncated || origLen == newLen {
				tokenLen--
			}

			seq.cache.Inputs = seq.cache.Inputs[:tokenLen]

			s.removeSequence(i, llm.DoneReasonStop)
			continue
		}

		if common.ContainsStopSuffix(sequence, seq.stop) {
			continue
		}

		if common.IncompleteUnicode(sequence) {
			continue
		}

		if !flushPending(seq) {
			s.removeSequence(i, llm.DoneReasonConnectionClosed)
		}
	}
}

func (s *Server) completion(w http.ResponseWriter, r *http.Request) {
	var req llm.CompletionRequest
	if err := json.NewDecoder(r.Body).Decode(&req); err != nil {
		http.Error(w, "Bad request", http.StatusBadRequest)
		return
	}

	if req.Options == nil {
		opts := api.DefaultOptions()
		req.Options = &opts
	}

	// Set the headers to indicate streaming
	w.Header().Set("Content-Type", "application/json")
	w.Header().Set("Transfer-Encoding", "chunked")

	flusher, ok := w.(http.Flusher)
	if !ok {
		http.Error(w, "Streaming not supported", http.StatusInternalServerError)
		return
	}

	var grammar *sample.GrammarSampler
	var err error
	if req.Grammar != "" {
		grammar, err = sample.NewGrammarSampler(s.model.(model.TextProcessor), req.Grammar)
		if err != nil {
			http.Error(w, "failed to load model vocabulary required for format", http.StatusInternalServerError)
			return
		}
		defer grammar.Free()
	}

	sampler := sample.NewSampler(
		req.Options.Temperature,
		req.Options.TopK,
		req.Options.TopP,
		req.Options.MinP,
		req.Options.Seed,
		grammar,
	)

	seq, err := s.NewSequence(req.Prompt, req.Images, NewSequenceParams{
		numPredict: req.Options.NumPredict,
		stop:       req.Options.Stop,
		numKeep:    int32(req.Options.NumKeep),
		sampler:    sampler,
		embedding:  false,
	})
	if err != nil {
		http.Error(w, fmt.Sprintf("Failed to create new sequence: %v", err), http.StatusInternalServerError)
		return
	}

	// Ensure there is a place to put the sequence, released when removed from s.seqs
	if err := s.seqsSem.Acquire(r.Context(), 1); err != nil {
		if errors.Is(err, context.Canceled) {
			slog.Info("aborting completion request due to client closing the connection")
		} else {
			http.Error(w, fmt.Sprintf("Failed to acquire semaphore: %v", err), http.StatusInternalServerError)
		}
		return
	}

	s.mu.Lock()
	found := false
	for i, sq := range s.seqs {
		if sq == nil {
			seq.cache, seq.inputs, err = s.cache.LoadCacheSlot(seq.inputs, true)
			if err != nil {
				s.mu.Unlock()
				s.seqsSem.Release(1)
				http.Error(w, fmt.Sprintf("Failed to load cache: %v", err), http.StatusInternalServerError)
				return
			}

			s.seqs[i] = seq
			s.cond.Signal()
			found = true
			break
		}
	}
	s.mu.Unlock()

	if !found {
		s.seqsSem.Release(1)
		http.Error(w, "could not find an available sequence", http.StatusInternalServerError)
		return
	}

	for {
		select {
		case <-r.Context().Done():
			close(seq.quit)
			return
		case content, ok := <-seq.responses:
			if ok {
				if err := json.NewEncoder(w).Encode(&llm.CompletionResponse{
					Content: content,
				}); err != nil {
					http.Error(w, fmt.Sprintf("failed to encode response: %v", err), http.StatusInternalServerError)
					close(seq.quit)
					return
				}

				flusher.Flush()
			} else {
				if err := json.NewEncoder(w).Encode(&llm.CompletionResponse{
					Done:               true,
					DoneReason:         seq.doneReason,
					PromptEvalCount:    seq.numPromptInputs,
					PromptEvalDuration: seq.startGenerationTime.Sub(seq.startProcessingTime),
					EvalCount:          seq.numPredicted,
					EvalDuration:       time.Since(seq.startGenerationTime),
				}); err != nil {
					http.Error(w, fmt.Sprintf("failed to encode final response: %v", err), http.StatusInternalServerError)
				}

				return
			}
		}
	}
}

func (s *Server) embeddings(w http.ResponseWriter, r *http.Request) {
	if pooling.Type(s.model.Backend().Config().Uint("pooling_type")) == pooling.TypeNone {
		http.Error(w, "this model does not support embeddings", http.StatusNotImplemented)
		return
	}

	var req llm.EmbeddingRequest
	if err := json.NewDecoder(r.Body).Decode(&req); err != nil {
		http.Error(w, fmt.Sprintf("bad request: %s", err), http.StatusBadRequest)
		return
	}

	w.Header().Set("Content-Type", "application/json")
	seq, err := s.NewSequence(req.Content, nil, NewSequenceParams{embedding: true})
	if err != nil {
		http.Error(w, fmt.Sprintf("failed to create new sequence: %v", err), http.StatusInternalServerError)
		return
	}

	if err := s.seqsSem.Acquire(r.Context(), 1); err != nil {
		if errors.Is(err, context.Canceled) {
			slog.Info("aborting embedding request due to client closing the connection")
		} else {
			http.Error(w, fmt.Sprintf("failed to acquire semaphore: %v", err), http.StatusInternalServerError)
		}
		return
	}

	s.mu.Lock()
	found := false
	for i, sq := range s.seqs {
		if sq == nil {
			seq.cache, seq.inputs, err = s.cache.LoadCacheSlot(seq.inputs, false)
			if err != nil {
				s.mu.Unlock()
				s.seqsSem.Release(1)
				http.Error(w, fmt.Sprintf("failed to load cache: %v", err), http.StatusInternalServerError)
				return
			}

			s.seqs[i] = seq
			s.cond.Signal()
			found = true
			break
		}
	}
	s.mu.Unlock()

	if !found {
		s.seqsSem.Release(1)
		http.Error(w, "could not find an available sequence", http.StatusInternalServerError)
		return
	}

	if err := json.NewEncoder(w).Encode(&llm.EmbeddingResponse{
		Embedding: <-seq.embedding,
	}); err != nil {
		http.Error(w, fmt.Sprintf("failed to encode response: %v", err), http.StatusInternalServerError)
	}
}

func (s *Server) health(w http.ResponseWriter, r *http.Request) {
	w.Header().Set("Content-Type", "application/json")
	if err := json.NewEncoder(w).Encode(&llm.ServerStatusResponse{
		Status:   s.status,
		Progress: s.progress,
	}); err != nil {
		http.Error(w, fmt.Sprintf("failed to encode response: %v", err), http.StatusInternalServerError)
	}
}

func (s *Server) reserveWorstCaseGraph() error {
	ctx := s.model.Backend().NewContext()
	defer ctx.Close()

	var err error
	inputs := make([]*input.Input, s.batchSize)
	for i := range inputs {
		inputs[i] = &input.Input{}
	}
	mmStore := newMultimodalStore()

	// Multimodal strategy:
	// - Encode a 2048x2048 image. This assumes that a single image of this
	//   size is sufficient to trigger the worst case. This is currently true
	//   because for existing models, only a single image fits in a batch.
	// - Add the embedding to a full batch of tokens - this is necessary because
	//   the model may be looking for non-image data, such as <image> tags.
	// - Run PostTokenize to execute any transformations between generated
	//   embeddings and what the forward pass expects.
	// - The result may now be larger than a batch (images may not fit in a
	//   single batch), so trim based on what will fit and must be grouped together.
	// - Fill out the rest of the space with text tokens.
	if multimodalProcessor, ok := s.model.(model.MultimodalProcessor); ok {
		mmCtx := s.model.Backend().NewContext()
		defer mmCtx.Close()

		img := image.NewGray(image.Rect(0, 0, 2048, 2048))
		var buf bytes.Buffer
		bmp.Encode(&buf, img)

		if inputs[0].Multimodal, err = multimodalProcessor.EncodeMultimodal(mmCtx, buf.Bytes()); err == nil {
			mmStore.addMultimodal(inputs[0].Multimodal)

			inputs, err = multimodalProcessor.PostTokenize(inputs)
			if err != nil {
				return err
			}

			for i, inp := range inputs {
				minBatch := 1 + inp.SameBatch
				if minBatch > s.batchSize {
					inputs = inputs[i:min(i+minBatch, len(inputs))]
					break
				} else if i+minBatch > s.batchSize {
					inputs = inputs[:i]
					break
				}
			}

			if len(inputs) < s.batchSize {
				newInputs := make([]*input.Input, s.batchSize)
				copy(newInputs, inputs)
				for i := len(inputs); i < s.batchSize; i++ {
					newInputs[i] = &input.Input{}
				}
				inputs = newInputs
			}
		}
	}

	var batch input.Batch

	batchInputs := make([]int32, len(inputs))
	batch.Positions = make([]int32, len(inputs))
	batch.Sequences = make([]int, len(inputs))
	for i, inp := range inputs {
		batchInputs[i] = inp.Token
		if inp.Multimodal != nil {
			mm, err := mmStore.getMultimodal(s.model.Backend(), ctx, inp.Multimodal, true)
			if err != nil {
				return err
			}
			batch.Multimodal = append(batch.Multimodal, input.MultimodalIndex{Index: i, Multimodal: mm})
		}

		batch.Positions[i] = int32(i)
	}

	batch.Inputs = ctx.Input().FromIntSlice(batchInputs, len(batchInputs))
	batch.Outputs = ctx.Input().Empty(ml.DTypeI32, s.parallel)

	cache := s.model.Config().Cache
	if cache != nil {
		err := cache.StartForward(ctx, batch, true)
		if err != nil {
			return err
		}
	}

	t, err := s.model.Forward(ctx, batch)
	if err != nil {
		return err
	}

	ctx.Forward(t).Reserve()

	return nil
}

// allocModel pre-allocates the maximum needed memory for a model
// based on the given parameters
func (s *Server) allocModel(
	mpath string,
	params ml.BackendParams,
	loraPath []string,
	parallel int,
	kvCacheType string,
	kvSize int,
	multiUserCache bool,
) (panicErr error) {
	// Convert memory allocation panics to errors
	defer func() {
		if r := recover(); r != nil {
			if err, ok := r.(error); ok {
				var noMem ml.ErrNoMem
				if errors.As(err, &noMem) {
					panicErr = noMem
				} else {
					panic(r)
				}
			} else {
				panic(r)
			}
		}
	}()

	var err error
	s.model, err = model.New(mpath, params)
	if err != nil {
		return err
	}

	// TODO(jessegross): LoRA loading
	if len(loraPath) > 0 {
		return errors.New("loras are not yet implemented")
	}

	s.cache, err = NewInputCache(s.model, kvCacheType, int32(kvSize), parallel, s.batchSize, multiUserCache)
	if err != nil {
		return err
	}

	if !s.cache.enabled && parallel > 1 {
		parallel = 1
		slog.Warn("model does not support caching, disabling parallel processing")
	}

	s.parallel = parallel
	s.seqs = make([]*Sequence, s.parallel)
	s.seqsSem = semaphore.NewWeighted(int64(s.parallel))

	return s.reserveWorstCaseGraph()
}

// closeModel frees all memory associated with a model
func (s *Server) closeModel() {
	s.cache.Close()
	s.cache = nil
	if s.model != nil {
		s.model.Backend().Close()
		s.model = nil
	}
}

// loadModel loads the weights for a model. The memory must already
// have been allocated with allocModel
func (s *Server) loadModel() {
	err := s.model.Backend().Load(context.TODO(),
		func(progress float32) {
			s.progress = progress
		})
	if err != nil {
		panic(fmt.Errorf("failed to load model: %v", err))
	}

	s.status = llm.ServerStatusReady
	s.ready.Done()
}

// load is the handler called by the Ollama server to process different
// load operations
func (s *Server) load(w http.ResponseWriter, r *http.Request) {
	s.loadMu.Lock()
	defer s.loadMu.Unlock()

	w.Header().Set("Content-Type", "application/json")

	if s.status != llm.ServerStatusLaunched {
		http.Error(w, "model already loaded", http.StatusInternalServerError)
		return
	}

	var req llm.LoadRequest
	if err := json.NewDecoder(r.Body).Decode(&req); err != nil {
		http.Error(w, "bad request", http.StatusBadRequest)
		return
	}

	slog.Info("load", "request", req)

	if req.Operation == llm.LoadOperationClose {
		s.closeModel()
		if err := json.NewEncoder(w).Encode(&llm.LoadResponse{}); err != nil {
			http.Error(w, fmt.Sprintf("failed to encode response: %v", err), http.StatusInternalServerError)
		}
		return
	}

	s.lastLoad.Operation = req.Operation
	loadModel := s.model == nil || !reflect.DeepEqual(req, s.lastLoad)

	s.lastLoad = req

	if loadModel {
		s.closeModel()

		params := ml.BackendParams{
			AllocMemory:    req.Operation != llm.LoadOperationFit,
			NumThreads:     req.NumThreads,
			GPULayers:      req.GPULayers,
			FlashAttention: req.FlashAttention,
		}

		s.batchSize = req.BatchSize

		err := s.allocModel(s.modelPath, params, req.LoraPath, req.Parallel, req.KvCacheType, req.KvSize, req.MultiUserCache)
		if err != nil {
			s.closeModel()

			var noMem ml.ErrNoMem
			if errors.As(err, &noMem) {
				resp := llm.LoadResponse{Success: false, Memory: noMem.BackendMemory}
				if err := json.NewEncoder(w).Encode(&resp); err != nil {
					http.Error(w, fmt.Sprintf("failed to encode response: %v", err), http.StatusInternalServerError)
				}

				return
			}

			http.Error(w, fmt.Sprintf("failed to initialize model: %v", err), http.StatusInternalServerError)
			return
		}
	}

	mem := s.model.Backend().BackendMemory()

	switch req.Operation {
	case llm.LoadOperationFit:
		// LoadOperationFit can't be used for anything else, so just close it
		s.closeModel()

	// LoadOperationAlloc should stay open for future operations

	case llm.LoadOperationCommit:
		s.status = llm.ServerStatusLoadingModel
		go s.loadModel()
	}

	resp := llm.LoadResponse{Success: true, Memory: mem}
	if err := json.NewEncoder(w).Encode(&resp); err != nil {
		http.Error(w, fmt.Sprintf("failed to encode response: %v", err), http.StatusInternalServerError)
		return
	}
}

<<<<<<< HEAD
// load is the handler called by the Ollama server to process different
// load operations
=======
// info is the handler called by the Ollama server to report information
// about the GPU devices in use by this runner
>>>>>>> 19e6796e
func (s *Server) info(w http.ResponseWriter, r *http.Request) {
	s.loadMu.Lock()
	defer s.loadMu.Unlock()

	w.Header().Set("Content-Type", "application/json")

	m := s.model

	if m == nil {
		startLoad := time.Now()

		// Dummy load to get the backend wired up
		f, err := os.CreateTemp("", "*.bin")
		if err != nil {
			http.Error(w, fmt.Sprintf("failed to initialize baackend: %v", err), http.StatusInternalServerError)
			return
		}
		defer f.Close()
<<<<<<< HEAD
=======
		defer os.Remove(f.Name())
>>>>>>> 19e6796e

		if err := ggml.WriteGGUF(f, ggml.KV{
			"general.architecture": "llama",
			"tokenizer.ggml.model": "gpt2",
		}, nil); err != nil {
			http.Error(w, fmt.Sprintf("failed to initialize baackend: %v", err), http.StatusInternalServerError)
			return
		}

<<<<<<< HEAD
		m, err = model.New(f.Name(), ml.BackendParams{AllocMemory: false, GPULayers: ml.GPULayersList{{}}})
=======
		m, err = model.New(f.Name(), ml.BackendParams{NumThreads: runtime.NumCPU(), AllocMemory: false, GPULayers: ml.GPULayersList{{}}})
>>>>>>> 19e6796e
		if err != nil {
			http.Error(w, fmt.Sprintf("failed to initialize baackend: %v", err), http.StatusInternalServerError)
			return
		}
		slog.Debug("dummy model load took", "duration", time.Since(startLoad))
	}

	startDevices := time.Now()
	infos := m.Backend().BackendDevices()
	slog.Debug("gathering device infos took", "duration", time.Since(startDevices))
	if err := json.NewEncoder(w).Encode(&infos); err != nil {
		http.Error(w, fmt.Sprintf("failed to encode response: %v", err), http.StatusInternalServerError)
	}
}

func Execute(args []string) error {
	fs := flag.NewFlagSet("runner", flag.ExitOnError)
	mpath := fs.String("model", "", "Path to model binary file")
	port := fs.Int("port", 8080, "Port to expose the server on")
	_ = fs.Bool("verbose", false, "verbose output (default: disabled)")

	fs.Usage = func() {
		fmt.Fprintf(fs.Output(), "Runner usage\n")
		fs.PrintDefaults()
	}
	if err := fs.Parse(args); err != nil {
		return err
	}
	slog.SetDefault(logutil.NewLogger(os.Stderr, envconfig.LogLevel()))
	slog.Info("starting ollama engine")

	ctx, cancel := context.WithCancel(context.Background())
	defer cancel()

	server := &Server{
		modelPath: *mpath,
		status:    llm.ServerStatusLaunched,
		hardErrCh: make(chan error, 1),
	}

	server.cond = sync.NewCond(&server.mu)
	server.ready.Add(1)

	go server.run(ctx)

	addr := "127.0.0.1:" + strconv.Itoa(*port)
	listener, err := net.Listen("tcp", addr)
	if err != nil {
		fmt.Println("Listen error:", err)
		return err
	}
	defer listener.Close()

	mux := http.NewServeMux()
	// TODO: support embeddings
	mux.HandleFunc("GET /info", server.info)
	mux.HandleFunc("POST /load", server.load)
	mux.HandleFunc("POST /embedding", server.embeddings)
	mux.HandleFunc("POST /completion", server.completion)
	mux.HandleFunc("GET /health", server.health)

	httpServer := http.Server{
		Handler: mux,
	}

	log.Println("Server listening on", addr)
	if err := httpServer.Serve(listener); err != nil {
		log.Fatal("server error:", err)
		return err
	}

	return nil
}<|MERGE_RESOLUTION|>--- conflicted
+++ resolved
@@ -1236,13 +1236,8 @@
 	}
 }
 
-<<<<<<< HEAD
-// load is the handler called by the Ollama server to process different
-// load operations
-=======
 // info is the handler called by the Ollama server to report information
 // about the GPU devices in use by this runner
->>>>>>> 19e6796e
 func (s *Server) info(w http.ResponseWriter, r *http.Request) {
 	s.loadMu.Lock()
 	defer s.loadMu.Unlock()
@@ -1261,10 +1256,7 @@
 			return
 		}
 		defer f.Close()
-<<<<<<< HEAD
-=======
 		defer os.Remove(f.Name())
->>>>>>> 19e6796e
 
 		if err := ggml.WriteGGUF(f, ggml.KV{
 			"general.architecture": "llama",
@@ -1274,11 +1266,7 @@
 			return
 		}
 
-<<<<<<< HEAD
-		m, err = model.New(f.Name(), ml.BackendParams{AllocMemory: false, GPULayers: ml.GPULayersList{{}}})
-=======
 		m, err = model.New(f.Name(), ml.BackendParams{NumThreads: runtime.NumCPU(), AllocMemory: false, GPULayers: ml.GPULayersList{{}}})
->>>>>>> 19e6796e
 		if err != nil {
 			http.Error(w, fmt.Sprintf("failed to initialize baackend: %v", err), http.StatusInternalServerError)
 			return
