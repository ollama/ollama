--- conflicted
+++ resolved
@@ -406,11 +406,7 @@
 
 		batchSize := s.batchSize
 
-<<<<<<< HEAD
-		for j, inp := range seq.inputs {
-=======
 		for i, inp := range seq.inputs {
->>>>>>> 79f6376f
 			// If we are required to put following inputs into a single batch then extend the
 			// batch size. Since we are only extending the size the minimum amount possible, this
 			// will cause a break if we have existing inputs.
@@ -438,15 +434,16 @@
 					break
 				}
 
+			// If the sum of our working set (already processed tokens, tokens we added to this
+			// batch, required following tokens) exceeds the context size, then trigger a shift
+			// now so we don't have to do one later when we can't break the batch.
+			if int32(len(seq.cache.Inputs)+len(seq.pendingInputs)+minBatch) > s.cache.numCtx {
+				if len(seq.pendingInputs) != 0 {
+					break
+				}
+
 				err := s.cache.ShiftCacheSlot(seq.cache, seq.numKeep)
 				if err != nil {
-<<<<<<< HEAD
-					return err
-				}
-			}
-
-			options.Inputs = append(options.Inputs, inp.Token)
-=======
 					var reprocess *ErrReprocessInputs
 					if errors.As(err, &reprocess) {
 						// Prepend these inputs to the sequence's inputs queue for reprocessing
@@ -459,8 +456,7 @@
 				}
 			}
 
-			batchInputs = append(batchInputs, inp.Token)
->>>>>>> 79f6376f
+			options.Inputs = append(options.Inputs, inp.Token)
 			if inp.Multimodal != nil {
 				mm, err := seq.mmStore.getMultimodal(s.model.Backend(), ctx, inp.Multimodal, false)
 				if err != nil {
