--- conflicted
+++ resolved
@@ -406,11 +406,8 @@
 - [AppFlowy](https://github.com/AppFlowy-IO/AppFlowy) (AI collaborative workspace with Ollama, cross-platform and self-hostable)
 - [Lumina](https://github.com/cushydigit/lumina.git) (A lightweight, minimal React.js frontend for interacting with Ollama servers)
 - [Tiny Notepad](https://pypi.org/project/tiny-notepad) (A lightweight, notepad-like interface to chat with ollama available on PyPI)
-<<<<<<< HEAD
+- [macLlama (macOS native)](https://github.com/hellotunamayo/macLlama) (A native macOS GUI application for interacting with Ollama models, featuring a chat interface.) 
 - [OllamaChat](https://github.com/rijieli/OllamaChat) (A lightweight, open-source native app for Ollama on macOS)
-=======
-- [macLlama (macOS native)](https://github.com/hellotunamayo/macLlama) (A native macOS GUI application for interacting with Ollama models, featuring a chat interface.) 
->>>>>>> a45231af
 
 ### Cloud
 
