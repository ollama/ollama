<div align="center">
 <img alt="ollama" height="200px" src="https://github.com/ollama/ollama/assets/3325447/0d0b44e2-8f4a-4e99-9b52-a5c1c741c8f7">
</div>

# Ollama

[![Discord](https://dcbadge.vercel.app/api/server/ollama?style=flat&compact=true)](https://discord.gg/ollama)

Get up and running with large language models.

### macOS

[Download](https://ollama.com/download/Ollama-darwin.zip)

### Windows

[Download](https://ollama.com/download/OllamaSetup.exe)

### Linux

```
curl -fsSL https://ollama.com/install.sh | sh
```

[Manual install instructions](https://github.com/ollama/ollama/blob/main/docs/linux.md)

### Docker

The official [Ollama Docker image](https://hub.docker.com/r/ollama/ollama) `ollama/ollama` is available on Docker Hub.

### Libraries

- [ollama-python](https://github.com/ollama/ollama-python)
- [ollama-js](https://github.com/ollama/ollama-js)

## Quickstart

To run and chat with [Llama 3.2](https://ollama.com/library/llama3.2):

```
ollama run llama3.2
```

## Model library

Ollama supports a list of models available on [ollama.com/library](https://ollama.com/library 'ollama model library')

Here are some example models that can be downloaded:

| Model              | Parameters | Size  | Download                         |
| ------------------ | ---------- | ----- | -------------------------------- |
| Llama 3.2          | 3B         | 2.0GB | `ollama run llama3.2`            |
| Llama 3.2          | 1B         | 1.3GB | `ollama run llama3.2:1b`         |
| Llama 3.2 Vision   | 11B        | 7.9GB | `ollama run llama3.2-vision`     |
| Llama 3.2 Vision   | 90B        | 55GB  | `ollama run llama3.2-vision:90b` |
| Llama 3.1          | 8B         | 4.7GB | `ollama run llama3.1`            |
| Llama 3.1          | 70B        | 40GB  | `ollama run llama3.1:70b`        |
| Llama 3.1          | 405B       | 231GB | `ollama run llama3.1:405b`       |
| Phi 3 Mini         | 3.8B       | 2.3GB | `ollama run phi3`                |
| Phi 3 Medium       | 14B        | 7.9GB | `ollama run phi3:medium`         |
| Gemma 2            | 2B         | 1.6GB | `ollama run gemma2:2b`           |
| Gemma 2            | 9B         | 5.5GB | `ollama run gemma2`              |
| Gemma 2            | 27B        | 16GB  | `ollama run gemma2:27b`          |
| Mistral            | 7B         | 4.1GB | `ollama run mistral`             |
| Moondream 2        | 1.4B       | 829MB | `ollama run moondream`           |
| Neural Chat        | 7B         | 4.1GB | `ollama run neural-chat`         |
| Starling           | 7B         | 4.1GB | `ollama run starling-lm`         |
| Code Llama         | 7B         | 3.8GB | `ollama run codellama`           |
| Llama 2 Uncensored | 7B         | 3.8GB | `ollama run llama2-uncensored`   |
| LLaVA              | 7B         | 4.5GB | `ollama run llava`               |
| Solar              | 10.7B      | 6.1GB | `ollama run solar`               |

> [!NOTE]
> You should have at least 8 GB of RAM available to run the 7B models, 16 GB to run the 13B models, and 32 GB to run the 33B models.

## Customize a model

### Import from GGUF

Ollama supports importing GGUF models in the Modelfile:

1. Create a file named `Modelfile`, with a `FROM` instruction with the local filepath to the model you want to import.

   ```
   FROM ./vicuna-33b.Q4_0.gguf
   ```

2. Create the model in Ollama

   ```
   ollama create example -f Modelfile
   ```

3. Run the model

   ```
   ollama run example
   ```

### Import from PyTorch or Safetensors

See the [guide](docs/import.md) on importing models for more information.

### Customize a prompt

Models from the Ollama library can be customized with a prompt. For example, to customize the `llama3.2` model:

```
ollama pull llama3.2
```

Create a `Modelfile`:

```
FROM llama3.2

# set the temperature to 1 [higher is more creative, lower is more coherent]
PARAMETER temperature 1

# set the system message
SYSTEM """
You are Mario from Super Mario Bros. Answer as Mario, the assistant, only.
"""
```

Next, create and run the model:

```
ollama create mario -f ./Modelfile
ollama run mario
>>> hi
Hello! It's your friend Mario.
```

For more examples, see the [examples](examples) directory. For more information on working with a Modelfile, see the [Modelfile](docs/modelfile.md) documentation.

## CLI Reference

### Create a model

`ollama create` is used to create a model from a Modelfile.

```
ollama create mymodel -f ./Modelfile
```

### Pull a model

```
ollama pull llama3.2
```

> This command can also be used to update a local model. Only the diff will be pulled.

### Remove a model

```
ollama rm llama3.2
```

### Copy a model

```
ollama cp llama3.2 my-model
```

### Multiline input

For multiline input, you can wrap text with `"""`:

```
>>> """Hello,
... world!
... """
I'm a basic program that prints the famous "Hello, world!" message to the console.
```

### Multimodal models

```
ollama run llava "What's in this image? /Users/jmorgan/Desktop/smile.png"
The image features a yellow smiley face, which is likely the central focus of the picture.
```

### Pass the prompt as an argument

```
$ ollama run llama3.2 "Summarize this file: $(cat README.md)"
 Ollama is a lightweight, extensible framework for building and running language models on the local machine. It provides a simple API for creating, running, and managing models, as well as a library of pre-built models that can be easily used in a variety of applications.
```

### Show model information

```
ollama show llama3.2
```

### List models on your computer

```
ollama list
```

### List which models are currently loaded

```
ollama ps
```

### Stop a model which is currently running

```
ollama stop llama3.2
```

### Start Ollama

`ollama serve` is used when you want to start ollama without running the desktop application.

## Building

See the [developer guide](https://github.com/ollama/ollama/blob/main/docs/development.md)

### Running local builds

Next, start the server:

```
./ollama serve
```

Finally, in a separate shell, run a model:

```
./ollama run llama3.2
```

## REST API

Ollama has a REST API for running and managing models.

### Generate a response

```
curl http://localhost:11434/api/generate -d '{
  "model": "llama3.2",
  "prompt":"Why is the sky blue?"
}'
```

### Chat with a model

```
curl http://localhost:11434/api/chat -d '{
  "model": "llama3.2",
  "messages": [
    { "role": "user", "content": "why is the sky blue?" }
  ]
}'
```

See the [API documentation](./docs/api.md) for all endpoints.

## Community Integrations

### Web & Desktop

- [Open WebUI](https://github.com/open-webui/open-webui)
- [Enchanted (macOS native)](https://github.com/AugustDev/enchanted)
- [Hollama](https://github.com/fmaclen/hollama)
- [Lollms-Webui](https://github.com/ParisNeo/lollms-webui)
- [LibreChat](https://github.com/danny-avila/LibreChat)
- [Bionic GPT](https://github.com/bionic-gpt/bionic-gpt)
- [HTML UI](https://github.com/rtcfirefly/ollama-ui)
- [Saddle](https://github.com/jikkuatwork/saddle)
- [Chatbot UI](https://github.com/ivanfioravanti/chatbot-ollama)
- [Chatbot UI v2](https://github.com/mckaywrigley/chatbot-ui)
- [Typescript UI](https://github.com/ollama-interface/Ollama-Gui?tab=readme-ov-file)
- [Minimalistic React UI for Ollama Models](https://github.com/richawo/minimal-llm-ui)
- [Ollamac](https://github.com/kevinhermawan/Ollamac)
- [big-AGI](https://github.com/enricoros/big-AGI/blob/main/docs/config-local-ollama.md)
- [Cheshire Cat assistant framework](https://github.com/cheshire-cat-ai/core)
- [Amica](https://github.com/semperai/amica)
- [chatd](https://github.com/BruceMacD/chatd)
- [Ollama-SwiftUI](https://github.com/kghandour/Ollama-SwiftUI)
- [Dify.AI](https://github.com/langgenius/dify)
- [MindMac](https://mindmac.app)
- [NextJS Web Interface for Ollama](https://github.com/jakobhoeg/nextjs-ollama-llm-ui)
- [Msty](https://msty.app)
- [Chatbox](https://github.com/Bin-Huang/Chatbox)
- [WinForm Ollama Copilot](https://github.com/tgraupmann/WinForm_Ollama_Copilot)
- [NextChat](https://github.com/ChatGPTNextWeb/ChatGPT-Next-Web) with [Get Started Doc](https://docs.nextchat.dev/models/ollama)
- [Alpaca WebUI](https://github.com/mmo80/alpaca-webui)
- [OllamaGUI](https://github.com/enoch1118/ollamaGUI)
- [OpenAOE](https://github.com/InternLM/OpenAOE)
- [Odin Runes](https://github.com/leonid20000/OdinRunes)
- [LLM-X](https://github.com/mrdjohnson/llm-x) (Progressive Web App)
- [AnythingLLM (Docker + MacOs/Windows/Linux native app)](https://github.com/Mintplex-Labs/anything-llm)
- [Ollama Basic Chat: Uses HyperDiv Reactive UI](https://github.com/rapidarchitect/ollama_basic_chat)
- [Ollama-chats RPG](https://github.com/drazdra/ollama-chats)
- [QA-Pilot](https://github.com/reid41/QA-Pilot) (Chat with Code Repository)
- [ChatOllama](https://github.com/sugarforever/chat-ollama) (Open Source Chatbot based on Ollama with Knowledge Bases)
- [CRAG Ollama Chat](https://github.com/Nagi-ovo/CRAG-Ollama-Chat) (Simple Web Search with Corrective RAG)
- [RAGFlow](https://github.com/infiniflow/ragflow) (Open-source Retrieval-Augmented Generation engine based on deep document understanding)
- [StreamDeploy](https://github.com/StreamDeploy-DevRel/streamdeploy-llm-app-scaffold) (LLM Application Scaffold)
- [chat](https://github.com/swuecho/chat) (chat web app for teams)
- [Lobe Chat](https://github.com/lobehub/lobe-chat) with [Integrating Doc](https://lobehub.com/docs/self-hosting/examples/ollama)
- [Ollama RAG Chatbot](https://github.com/datvodinh/rag-chatbot.git) (Local Chat with multiple PDFs using Ollama and RAG)
- [BrainSoup](https://www.nurgo-software.com/products/brainsoup) (Flexible native client with RAG & multi-agent automation)
- [macai](https://github.com/Renset/macai) (macOS client for Ollama, ChatGPT, and other compatible API back-ends)
- [Olpaka](https://github.com/Otacon/olpaka) (User-friendly Flutter Web App for Ollama)
- [OllamaSpring](https://github.com/CrazyNeil/OllamaSpring) (Ollama Client for macOS)
- [LLocal.in](https://github.com/kartikm7/llocal) (Easy to use Electron Desktop Client for Ollama)
- [AiLama](https://github.com/zeyoyt/ailama) (A Discord User App that allows you to interact with Ollama anywhere in discord )
- [Ollama with Google Mesop](https://github.com/rapidarchitect/ollama_mesop/) (Mesop Chat Client implementation with Ollama)
<<<<<<< HEAD
- [Nosia](https://github.com/nosia-ai/nosia) (Easy to install and use RAG platform based on Ollama)
=======
- [Painting Droid](https://github.com/mateuszmigas/painting-droid) (Painting app with AI integrations)
- [Kerlig AI](https://www.kerlig.com/) (AI writing assistant for macOS)
- [AI Studio](https://github.com/MindWorkAI/AI-Studio)
- [Sidellama](https://github.com/gyopak/sidellama) (browser-based LLM client)
- [LLMStack](https://github.com/trypromptly/LLMStack) (No-code multi-agent framework to build LLM agents and workflows)
- [BoltAI for Mac](https://boltai.com) (AI Chat Client for Mac)
- [Harbor](https://github.com/av/harbor) (Containerized LLM Toolkit with Ollama as default backend)
- [Go-CREW](https://www.jonathanhecl.com/go-crew/) (Powerful Offline RAG in Golang)
- [PartCAD](https://github.com/openvmp/partcad/) (CAD model generation with OpenSCAD and CadQuery)
- [Ollama4j Web UI](https://github.com/ollama4j/ollama4j-web-ui) - Java-based Web UI for Ollama built with Vaadin, Spring Boot and Ollama4j
- [PyOllaMx](https://github.com/kspviswa/pyOllaMx) - macOS application capable of chatting with both Ollama and Apple MLX models.
- [Claude Dev](https://github.com/saoudrizwan/claude-dev) - VSCode extension for multi-file/whole-repo coding
- [Cherry Studio](https://github.com/kangfenmao/cherry-studio) (Desktop client with Ollama support)
- [ConfiChat](https://github.com/1runeberg/confichat) (Lightweight, standalone, multi-platform, and privacy focused LLM chat interface with optional encryption)
- [Archyve](https://github.com/nickthecook/archyve) (RAG-enabling document library)
- [crewAI with Mesop](https://github.com/rapidarchitect/ollama-crew-mesop) (Mesop Web Interface to run crewAI with Ollama)
- [LLMChat](https://github.com/trendy-design/llmchat) (Privacy focused, 100% local, intuitive all-in-one chat interface)
- [ARGO](https://github.com/xark-argo/argo) (Locally download and run Ollama and Huggingface models with RAG on Mac/Windows/Linux)
- [G1](https://github.com/bklieger-groq/g1) (Prototype of using prompting strategies to improve the LLM's reasoning through o1-like reasoning chains.)
- [Ollama App](https://github.com/JHubi1/ollama-app) (Modern and easy-to-use multi-platform client for Ollama)
- [Hexabot](https://github.com/hexastack/hexabot) (A conversational AI builder)
- [Reddit Rate]((https://github.com/rapidarchitect/reddit_analyzer)) (Search and Rate Reddit topics with a weighted summation)
>>>>>>> c25ffde9

### Terminal

- [oterm](https://github.com/ggozad/oterm)
- [Ellama Emacs client](https://github.com/s-kostyaev/ellama)
- [Emacs client](https://github.com/zweifisch/ollama)
- [gen.nvim](https://github.com/David-Kunz/gen.nvim)
- [ollama.nvim](https://github.com/nomnivore/ollama.nvim)
- [ollero.nvim](https://github.com/marco-souza/ollero.nvim)
- [ollama-chat.nvim](https://github.com/gerazov/ollama-chat.nvim)
- [ogpt.nvim](https://github.com/huynle/ogpt.nvim)
- [gptel Emacs client](https://github.com/karthink/gptel)
- [Oatmeal](https://github.com/dustinblackman/oatmeal)
- [cmdh](https://github.com/pgibler/cmdh)
- [ooo](https://github.com/npahlfer/ooo)
- [shell-pilot](https://github.com/reid41/shell-pilot)
- [tenere](https://github.com/pythops/tenere)
- [llm-ollama](https://github.com/taketwo/llm-ollama) for [Datasette's LLM CLI](https://llm.datasette.io/en/stable/).
- [typechat-cli](https://github.com/anaisbetts/typechat-cli)
- [ShellOracle](https://github.com/djcopley/ShellOracle)
- [tlm](https://github.com/yusufcanb/tlm)
- [podman-ollama](https://github.com/ericcurtin/podman-ollama)
- [gollama](https://github.com/sammcj/gollama)
- [Ollama eBook Summary](https://github.com/cognitivetech/ollama-ebook-summary/)
- [Ollama Mixture of Experts (MOE) in 50 lines of code](https://github.com/rapidarchitect/ollama_moe)
- [vim-intelligence-bridge](https://github.com/pepo-ec/vim-intelligence-bridge) Simple interaction of "Ollama" with the Vim editor
- [aichat](https://github.com/sigoden/aichat) All-in-one LLM CLI tool featuring Shell Assistant, Chat-REPL, RAG, AI tools & agents, with access to OpenAI, Claude, Gemini, Ollama, Groq, and more.

### Apple Vision Pro
- [Enchanted](https://github.com/AugustDev/enchanted)

### Database

- [MindsDB](https://github.com/mindsdb/mindsdb/blob/staging/mindsdb/integrations/handlers/ollama_handler/README.md) (Connects Ollama models with nearly 200 data platforms and apps)
- [chromem-go](https://github.com/philippgille/chromem-go/blob/v0.5.0/embed_ollama.go) with [example](https://github.com/philippgille/chromem-go/tree/v0.5.0/examples/rag-wikipedia-ollama)

### Package managers

- [Pacman](https://archlinux.org/packages/extra/x86_64/ollama/)
- [Gentoo](https://github.com/gentoo/guru/tree/master/app-misc/ollama)
- [Helm Chart](https://artifacthub.io/packages/helm/ollama-helm/ollama)
- [Guix channel](https://codeberg.org/tusharhero/ollama-guix)
- [Nix package](https://search.nixos.org/packages?channel=24.05&show=ollama&from=0&size=50&sort=relevance&type=packages&query=ollama)
- [Flox](https://flox.dev/blog/ollama-part-one)

### Libraries

- [LangChain](https://python.langchain.com/docs/integrations/llms/ollama) and [LangChain.js](https://js.langchain.com/docs/integrations/chat/ollama/) with [example](https://js.langchain.com/docs/tutorials/local_rag/)
- [Firebase Genkit](https://firebase.google.com/docs/genkit/plugins/ollama)
- [crewAI](https://github.com/crewAIInc/crewAI)
- [LangChainGo](https://github.com/tmc/langchaingo/) with [example](https://github.com/tmc/langchaingo/tree/main/examples/ollama-completion-example)
- [LangChain4j](https://github.com/langchain4j/langchain4j) with [example](https://github.com/langchain4j/langchain4j-examples/tree/main/ollama-examples/src/main/java)
- [LangChainRust](https://github.com/Abraxas-365/langchain-rust) with [example](https://github.com/Abraxas-365/langchain-rust/blob/main/examples/llm_ollama.rs)
- [LlamaIndex](https://docs.llamaindex.ai/en/stable/examples/llm/ollama/) and [LlamaIndexTS](https://ts.llamaindex.ai/modules/llms/available_llms/ollama)
- [LiteLLM](https://github.com/BerriAI/litellm)
- [OllamaFarm for Go](https://github.com/presbrey/ollamafarm)
- [OllamaSharp for .NET](https://github.com/awaescher/OllamaSharp)
- [Ollama for Ruby](https://github.com/gbaptista/ollama-ai)
- [Ollama-rs for Rust](https://github.com/pepperoni21/ollama-rs)
- [Ollama-hpp for C++](https://github.com/jmont-dev/ollama-hpp)
- [Ollama4j for Java](https://github.com/ollama4j/ollama4j)
- [ModelFusion Typescript Library](https://modelfusion.dev/integration/model-provider/ollama)
- [OllamaKit for Swift](https://github.com/kevinhermawan/OllamaKit)
- [Ollama for Dart](https://github.com/breitburg/dart-ollama)
- [Ollama for Laravel](https://github.com/cloudstudio/ollama-laravel)
- [LangChainDart](https://github.com/davidmigloz/langchain_dart)
- [Semantic Kernel - Python](https://github.com/microsoft/semantic-kernel/tree/main/python/semantic_kernel/connectors/ai/ollama)
- [Haystack](https://github.com/deepset-ai/haystack-integrations/blob/main/integrations/ollama.md)
- [Elixir LangChain](https://github.com/brainlid/langchain)
- [Ollama for R - rollama](https://github.com/JBGruber/rollama)
- [Ollama for R - ollama-r](https://github.com/hauselin/ollama-r)
- [Ollama-ex for Elixir](https://github.com/lebrunel/ollama-ex)
- [Ollama Connector for SAP ABAP](https://github.com/b-tocs/abap_btocs_ollama)
- [Testcontainers](https://testcontainers.com/modules/ollama/)
- [Portkey](https://portkey.ai/docs/welcome/integration-guides/ollama)
- [PromptingTools.jl](https://github.com/svilupp/PromptingTools.jl) with an [example](https://svilupp.github.io/PromptingTools.jl/dev/examples/working_with_ollama)
- [LlamaScript](https://github.com/Project-Llama/llamascript)
- [Gollm](https://docs.gollm.co/examples/ollama-example)
- [Ollamaclient for Golang](https://github.com/xyproto/ollamaclient)
- [High-level function abstraction in Go](https://gitlab.com/tozd/go/fun)
- [Ollama PHP](https://github.com/ArdaGnsrn/ollama-php)
- [Agents-Flex for Java](https://github.com/agents-flex/agents-flex) with [example](https://github.com/agents-flex/agents-flex/tree/main/agents-flex-llm/agents-flex-llm-ollama/src/test/java/com/agentsflex/llm/ollama)
- [Ollama for Swift](https://github.com/mattt/ollama-swift)
- [GoLamify](https://github.com/prasad89/golamify)

### Mobile

- [Enchanted](https://github.com/AugustDev/enchanted)
- [Maid](https://github.com/Mobile-Artificial-Intelligence/maid)
- [Ollama App](https://github.com/JHubi1/ollama-app) (Modern and easy-to-use multi-platform client for Ollama)
- [ConfiChat](https://github.com/1runeberg/confichat) (Lightweight, standalone, multi-platform, and privacy focused LLM chat interface with optional encryption)

### Extensions & Plugins

- [Raycast extension](https://github.com/MassimilianoPasquini97/raycast_ollama)
- [Discollama](https://github.com/mxyng/discollama) (Discord bot inside the Ollama discord channel)
- [Continue](https://github.com/continuedev/continue)
- [Obsidian Ollama plugin](https://github.com/hinterdupfinger/obsidian-ollama)
- [Logseq Ollama plugin](https://github.com/omagdy7/ollama-logseq)
- [NotesOllama](https://github.com/andersrex/notesollama) (Apple Notes Ollama plugin)
- [Dagger Chatbot](https://github.com/samalba/dagger-chatbot)
- [Discord AI Bot](https://github.com/mekb-turtle/discord-ai-bot)
- [Ollama Telegram Bot](https://github.com/ruecat/ollama-telegram)
- [Hass Ollama Conversation](https://github.com/ej52/hass-ollama-conversation)
- [Rivet plugin](https://github.com/abrenneke/rivet-plugin-ollama)
- [Obsidian BMO Chatbot plugin](https://github.com/longy2k/obsidian-bmo-chatbot)
- [Cliobot](https://github.com/herval/cliobot) (Telegram bot with Ollama support)
- [Copilot for Obsidian plugin](https://github.com/logancyang/obsidian-copilot)
- [Obsidian Local GPT plugin](https://github.com/pfrankov/obsidian-local-gpt)
- [Open Interpreter](https://docs.openinterpreter.com/language-model-setup/local-models/ollama)
- [Llama Coder](https://github.com/ex3ndr/llama-coder) (Copilot alternative using Ollama)
- [Ollama Copilot](https://github.com/bernardo-bruning/ollama-copilot) (Proxy that allows you to use ollama as a copilot like Github copilot)
- [twinny](https://github.com/rjmacarthy/twinny) (Copilot and Copilot chat alternative using Ollama)
- [Wingman-AI](https://github.com/RussellCanfield/wingman-ai) (Copilot code and chat alternative using Ollama and Hugging Face)
- [Page Assist](https://github.com/n4ze3m/page-assist) (Chrome Extension)
- [Plasmoid Ollama Control](https://github.com/imoize/plasmoid-ollamacontrol) (KDE Plasma extension that allows you to quickly manage/control Ollama model)
- [AI Telegram Bot](https://github.com/tusharhero/aitelegrambot) (Telegram bot using Ollama in backend)
- [AI ST Completion](https://github.com/yaroslavyaroslav/OpenAI-sublime-text) (Sublime Text 4 AI assistant plugin with Ollama support)
- [Discord-Ollama Chat Bot](https://github.com/kevinthedang/discord-ollama) (Generalized TypeScript Discord Bot w/ Tuning Documentation)
- [Discord AI chat/moderation bot](https://github.com/rapmd73/Companion) Chat/moderation bot written in python. Uses Ollama to create personalities.
- [Headless Ollama](https://github.com/nischalj10/headless-ollama) (Scripts to automatically install ollama client & models on any OS for apps that depends on ollama server)
- [Local AI Helper](https://github.com/ivostoykov/localAI) (Chrome and Firefox extensions that enable interactions with the active tab and customisable API endpoints. Includes secure storage for user prompts.)
- [vnc-lm](https://github.com/jk011ru/vnc-lm) (A containerized Discord bot with support for attachments and web links)
- [LSP-AI](https://github.com/SilasMarvin/lsp-ai) (Open-source language server for AI-powered functionality)
- [QodeAssist](https://github.com/Palm1r/QodeAssist) (AI-powered coding assistant plugin for Qt Creator)
- [Obsidian Quiz Generator plugin](https://github.com/ECuiDev/obsidian-quiz-generator)
- [TextCraft](https://github.com/suncloudsmoon/TextCraft) (Copilot in Word alternative using Ollama)

### Supported backends

- [llama.cpp](https://github.com/ggerganov/llama.cpp) project founded by Georgi Gerganov.
<|MERGE_RESOLUTION|>--- conflicted
+++ resolved
@@ -313,9 +313,6 @@
 - [LLocal.in](https://github.com/kartikm7/llocal) (Easy to use Electron Desktop Client for Ollama)
 - [AiLama](https://github.com/zeyoyt/ailama) (A Discord User App that allows you to interact with Ollama anywhere in discord )
 - [Ollama with Google Mesop](https://github.com/rapidarchitect/ollama_mesop/) (Mesop Chat Client implementation with Ollama)
-<<<<<<< HEAD
-- [Nosia](https://github.com/nosia-ai/nosia) (Easy to install and use RAG platform based on Ollama)
-=======
 - [Painting Droid](https://github.com/mateuszmigas/painting-droid) (Painting app with AI integrations)
 - [Kerlig AI](https://www.kerlig.com/) (AI writing assistant for macOS)
 - [AI Studio](https://github.com/MindWorkAI/AI-Studio)
@@ -338,7 +335,7 @@
 - [Ollama App](https://github.com/JHubi1/ollama-app) (Modern and easy-to-use multi-platform client for Ollama)
 - [Hexabot](https://github.com/hexastack/hexabot) (A conversational AI builder)
 - [Reddit Rate]((https://github.com/rapidarchitect/reddit_analyzer)) (Search and Rate Reddit topics with a weighted summation)
->>>>>>> c25ffde9
+- [Nosia](https://github.com/nosia-ai/nosia) (Easy to install and use RAG platform based on Ollama)
 
 ### Terminal
 
