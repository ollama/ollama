--- conflicted
+++ resolved
@@ -311,9 +311,7 @@
 - [Olpaka](https://github.com/Otacon/olpaka) (User-friendly Flutter Web App for Ollama)
 - [OllamaSpring](https://github.com/CrazyNeil/OllamaSpring) (Ollama Client for macOS)
 - [LLocal.in](https://github.com/kartikm7/llocal) (Easy to use Electron Desktop Client for Ollama)
-<<<<<<< HEAD
 - [Shinkai Desktop](https://github.com/dcSpark/shinkai-apps) (Two click install Local AI using Ollama + Files + RAG)
-=======
 - [AiLama](https://github.com/zeyoyt/ailama) (A Discord User App that allows you to interact with Ollama anywhere in discord )
 - [Ollama with Google Mesop](https://github.com/rapidarchitect/ollama_mesop/) (Mesop Chat Client implementation with Ollama)
 - [OpenGPA](https://opengpa.org) (Open-source offline-first Enterprise Agentic Application) 
@@ -345,7 +343,6 @@
 - [VT](https://github.com/vinhnx/vt.ai) (A minimal multimodal AI chat app, with dynamic conversation routing. Supports local models via Ollama)
 - [Witsy](https://github.com/nbonamy/witsy) (An AI Desktop application avaiable for Mac/Windows/Linux) 
 - [Abbey](https://github.com/US-Artificial-Intelligence/abbey) (A configurable AI interface server with notebooks, document storage, and YouTube support)
->>>>>>> 20623cec
 
 ### Terminal
 
