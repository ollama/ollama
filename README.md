<div align="center">
  <a href="https://ollama.com">
    <img alt="ollama" height="200px" src="https://github.com/ollama/ollama/assets/3325447/0d0b44e2-8f4a-4e99-9b52-a5c1c741c8f7">
  </a>
</div>

# Ollama

Get up and running with large language models.

### macOS

[Download](https://ollama.com/download/Ollama-darwin.zip)

### Windows

[Download](https://ollama.com/download/OllamaSetup.exe)

### Linux

```shell
curl -fsSL https://ollama.com/install.sh | sh
```

[Manual install instructions](https://github.com/ollama/ollama/blob/main/docs/linux.md)

### Docker

The official [Ollama Docker image](https://hub.docker.com/r/ollama/ollama) `ollama/ollama` is available on Docker Hub.

### Libraries

- [ollama-python](https://github.com/ollama/ollama-python)
- [ollama-js](https://github.com/ollama/ollama-js)

### Community

- [Discord](https://discord.gg/ollama)
- [Reddit](https://reddit.com/r/ollama)

## Quickstart

To run and chat with [Llama 3.2](https://ollama.com/library/llama3.2):

```shell
ollama run llama3.2
```

## Model library

Ollama supports a list of models available on [ollama.com/library](https://ollama.com/library 'ollama model library')

Here are some example models that can be downloaded:

| Model              | Parameters | Size  | Download                         |
| ------------------ | ---------- | ----- | -------------------------------- |
| Gemma 3            | 1B         | 815MB | `ollama run gemma3:1b`           |
| Gemma 3            | 4B         | 3.3GB | `ollama run gemma3`              |
| Gemma 3            | 12B        | 8.1GB | `ollama run gemma3:12b`          |
| Gemma 3            | 27B        | 17GB  | `ollama run gemma3:27b`          |
| QwQ                | 32B        | 20GB  | `ollama run qwq`                 |
| DeepSeek-R1        | 7B         | 4.7GB | `ollama run deepseek-r1`         |
| DeepSeek-R1        | 671B       | 404GB | `ollama run deepseek-r1:671b`    |
| Llama 4            | 109B       | 67GB  | `ollama run llama4:scout`        |
| Llama 4            | 400B       | 245GB | `ollama run llama4:maverick`     |
| Llama 3.3          | 70B        | 43GB  | `ollama run llama3.3`            |
| Llama 3.2          | 3B         | 2.0GB | `ollama run llama3.2`            |
| Llama 3.2          | 1B         | 1.3GB | `ollama run llama3.2:1b`         |
| Llama 3.2 Vision   | 11B        | 7.9GB | `ollama run llama3.2-vision`     |
| Llama 3.2 Vision   | 90B        | 55GB  | `ollama run llama3.2-vision:90b` |
| Llama 3.1          | 8B         | 4.7GB | `ollama run llama3.1`            |
| Llama 3.1          | 405B       | 231GB | `ollama run llama3.1:405b`       |
| Phi 4              | 14B        | 9.1GB | `ollama run phi4`                |
| Phi 4 Mini         | 3.8B       | 2.5GB | `ollama run phi4-mini`           |
| Mistral            | 7B         | 4.1GB | `ollama run mistral`             |
| Moondream 2        | 1.4B       | 829MB | `ollama run moondream`           |
| Neural Chat        | 7B         | 4.1GB | `ollama run neural-chat`         |
| Starling           | 7B         | 4.1GB | `ollama run starling-lm`         |
| Code Llama         | 7B         | 3.8GB | `ollama run codellama`           |
| Llama 2 Uncensored | 7B         | 3.8GB | `ollama run llama2-uncensored`   |
| LLaVA              | 7B         | 4.5GB | `ollama run llava`               |
<<<<<<< HEAD
| Solar              | 10.7B      | 6.1GB | `ollama run solar`               |
| IBM Granite            | 3.48B      | 2.0GB | `ollama run granite-code:3b`               |
| IBM Granite           | 8.05B      | 4.6GB | `ollama run granite-code:8b`               |
| IBM Granite            | 20.1B      | 12.0GB | `ollama run granite-code:20b`               |
| IBM Granite            | 33.7B      | 19GB | `ollama run granite-code:34b`               |

=======
| Granite-3.3         | 8B         | 4.9GB | `ollama run granite3.3`          |
>>>>>>> f18e0cb5

> [!NOTE]
> You should have at least 8 GB of RAM available to run the 7B models, 16 GB to run the 13B models, and 32 GB to run the 33B models.

## Customize a model

### Import from GGUF

Ollama supports importing GGUF models in the Modelfile:

1. Create a file named `Modelfile`, with a `FROM` instruction with the local filepath to the model you want to import.

   ```
   FROM ./vicuna-33b.Q4_0.gguf
   ```

2. Create the model in Ollama

   ```shell
   ollama create example -f Modelfile
   ```

3. Run the model

   ```shell
   ollama run example
   ```

### Import from Safetensors

See the [guide](docs/import.md) on importing models for more information.

### Customize a prompt

Models from the Ollama library can be customized with a prompt. For example, to customize the `llama3.2` model:

```shell
ollama pull llama3.2
```

Create a `Modelfile`:

```
FROM llama3.2

# set the temperature to 1 [higher is more creative, lower is more coherent]
PARAMETER temperature 1

# set the system message
SYSTEM """
You are Mario from Super Mario Bros. Answer as Mario, the assistant, only.
"""
```

Next, create and run the model:

```
ollama create mario -f ./Modelfile
ollama run mario
>>> hi
Hello! It's your friend Mario.
```

For more information on working with a Modelfile, see the [Modelfile](docs/modelfile.md) documentation.

## CLI Reference

### Create a model

`ollama create` is used to create a model from a Modelfile.

```shell
ollama create mymodel -f ./Modelfile
```

### Pull a model

```shell
ollama pull llama3.2
```

> This command can also be used to update a local model. Only the diff will be pulled.

### Remove a model

```shell
ollama rm llama3.2
```

### Copy a model

```shell
ollama cp llama3.2 my-model
```

### Multiline input

For multiline input, you can wrap text with `"""`:

```
>>> """Hello,
... world!
... """
I'm a basic program that prints the famous "Hello, world!" message to the console.
```

### Multimodal models

```
ollama run llava "What's in this image? /Users/jmorgan/Desktop/smile.png"
```

> **Output**: The image features a yellow smiley face, which is likely the central focus of the picture.

### Pass the prompt as an argument

```shell
ollama run llama3.2 "Summarize this file: $(cat README.md)"
```

> **Output**: Ollama is a lightweight, extensible framework for building and running language models on the local machine. It provides a simple API for creating, running, and managing models, as well as a library of pre-built models that can be easily used in a variety of applications.

### Show model information

```shell
ollama show llama3.2
```

### List models on your computer

```shell
ollama list
```

### List which models are currently loaded

```shell
ollama ps
```

### Stop a model which is currently running

```shell
ollama stop llama3.2
```

### Start Ollama

`ollama serve` is used when you want to start ollama without running the desktop application.

## Building

See the [developer guide](https://github.com/ollama/ollama/blob/main/docs/development.md)

### Running local builds

Next, start the server:

```shell
./ollama serve
```

Finally, in a separate shell, run a model:

```shell
./ollama run llama3.2
```

## REST API

Ollama has a REST API for running and managing models.

### Generate a response

```shell
curl http://localhost:11434/api/generate -d '{
  "model": "llama3.2",
  "prompt":"Why is the sky blue?"
}'
```

### Chat with a model

```shell
curl http://localhost:11434/api/chat -d '{
  "model": "llama3.2",
  "messages": [
    { "role": "user", "content": "why is the sky blue?" }
  ]
}'
```

See the [API documentation](./docs/api.md) for all endpoints.

## Community Integrations

### Web & Desktop

- [Open WebUI](https://github.com/open-webui/open-webui)
- [SwiftChat (macOS with ReactNative)](https://github.com/aws-samples/swift-chat)
- [Enchanted (macOS native)](https://github.com/AugustDev/enchanted)
- [Hollama](https://github.com/fmaclen/hollama)
- [Lollms-Webui](https://github.com/ParisNeo/lollms-webui)
- [LibreChat](https://github.com/danny-avila/LibreChat)
- [Bionic GPT](https://github.com/bionic-gpt/bionic-gpt)
- [HTML UI](https://github.com/rtcfirefly/ollama-ui)
- [Saddle](https://github.com/jikkuatwork/saddle)
- [TagSpaces](https://www.tagspaces.org) (A platform for file-based apps, [utilizing Ollama](https://docs.tagspaces.org/ai/) for the generation of tags and descriptions)
- [Chatbot UI](https://github.com/ivanfioravanti/chatbot-ollama)
- [Chatbot UI v2](https://github.com/mckaywrigley/chatbot-ui)
- [Typescript UI](https://github.com/ollama-interface/Ollama-Gui?tab=readme-ov-file)
- [Minimalistic React UI for Ollama Models](https://github.com/richawo/minimal-llm-ui)
- [Ollamac](https://github.com/kevinhermawan/Ollamac)
- [big-AGI](https://github.com/enricoros/big-AGI)
- [Cheshire Cat assistant framework](https://github.com/cheshire-cat-ai/core)
- [Amica](https://github.com/semperai/amica)
- [chatd](https://github.com/BruceMacD/chatd)
- [Ollama-SwiftUI](https://github.com/kghandour/Ollama-SwiftUI)
- [Dify.AI](https://github.com/langgenius/dify)
- [MindMac](https://mindmac.app)
- [NextJS Web Interface for Ollama](https://github.com/jakobhoeg/nextjs-ollama-llm-ui)
- [Msty](https://msty.app)
- [Chatbox](https://github.com/Bin-Huang/Chatbox)
- [WinForm Ollama Copilot](https://github.com/tgraupmann/WinForm_Ollama_Copilot)
- [NextChat](https://github.com/ChatGPTNextWeb/ChatGPT-Next-Web) with [Get Started Doc](https://docs.nextchat.dev/models/ollama)
- [Alpaca WebUI](https://github.com/mmo80/alpaca-webui)
- [OllamaGUI](https://github.com/enoch1118/ollamaGUI)
- [OpenAOE](https://github.com/InternLM/OpenAOE)
- [Odin Runes](https://github.com/leonid20000/OdinRunes)
- [LLM-X](https://github.com/mrdjohnson/llm-x) (Progressive Web App)
- [AnythingLLM (Docker + MacOs/Windows/Linux native app)](https://github.com/Mintplex-Labs/anything-llm)
- [Ollama Basic Chat: Uses HyperDiv Reactive UI](https://github.com/rapidarchitect/ollama_basic_chat)
- [Ollama-chats RPG](https://github.com/drazdra/ollama-chats)
- [IntelliBar](https://intellibar.app/) (AI-powered assistant for macOS)
- [Jirapt](https://github.com/AliAhmedNada/jirapt) (Jira Integration to generate issues, tasks, epics)
- [ojira](https://github.com/AliAhmedNada/ojira) (Jira chrome plugin to easily generate descriptions for tasks)
- [QA-Pilot](https://github.com/reid41/QA-Pilot) (Interactive chat tool that can leverage Ollama models for rapid understanding and navigation of GitHub code repositories)
- [ChatOllama](https://github.com/sugarforever/chat-ollama) (Open Source Chatbot based on Ollama with Knowledge Bases)
- [CRAG Ollama Chat](https://github.com/Nagi-ovo/CRAG-Ollama-Chat) (Simple Web Search with Corrective RAG)
- [RAGFlow](https://github.com/infiniflow/ragflow) (Open-source Retrieval-Augmented Generation engine based on deep document understanding)
- [StreamDeploy](https://github.com/StreamDeploy-DevRel/streamdeploy-llm-app-scaffold) (LLM Application Scaffold)
- [chat](https://github.com/swuecho/chat) (chat web app for teams)
- [Lobe Chat](https://github.com/lobehub/lobe-chat) with [Integrating Doc](https://lobehub.com/docs/self-hosting/examples/ollama)
- [Ollama RAG Chatbot](https://github.com/datvodinh/rag-chatbot.git) (Local Chat with multiple PDFs using Ollama and RAG)
- [BrainSoup](https://www.nurgo-software.com/products/brainsoup) (Flexible native client with RAG & multi-agent automation)
- [macai](https://github.com/Renset/macai) (macOS client for Ollama, ChatGPT, and other compatible API back-ends)
- [RWKV-Runner](https://github.com/josStorer/RWKV-Runner) (RWKV offline LLM deployment tool, also usable as a client for ChatGPT and Ollama)
- [Ollama Grid Search](https://github.com/dezoito/ollama-grid-search) (app to evaluate and compare models)
- [Olpaka](https://github.com/Otacon/olpaka) (User-friendly Flutter Web App for Ollama)
- [Casibase](https://casibase.org) (An open source AI knowledge base and dialogue system combining the latest RAG, SSO, ollama support, and multiple large language models.)
- [OllamaSpring](https://github.com/CrazyNeil/OllamaSpring) (Ollama Client for macOS)
- [LLocal.in](https://github.com/kartikm7/llocal) (Easy to use Electron Desktop Client for Ollama)
- [Shinkai Desktop](https://github.com/dcSpark/shinkai-apps) (Two click install Local AI using Ollama + Files + RAG)
- [AiLama](https://github.com/zeyoyt/ailama) (A Discord User App that allows you to interact with Ollama anywhere in Discord)
- [Ollama with Google Mesop](https://github.com/rapidarchitect/ollama_mesop/) (Mesop Chat Client implementation with Ollama)
- [R2R](https://github.com/SciPhi-AI/R2R) (Open-source RAG engine)
- [Ollama-Kis](https://github.com/elearningshow/ollama-kis) (A simple easy-to-use GUI with sample custom LLM for Drivers Education)
- [OpenGPA](https://opengpa.org) (Open-source offline-first Enterprise Agentic Application)
- [Painting Droid](https://github.com/mateuszmigas/painting-droid) (Painting app with AI integrations)
- [Kerlig AI](https://www.kerlig.com/) (AI writing assistant for macOS)
- [AI Studio](https://github.com/MindWorkAI/AI-Studio)
- [Sidellama](https://github.com/gyopak/sidellama) (browser-based LLM client)
- [LLMStack](https://github.com/trypromptly/LLMStack) (No-code multi-agent framework to build LLM agents and workflows)
- [BoltAI for Mac](https://boltai.com) (AI Chat Client for Mac)
- [Harbor](https://github.com/av/harbor) (Containerized LLM Toolkit with Ollama as default backend)
- [PyGPT](https://github.com/szczyglis-dev/py-gpt) (AI desktop assistant for Linux, Windows, and Mac)
- [Alpaca](https://github.com/Jeffser/Alpaca) (An Ollama client application for Linux and macOS made with GTK4 and Adwaita)
- [AutoGPT](https://github.com/Significant-Gravitas/AutoGPT/blob/master/docs/content/platform/ollama.md) (AutoGPT Ollama integration)
- [Go-CREW](https://www.jonathanhecl.com/go-crew/) (Powerful Offline RAG in Golang)
- [PartCAD](https://github.com/openvmp/partcad/) (CAD model generation with OpenSCAD and CadQuery)
- [Ollama4j Web UI](https://github.com/ollama4j/ollama4j-web-ui) - Java-based Web UI for Ollama built with Vaadin, Spring Boot, and Ollama4j
- [PyOllaMx](https://github.com/kspviswa/pyOllaMx) - macOS application capable of chatting with both Ollama and Apple MLX models.
- [Cline](https://github.com/cline/cline) - Formerly known as Claude Dev is a VSCode extension for multi-file/whole-repo coding
- [Cherry Studio](https://github.com/kangfenmao/cherry-studio) (Desktop client with Ollama support)
- [ConfiChat](https://github.com/1runeberg/confichat) (Lightweight, standalone, multi-platform, and privacy-focused LLM chat interface with optional encryption)
- [Archyve](https://github.com/nickthecook/archyve) (RAG-enabling document library)
- [crewAI with Mesop](https://github.com/rapidarchitect/ollama-crew-mesop) (Mesop Web Interface to run crewAI with Ollama)
- [Tkinter-based client](https://github.com/chyok/ollama-gui) (Python tkinter-based Client for Ollama)
- [LLMChat](https://github.com/trendy-design/llmchat) (Privacy focused, 100% local, intuitive all-in-one chat interface)
- [Local Multimodal AI Chat](https://github.com/Leon-Sander/Local-Multimodal-AI-Chat) (Ollama-based LLM Chat with support for multiple features, including PDF RAG, voice chat, image-based interactions, and integration with OpenAI.)
- [ARGO](https://github.com/xark-argo/argo) (Locally download and run Ollama and Huggingface models with RAG on Mac/Windows/Linux)
- [OrionChat](https://github.com/EliasPereirah/OrionChat) - OrionChat is a web interface for chatting with different AI providers
- [G1](https://github.com/bklieger-groq/g1) (Prototype of using prompting strategies to improve the LLM's reasoning through o1-like reasoning chains.)
- [Web management](https://github.com/lemonit-eric-mao/ollama-web-management) (Web management page)
- [Promptery](https://github.com/promptery/promptery) (desktop client for Ollama.)
- [Ollama App](https://github.com/JHubi1/ollama-app) (Modern and easy-to-use multi-platform client for Ollama)
- [chat-ollama](https://github.com/annilq/chat-ollama) (a React Native client for Ollama)
- [SpaceLlama](https://github.com/tcsenpai/spacellama) (Firefox and Chrome extension to quickly summarize web pages with ollama in a sidebar)
- [YouLama](https://github.com/tcsenpai/youlama) (Webapp to quickly summarize any YouTube video, supporting Invidious as well)
- [DualMind](https://github.com/tcsenpai/dualmind) (Experimental app allowing two models to talk to each other in the terminal or in a web interface)
- [ollamarama-matrix](https://github.com/h1ddenpr0cess20/ollamarama-matrix) (Ollama chatbot for the Matrix chat protocol)
- [ollama-chat-app](https://github.com/anan1213095357/ollama-chat-app) (Flutter-based chat app)
- [Perfect Memory AI](https://www.perfectmemory.ai/) (Productivity AI assists personalized by what you have seen on your screen, heard, and said in the meetings)
- [Hexabot](https://github.com/hexastack/hexabot) (A conversational AI builder)
- [Reddit Rate](https://github.com/rapidarchitect/reddit_analyzer) (Search and Rate Reddit topics with a weighted summation)
- [OpenTalkGpt](https://github.com/adarshM84/OpenTalkGpt) (Chrome Extension to manage open-source models supported by Ollama, create custom models, and chat with models from a user-friendly UI)
- [VT](https://github.com/vinhnx/vt.ai) (A minimal multimodal AI chat app, with dynamic conversation routing. Supports local models via Ollama)
- [Nosia](https://github.com/nosia-ai/nosia) (Easy to install and use RAG platform based on Ollama)
- [Witsy](https://github.com/nbonamy/witsy) (An AI Desktop application available for Mac/Windows/Linux)
- [Abbey](https://github.com/US-Artificial-Intelligence/abbey) (A configurable AI interface server with notebooks, document storage, and YouTube support)
- [Minima](https://github.com/dmayboroda/minima) (RAG with on-premises or fully local workflow)
- [aidful-ollama-model-delete](https://github.com/AidfulAI/aidful-ollama-model-delete) (User interface for simplified model cleanup)
- [Perplexica](https://github.com/ItzCrazyKns/Perplexica) (An AI-powered search engine & an open-source alternative to Perplexity AI)
- [Ollama Chat WebUI for Docker ](https://github.com/oslook/ollama-webui) (Support for local docker deployment, lightweight ollama webui)
- [AI Toolkit for Visual Studio Code](https://aka.ms/ai-tooklit/ollama-docs) (Microsoft-official VSCode extension to chat, test, evaluate models with Ollama support, and use them in your AI applications.)
- [MinimalNextOllamaChat](https://github.com/anilkay/MinimalNextOllamaChat) (Minimal Web UI for Chat and Model Control)
- [Chipper](https://github.com/TilmanGriesel/chipper) AI interface for tinkerers (Ollama, Haystack RAG, Python)
- [ChibiChat](https://github.com/CosmicEventHorizon/ChibiChat) (Kotlin-based Android app to chat with Ollama and Koboldcpp API endpoints)
- [LocalLLM](https://github.com/qusaismael/localllm) (Minimal Web-App to run ollama models on it with a GUI)
- [Ollamazing](https://github.com/buiducnhat/ollamazing) (Web extension to run Ollama models)
- [OpenDeepResearcher-via-searxng](https://github.com/benhaotang/OpenDeepResearcher-via-searxng) (A Deep Research equivalent endpoint with Ollama support for running locally)
- [AntSK](https://github.com/AIDotNet/AntSK) (Out-of-the-box & Adaptable RAG Chatbot)
- [MaxKB](https://github.com/1Panel-dev/MaxKB/) (Ready-to-use & flexible RAG Chatbot)
- [yla](https://github.com/danielekp/yla) (Web interface to freely interact with your customized models)
- [LangBot](https://github.com/RockChinQ/LangBot) (LLM-based instant messaging bots platform, with Agents, RAG features, supports multiple platforms)
- [1Panel](https://github.com/1Panel-dev/1Panel/) (Web-based Linux Server Management Tool)
- [AstrBot](https://github.com/Soulter/AstrBot/) (User-friendly LLM-based multi-platform chatbot with a WebUI, supporting RAG, LLM agents, and plugins integration)
- [Reins](https://github.com/ibrahimcetin/reins) (Easily tweak parameters, customize system prompts per chat, and enhance your AI experiments with reasoning model support.)
- [Flufy](https://github.com/Aharon-Bensadoun/Flufy) (A beautiful chat interface for interacting with Ollama's API. Built with React, TypeScript, and Material-UI.)
- [Ellama](https://github.com/zeozeozeo/ellama) (Friendly native app to chat with an Ollama instance)
- [screenpipe](https://github.com/mediar-ai/screenpipe) Build agents powered by your screen history
- [Ollamb](https://github.com/hengkysteen/ollamb) (Simple yet rich in features, cross-platform built with Flutter and designed for Ollama. Try the [web demo](https://hengkysteen.github.io/demo/ollamb/).)
- [Writeopia](https://github.com/Writeopia/Writeopia) (Text editor with integration with Ollama)
- [AppFlowy](https://github.com/AppFlowy-IO/AppFlowy) (AI collaborative workspace with Ollama, cross-platform and self-hostable)
- [Lumina](https://github.com/cushydigit/lumina.git) (A lightweight, minimal React.js frontend for interacting with Ollama servers)
- [Tiny Notepad](https://pypi.org/project/tiny-notepad) (A lightweight, notepad-like interface to chat with ollama available on PyPI)

### Cloud

- [Google Cloud](https://cloud.google.com/run/docs/tutorials/gpu-gemma2-with-ollama)
- [Fly.io](https://fly.io/docs/python/do-more/add-ollama/)
- [Koyeb](https://www.koyeb.com/deploy/ollama)

### Terminal

- [oterm](https://github.com/ggozad/oterm)
- [Ellama Emacs client](https://github.com/s-kostyaev/ellama)
- [Emacs client](https://github.com/zweifisch/ollama)
- [neollama](https://github.com/paradoxical-dev/neollama) UI client for interacting with models from within Neovim
- [gen.nvim](https://github.com/David-Kunz/gen.nvim)
- [ollama.nvim](https://github.com/nomnivore/ollama.nvim)
- [ollero.nvim](https://github.com/marco-souza/ollero.nvim)
- [ollama-chat.nvim](https://github.com/gerazov/ollama-chat.nvim)
- [ogpt.nvim](https://github.com/huynle/ogpt.nvim)
- [gptel Emacs client](https://github.com/karthink/gptel)
- [Oatmeal](https://github.com/dustinblackman/oatmeal)
- [cmdh](https://github.com/pgibler/cmdh)
- [ooo](https://github.com/npahlfer/ooo)
- [shell-pilot](https://github.com/reid41/shell-pilot)(Interact with models via pure shell scripts on Linux or macOS)
- [tenere](https://github.com/pythops/tenere)
- [llm-ollama](https://github.com/taketwo/llm-ollama) for [Datasette's LLM CLI](https://llm.datasette.io/en/stable/).
- [typechat-cli](https://github.com/anaisbetts/typechat-cli)
- [ShellOracle](https://github.com/djcopley/ShellOracle)
- [tlm](https://github.com/yusufcanb/tlm)
- [podman-ollama](https://github.com/ericcurtin/podman-ollama)
- [gollama](https://github.com/sammcj/gollama)
- [ParLlama](https://github.com/paulrobello/parllama)
- [Ollama eBook Summary](https://github.com/cognitivetech/ollama-ebook-summary/)
- [Ollama Mixture of Experts (MOE) in 50 lines of code](https://github.com/rapidarchitect/ollama_moe)
- [vim-intelligence-bridge](https://github.com/pepo-ec/vim-intelligence-bridge) Simple interaction of "Ollama" with the Vim editor
- [x-cmd ollama](https://x-cmd.com/mod/ollama)
- [bb7](https://github.com/drunkwcodes/bb7)
- [SwollamaCLI](https://github.com/marcusziade/Swollama) bundled with the Swollama Swift package. [Demo](https://github.com/marcusziade/Swollama?tab=readme-ov-file#cli-usage)
- [aichat](https://github.com/sigoden/aichat) All-in-one LLM CLI tool featuring Shell Assistant, Chat-REPL, RAG, AI tools & agents, with access to OpenAI, Claude, Gemini, Ollama, Groq, and more.
- [PowershAI](https://github.com/rrg92/powershai) PowerShell module that brings AI to terminal on Windows, including support for Ollama
- [DeepShell](https://github.com/Abyss-c0re/deepshell) Your self-hosted AI assistant. Interactive Shell, Files and Folders analysis.
- [orbiton](https://github.com/xyproto/orbiton) Configuration-free text editor and IDE with support for tab completion with Ollama.
- [orca-cli](https://github.com/molbal/orca-cli) Ollama Registry CLI Application - Browse, pull, and download models from Ollama Registry in your terminal.
- [GGUF-to-Ollama](https://github.com/jonathanhecl/gguf-to-ollama) - Importing GGUF to Ollama made easy (multiplatform)

### Apple Vision Pro

- [SwiftChat](https://github.com/aws-samples/swift-chat) (Cross-platform AI chat app supporting Apple Vision Pro via "Designed for iPad")
- [Enchanted](https://github.com/AugustDev/enchanted)

### Database

- [pgai](https://github.com/timescale/pgai) - PostgreSQL as a vector database (Create and search embeddings from Ollama models using pgvector)
   - [Get started guide](https://github.com/timescale/pgai/blob/main/docs/vectorizer-quick-start.md)
- [MindsDB](https://github.com/mindsdb/mindsdb/blob/staging/mindsdb/integrations/handlers/ollama_handler/README.md) (Connects Ollama models with nearly 200 data platforms and apps)
- [chromem-go](https://github.com/philippgille/chromem-go/blob/v0.5.0/embed_ollama.go) with [example](https://github.com/philippgille/chromem-go/tree/v0.5.0/examples/rag-wikipedia-ollama)
- [Kangaroo](https://github.com/dbkangaroo/kangaroo) (AI-powered SQL client and admin tool for popular databases)

### Package managers

- [Pacman](https://archlinux.org/packages/extra/x86_64/ollama/)
- [Gentoo](https://github.com/gentoo/guru/tree/master/app-misc/ollama)
- [Homebrew](https://formulae.brew.sh/formula/ollama)
- [Helm Chart](https://artifacthub.io/packages/helm/ollama-helm/ollama)
- [Guix channel](https://codeberg.org/tusharhero/ollama-guix)
- [Nix package](https://search.nixos.org/packages?show=ollama&from=0&size=50&sort=relevance&type=packages&query=ollama)
- [Flox](https://flox.dev/blog/ollama-part-one)

### Libraries

- [LangChain](https://python.langchain.com/docs/integrations/chat/ollama/) and [LangChain.js](https://js.langchain.com/docs/integrations/chat/ollama/) with [example](https://js.langchain.com/docs/tutorials/local_rag/)
- [Firebase Genkit](https://firebase.google.com/docs/genkit/plugins/ollama)
- [crewAI](https://github.com/crewAIInc/crewAI)
- [Yacana](https://remembersoftwares.github.io/yacana/) (User-friendly multi-agent framework for brainstorming and executing predetermined flows with built-in tool integration)
- [Spring AI](https://github.com/spring-projects/spring-ai) with [reference](https://docs.spring.io/spring-ai/reference/api/chat/ollama-chat.html) and [example](https://github.com/tzolov/ollama-tools)
- [LangChainGo](https://github.com/tmc/langchaingo/) with [example](https://github.com/tmc/langchaingo/tree/main/examples/ollama-completion-example)
- [LangChain4j](https://github.com/langchain4j/langchain4j) with [example](https://github.com/langchain4j/langchain4j-examples/tree/main/ollama-examples/src/main/java)
- [LangChainRust](https://github.com/Abraxas-365/langchain-rust) with [example](https://github.com/Abraxas-365/langchain-rust/blob/main/examples/llm_ollama.rs)
- [LangChain for .NET](https://github.com/tryAGI/LangChain) with [example](https://github.com/tryAGI/LangChain/blob/main/examples/LangChain.Samples.OpenAI/Program.cs)
- [LLPhant](https://github.com/theodo-group/LLPhant?tab=readme-ov-file#ollama)
- [LlamaIndex](https://docs.llamaindex.ai/en/stable/examples/llm/ollama/) and [LlamaIndexTS](https://ts.llamaindex.ai/modules/llms/available_llms/ollama)
- [LiteLLM](https://github.com/BerriAI/litellm)
- [OllamaFarm for Go](https://github.com/presbrey/ollamafarm)
- [OllamaSharp for .NET](https://github.com/awaescher/OllamaSharp)
- [Ollama for Ruby](https://github.com/gbaptista/ollama-ai)
- [Ollama-rs for Rust](https://github.com/pepperoni21/ollama-rs)
- [Ollama-hpp for C++](https://github.com/jmont-dev/ollama-hpp)
- [Ollama4j for Java](https://github.com/ollama4j/ollama4j)
- [ModelFusion Typescript Library](https://modelfusion.dev/integration/model-provider/ollama)
- [OllamaKit for Swift](https://github.com/kevinhermawan/OllamaKit)
- [Ollama for Dart](https://github.com/breitburg/dart-ollama)
- [Ollama for Laravel](https://github.com/cloudstudio/ollama-laravel)
- [LangChainDart](https://github.com/davidmigloz/langchain_dart)
- [Semantic Kernel - Python](https://github.com/microsoft/semantic-kernel/tree/main/python/semantic_kernel/connectors/ai/ollama)
- [Haystack](https://github.com/deepset-ai/haystack-integrations/blob/main/integrations/ollama.md)
- [Elixir LangChain](https://github.com/brainlid/langchain)
- [Ollama for R - rollama](https://github.com/JBGruber/rollama)
- [Ollama for R - ollama-r](https://github.com/hauselin/ollama-r)
- [Ollama-ex for Elixir](https://github.com/lebrunel/ollama-ex)
- [Ollama Connector for SAP ABAP](https://github.com/b-tocs/abap_btocs_ollama)
- [Testcontainers](https://testcontainers.com/modules/ollama/)
- [Portkey](https://portkey.ai/docs/welcome/integration-guides/ollama)
- [PromptingTools.jl](https://github.com/svilupp/PromptingTools.jl) with an [example](https://svilupp.github.io/PromptingTools.jl/dev/examples/working_with_ollama)
- [LlamaScript](https://github.com/Project-Llama/llamascript)
- [llm-axe](https://github.com/emirsahin1/llm-axe) (Python Toolkit for Building LLM Powered Apps)
- [Gollm](https://docs.gollm.co/examples/ollama-example)
- [Gollama for Golang](https://github.com/jonathanhecl/gollama)
- [Ollamaclient for Golang](https://github.com/xyproto/ollamaclient)
- [High-level function abstraction in Go](https://gitlab.com/tozd/go/fun)
- [Ollama PHP](https://github.com/ArdaGnsrn/ollama-php)
- [Agents-Flex for Java](https://github.com/agents-flex/agents-flex) with [example](https://github.com/agents-flex/agents-flex/tree/main/agents-flex-llm/agents-flex-llm-ollama/src/test/java/com/agentsflex/llm/ollama)
- [Parakeet](https://github.com/parakeet-nest/parakeet) is a GoLang library, made to simplify the development of small generative AI applications with Ollama.
- [Haverscript](https://github.com/andygill/haverscript) with [examples](https://github.com/andygill/haverscript/tree/main/examples)
- [Ollama for Swift](https://github.com/mattt/ollama-swift)
- [Swollama for Swift](https://github.com/marcusziade/Swollama) with [DocC](https://marcusziade.github.io/Swollama/documentation/swollama/)
- [GoLamify](https://github.com/prasad89/golamify)
- [Ollama for Haskell](https://github.com/tusharad/ollama-haskell)
- [multi-llm-ts](https://github.com/nbonamy/multi-llm-ts) (A Typescript/JavaScript library allowing access to different LLM in a unified API)
- [LlmTornado](https://github.com/lofcz/llmtornado) (C# library providing a unified interface for major FOSS & Commercial inference APIs)
- [Ollama for Zig](https://github.com/dravenk/ollama-zig)
- [Abso](https://github.com/lunary-ai/abso) (OpenAI-compatible TypeScript SDK for any LLM provider)
- [Nichey](https://github.com/goodreasonai/nichey) is a Python package for generating custom wikis for your research topic
- [Ollama for D](https://github.com/kassane/ollama-d)
- [OllamaPlusPlus](https://github.com/HardCodeDev777/OllamaPlusPlus) (Very simple C++ library for Ollama)

### Mobile

- [SwiftChat](https://github.com/aws-samples/swift-chat) (Lightning-fast Cross-platform AI chat app with native UI for Android, iOS, and iPad)
- [Enchanted](https://github.com/AugustDev/enchanted)
- [Maid](https://github.com/Mobile-Artificial-Intelligence/maid)
- [Ollama App](https://github.com/JHubi1/ollama-app) (Modern and easy-to-use multi-platform client for Ollama)
- [ConfiChat](https://github.com/1runeberg/confichat) (Lightweight, standalone, multi-platform, and privacy-focused LLM chat interface with optional encryption)
- [Ollama Android Chat](https://github.com/sunshine0523/OllamaServer) (No need for Termux, start the Ollama service with one click on an Android device)
- [Reins](https://github.com/ibrahimcetin/reins) (Easily tweak parameters, customize system prompts per chat, and enhance your AI experiments with reasoning model support.)

### Extensions & Plugins

- [Raycast extension](https://github.com/MassimilianoPasquini97/raycast_ollama)
- [Discollama](https://github.com/mxyng/discollama) (Discord bot inside the Ollama discord channel)
- [Continue](https://github.com/continuedev/continue)
- [Vibe](https://github.com/thewh1teagle/vibe) (Transcribe and analyze meetings with Ollama)
- [Obsidian Ollama plugin](https://github.com/hinterdupfinger/obsidian-ollama)
- [Logseq Ollama plugin](https://github.com/omagdy7/ollama-logseq)
- [NotesOllama](https://github.com/andersrex/notesollama) (Apple Notes Ollama plugin)
- [Dagger Chatbot](https://github.com/samalba/dagger-chatbot)
- [Discord AI Bot](https://github.com/mekb-turtle/discord-ai-bot)
- [Ollama Telegram Bot](https://github.com/ruecat/ollama-telegram)
- [Hass Ollama Conversation](https://github.com/ej52/hass-ollama-conversation)
- [Rivet plugin](https://github.com/abrenneke/rivet-plugin-ollama)
- [Obsidian BMO Chatbot plugin](https://github.com/longy2k/obsidian-bmo-chatbot)
- [Cliobot](https://github.com/herval/cliobot) (Telegram bot with Ollama support)
- [Copilot for Obsidian plugin](https://github.com/logancyang/obsidian-copilot)
- [Obsidian Local GPT plugin](https://github.com/pfrankov/obsidian-local-gpt)
- [Open Interpreter](https://docs.openinterpreter.com/language-model-setup/local-models/ollama)
- [Llama Coder](https://github.com/ex3ndr/llama-coder) (Copilot alternative using Ollama)
- [Ollama Copilot](https://github.com/bernardo-bruning/ollama-copilot) (Proxy that allows you to use Ollama as a copilot like GitHub Copilot)
- [twinny](https://github.com/rjmacarthy/twinny) (Copilot and Copilot chat alternative using Ollama)
- [Wingman-AI](https://github.com/RussellCanfield/wingman-ai) (Copilot code and chat alternative using Ollama and Hugging Face)
- [Page Assist](https://github.com/n4ze3m/page-assist) (Chrome Extension)
- [Plasmoid Ollama Control](https://github.com/imoize/plasmoid-ollamacontrol) (KDE Plasma extension that allows you to quickly manage/control Ollama model)
- [AI Telegram Bot](https://github.com/tusharhero/aitelegrambot) (Telegram bot using Ollama in backend)
- [AI ST Completion](https://github.com/yaroslavyaroslav/OpenAI-sublime-text) (Sublime Text 4 AI assistant plugin with Ollama support)
- [Discord-Ollama Chat Bot](https://github.com/kevinthedang/discord-ollama) (Generalized TypeScript Discord Bot w/ Tuning Documentation)
- [ChatGPTBox: All in one browser extension](https://github.com/josStorer/chatGPTBox) with [Integrating Tutorial](https://github.com/josStorer/chatGPTBox/issues/616#issuecomment-1975186467)
- [Discord AI chat/moderation bot](https://github.com/rapmd73/Companion) Chat/moderation bot written in python. Uses Ollama to create personalities.
- [Headless Ollama](https://github.com/nischalj10/headless-ollama) (Scripts to automatically install ollama client & models on any OS for apps that depend on ollama server)
- [Terraform AWS Ollama & Open WebUI](https://github.com/xuyangbocn/terraform-aws-self-host-llm) (A Terraform module to deploy on AWS a ready-to-use Ollama service, together with its front-end Open WebUI service.)
- [node-red-contrib-ollama](https://github.com/jakubburkiewicz/node-red-contrib-ollama)
- [Local AI Helper](https://github.com/ivostoykov/localAI) (Chrome and Firefox extensions that enable interactions with the active tab and customisable API endpoints. Includes secure storage for user prompts.)
- [vnc-lm](https://github.com/jake83741/vnc-lm) (Discord bot for messaging with LLMs through Ollama and LiteLLM. Seamlessly move between local and flagship models.)
- [LSP-AI](https://github.com/SilasMarvin/lsp-ai) (Open-source language server for AI-powered functionality)
- [QodeAssist](https://github.com/Palm1r/QodeAssist) (AI-powered coding assistant plugin for Qt Creator)
- [Obsidian Quiz Generator plugin](https://github.com/ECuiDev/obsidian-quiz-generator)
- [AI Summmary Helper plugin](https://github.com/philffm/ai-summary-helper)
- [TextCraft](https://github.com/suncloudsmoon/TextCraft) (Copilot in Word alternative using Ollama)
- [Alfred Ollama](https://github.com/zeitlings/alfred-ollama) (Alfred Workflow)
- [TextLLaMA](https://github.com/adarshM84/TextLLaMA) A Chrome Extension that helps you write emails, correct grammar, and translate into any language
- [Simple-Discord-AI](https://github.com/zyphixor/simple-discord-ai)
- [LLM Telegram Bot](https://github.com/innightwolfsleep/llm_telegram_bot) (telegram bot, primary for RP. Oobabooga-like buttons, [A1111](https://github.com/AUTOMATIC1111/stable-diffusion-webui) API integration e.t.c)
- [mcp-llm](https://github.com/sammcj/mcp-llm) (MCP Server to allow LLMs to call other LLMs)
- [UnityCodeLama](https://github.com/HardCodeDev777/UnityCodeLama) (Unity Edtior tool to analyze scripts via Ollama)

### Supported backends

- [llama.cpp](https://github.com/ggerganov/llama.cpp) project founded by Georgi Gerganov.

### Observability
- [Opik](https://www.comet.com/docs/opik/cookbook/ollama) is an open-source platform to debug, evaluate, and monitor your LLM applications, RAG systems, and agentic workflows with comprehensive tracing, automated evaluations, and production-ready dashboards. Opik supports native intergration to Ollama.
- [Lunary](https://lunary.ai/docs/integrations/ollama) is the leading open-source LLM observability platform. It provides a variety of enterprise-grade features such as real-time analytics, prompt templates management, PII masking, and comprehensive agent tracing.
- [OpenLIT](https://github.com/openlit/openlit) is an OpenTelemetry-native tool for monitoring Ollama Applications & GPUs using traces and metrics.
- [HoneyHive](https://docs.honeyhive.ai/integrations/ollama) is an AI observability and evaluation platform for AI agents. Use HoneyHive to evaluate agent performance, interrogate failures, and monitor quality in production.
- [Langfuse](https://langfuse.com/docs/integrations/ollama) is an open source LLM observability platform that enables teams to collaboratively monitor, evaluate and debug AI applications.
- [MLflow Tracing](https://mlflow.org/docs/latest/llms/tracing/index.html#automatic-tracing) is an open source LLM observability tool with a convenient API to log and visualize traces, making it easy to debug and evaluate GenAI applications.<|MERGE_RESOLUTION|>--- conflicted
+++ resolved
@@ -79,16 +79,12 @@
 | Code Llama         | 7B         | 3.8GB | `ollama run codellama`           |
 | Llama 2 Uncensored | 7B         | 3.8GB | `ollama run llama2-uncensored`   |
 | LLaVA              | 7B         | 4.5GB | `ollama run llava`               |
-<<<<<<< HEAD
 | Solar              | 10.7B      | 6.1GB | `ollama run solar`               |
 | IBM Granite            | 3.48B      | 2.0GB | `ollama run granite-code:3b`               |
 | IBM Granite           | 8.05B      | 4.6GB | `ollama run granite-code:8b`               |
 | IBM Granite            | 20.1B      | 12.0GB | `ollama run granite-code:20b`               |
 | IBM Granite            | 33.7B      | 19GB | `ollama run granite-code:34b`               |
-
-=======
 | Granite-3.3         | 8B         | 4.9GB | `ollama run granite3.3`          |
->>>>>>> f18e0cb5
 
 > [!NOTE]
 > You should have at least 8 GB of RAM available to run the 7B models, 16 GB to run the 13B models, and 32 GB to run the 33B models.
