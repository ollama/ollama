--- conflicted
+++ resolved
@@ -410,11 +410,8 @@
 - [GPTranslate](https://github.com/philberndt/GPTranslate) (A fast and lightweight, AI powered desktop translation application written with Rust and Tauri. Features real-time translation with OpenAI/Azure/Ollama.)
 - [ollama launcher](https://github.com/NGC13009/ollama-launcher) (A launcher for Ollama, aiming to provide users with convenient functions such as ollama server launching, management, or configuration.)
 - [ai-hub](https://github.com/Aj-Seven/ai-hub) (AI Hub supports multiple models via API keys and Chat support via Ollama API.)
-<<<<<<< HEAD
+- [Mayan EDMS](https://gitlab.com/mayan-edms/mayan-edms) (Open source document management system to organize, tag, search, and automate your files with powerful Ollama driven workflows.)
 - [Plama](https://github.com/alexup71rus/plama) (A versatile web and desktop app built with Electron, supporting SearXNG-powered search, RAG, and folder-based organization.)
-=======
-- [Mayan EDMS](https://gitlab.com/mayan-edms/mayan-edms) (Open source document management system to organize, tag, search, and automate your files with powerful Ollama driven workflows.)
->>>>>>> 0d38b665
 
 ### Cloud
 
