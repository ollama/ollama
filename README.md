--- conflicted
+++ resolved
@@ -387,11 +387,8 @@
 - [yla](https://github.com/danielekp/yla) (Web interface to freely interact with your customized models)
 - [LangBot](https://github.com/RockChinQ/LangBot) (LLM-based instant messaging bots platform, with Agents, RAG features, supports multiple platforms)
 - [1Panel](https://github.com/1Panel-dev/1Panel/) (Web-based Linux Server Management Tool)
-<<<<<<< HEAD
+- [AstrBot](https://github.com/Soulter/AstrBot/) (User-friendly LLM-based multi-platform chatbot with a WebUI, supporting RAG, LLM agents, and plugins integration)
 - [Reins](https://github.com/ibrahimcetin/reins) (Easily tweak parameters, customize system prompts per chat, and enhance your AI experiments with reasoning model support.)
-=======
-- [AstrBot](https://github.com/Soulter/AstrBot/) (User-friendly LLM-based multi-platform chatbot with a WebUI, supporting RAG, LLM agents, and plugins integration)
->>>>>>> af68d60a
 
 ### Cloud
 
