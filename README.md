--- conflicted
+++ resolved
@@ -363,11 +363,8 @@
 - [Ollama eBook Summary](https://github.com/cognitivetech/ollama-ebook-summary/)
 - [Ollama Mixture of Experts (MOE) in 50 lines of code](https://github.com/rapidarchitect/ollama_moe)
 - [vim-intelligence-bridge](https://github.com/pepo-ec/vim-intelligence-bridge) Simple interaction of "Ollama" with the Vim editor
-<<<<<<< HEAD
+- [aichat](https://github.com/sigoden/aichat) All-in-one LLM CLI tool featuring Shell Assistant, Chat-REPL, RAG, AI tools & agents, with access to OpenAI, Claude, Gemini, Ollama, Groq, and more.
 - [PowershAI](https://github.com/rrg92/powershai) PowerShell module that brings AI to terminal on Windows, including support for Ollama
-=======
-- [aichat](https://github.com/sigoden/aichat) All-in-one LLM CLI tool featuring Shell Assistant, Chat-REPL, RAG, AI tools & agents, with access to OpenAI, Claude, Gemini, Ollama, Groq, and more.
->>>>>>> c9a5aca3
 
 ### Apple Vision Pro
 - [Enchanted](https://github.com/AugustDev/enchanted)
