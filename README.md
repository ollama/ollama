<div align="center">
 <img alt="ollama" height="200px" src="https://github.com/ollama/ollama/assets/3325447/0d0b44e2-8f4a-4e99-9b52-a5c1c741c8f7">
</div>

# Ollama

[![Discord](https://dcbadge.vercel.app/api/server/ollama?style=flat&compact=true)](https://discord.gg/ollama)

Get up and running with large language models.

### macOS

[Download](https://ollama.com/download/Ollama-darwin.zip)

### Windows

[Download](https://ollama.com/download/OllamaSetup.exe)

### Linux

```
curl -fsSL https://ollama.com/install.sh | sh
```

[Manual install instructions](https://github.com/ollama/ollama/blob/main/docs/linux.md)

### Docker

The official [Ollama Docker image](https://hub.docker.com/r/ollama/ollama) `ollama/ollama` is available on Docker Hub.

### Libraries

- [ollama-python](https://github.com/ollama/ollama-python)
- [ollama-js](https://github.com/ollama/ollama-js)

## Quickstart

To run and chat with [Llama 3.2](https://ollama.com/library/llama3.2):

```
ollama run llama3.2
```

## Model library

Ollama supports a list of models available on [ollama.com/library](https://ollama.com/library 'ollama model library')

Here are some example models that can be downloaded:

| Model              | Parameters | Size  | Download                         |
| ------------------ | ---------- | ----- | -------------------------------- |
| Llama 3.2          | 3B         | 2.0GB | `ollama run llama3.2`            |
| Llama 3.2          | 1B         | 1.3GB | `ollama run llama3.2:1b`         |
| Llama 3.2 Vision   | 11B        | 7.9GB | `ollama run llama3.2-vision`     |
| Llama 3.2 Vision   | 90B        | 55GB  | `ollama run llama3.2-vision:90b` |
| Llama 3.1          | 8B         | 4.7GB | `ollama run llama3.1`            |
| Llama 3.1          | 70B        | 40GB  | `ollama run llama3.1:70b`        |
| Llama 3.1          | 405B       | 231GB | `ollama run llama3.1:405b`       |
| Phi 3 Mini         | 3.8B       | 2.3GB | `ollama run phi3`                |
| Phi 3 Medium       | 14B        | 7.9GB | `ollama run phi3:medium`         |
| Gemma 2            | 2B         | 1.6GB | `ollama run gemma2:2b`           |
| Gemma 2            | 9B         | 5.5GB | `ollama run gemma2`              |
| Gemma 2            | 27B        | 16GB  | `ollama run gemma2:27b`          |
| Mistral            | 7B         | 4.1GB | `ollama run mistral`             |
| Moondream 2        | 1.4B       | 829MB | `ollama run moondream`           |
| Neural Chat        | 7B         | 4.1GB | `ollama run neural-chat`         |
| Starling           | 7B         | 4.1GB | `ollama run starling-lm`         |
| Code Llama         | 7B         | 3.8GB | `ollama run codellama`           |
| Llama 2 Uncensored | 7B         | 3.8GB | `ollama run llama2-uncensored`   |
| LLaVA              | 7B         | 4.5GB | `ollama run llava`               |
| Solar              | 10.7B      | 6.1GB | `ollama run solar`               |

> [!NOTE]
> You should have at least 8 GB of RAM available to run the 7B models, 16 GB to run the 13B models, and 32 GB to run the 33B models.

## Customize a model

### Import from GGUF

Ollama supports importing GGUF models in the Modelfile:

1. Create a file named `Modelfile`, with a `FROM` instruction with the local filepath to the model you want to import.

   ```
   FROM ./vicuna-33b.Q4_0.gguf
   ```

2. Create the model in Ollama

   ```
   ollama create example -f Modelfile
   ```

3. Run the model

   ```
   ollama run example
   ```

### Import from PyTorch or Safetensors

See the [guide](docs/import.md) on importing models for more information.

### Customize a prompt

Models from the Ollama library can be customized with a prompt. For example, to customize the `llama3.2` model:

```
ollama pull llama3.2
```

Create a `Modelfile`:

```
FROM llama3.2

# set the temperature to 1 [higher is more creative, lower is more coherent]
PARAMETER temperature 1

# set the system message
SYSTEM """
You are Mario from Super Mario Bros. Answer as Mario, the assistant, only.
"""
```

Next, create and run the model:

```
ollama create mario -f ./Modelfile
ollama run mario
>>> hi
Hello! It's your friend Mario.
```

For more examples, see the [examples](examples) directory. For more information on working with a Modelfile, see the [Modelfile](docs/modelfile.md) documentation.

## CLI Reference

### Create a model

`ollama create` is used to create a model from a Modelfile.

```
ollama create mymodel -f ./Modelfile
```

### Pull a model

```
ollama pull llama3.2
```

> This command can also be used to update a local model. Only the diff will be pulled.

### Remove a model

```
ollama rm llama3.2
```

### Copy a model

```
ollama cp llama3.2 my-model
```

### Multiline input

For multiline input, you can wrap text with `"""`:

```
>>> """Hello,
... world!
... """
I'm a basic program that prints the famous "Hello, world!" message to the console.
```

### Multimodal models

```
ollama run llava "What's in this image? /Users/jmorgan/Desktop/smile.png"
The image features a yellow smiley face, which is likely the central focus of the picture.
```

### Pass the prompt as an argument

```
$ ollama run llama3.2 "Summarize this file: $(cat README.md)"
 Ollama is a lightweight, extensible framework for building and running language models on the local machine. It provides a simple API for creating, running, and managing models, as well as a library of pre-built models that can be easily used in a variety of applications.
```

### Show model information

```
ollama show llama3.2
```

### List models on your computer

```
ollama list
```

### List which models are currently loaded

```
ollama ps
```

### Stop a model which is currently running

```
ollama stop llama3.2
```

### Start Ollama

`ollama serve` is used when you want to start ollama without running the desktop application.

## Building

See the [developer guide](https://github.com/ollama/ollama/blob/main/docs/development.md)

### Running local builds

Next, start the server:

```
./ollama serve
```

Finally, in a separate shell, run a model:

```
./ollama run llama3.2
```

## REST API

Ollama has a REST API for running and managing models.

### Generate a response

```
curl http://localhost:11434/api/generate -d '{
  "model": "llama3.2",
  "prompt":"Why is the sky blue?"
}'
```

### Chat with a model

```
curl http://localhost:11434/api/chat -d '{
  "model": "llama3.2",
  "messages": [
    { "role": "user", "content": "why is the sky blue?" }
  ]
}'
```

See the [API documentation](./docs/api.md) for all endpoints.

## Community Integrations

### Web & Desktop

- [Open WebUI](https://github.com/open-webui/open-webui)
- [Enchanted (macOS native)](https://github.com/AugustDev/enchanted)
- [Hollama](https://github.com/fmaclen/hollama)
- [Lollms-Webui](https://github.com/ParisNeo/lollms-webui)
- [LibreChat](https://github.com/danny-avila/LibreChat)
- [Bionic GPT](https://github.com/bionic-gpt/bionic-gpt)
- [HTML UI](https://github.com/rtcfirefly/ollama-ui)
- [Saddle](https://github.com/jikkuatwork/saddle)
- [Chatbot UI](https://github.com/ivanfioravanti/chatbot-ollama)
- [Chatbot UI v2](https://github.com/mckaywrigley/chatbot-ui)
- [Typescript UI](https://github.com/ollama-interface/Ollama-Gui?tab=readme-ov-file)
- [Minimalistic React UI for Ollama Models](https://github.com/richawo/minimal-llm-ui)
- [Ollamac](https://github.com/kevinhermawan/Ollamac)
- [big-AGI](https://github.com/enricoros/big-AGI/blob/main/docs/config-local-ollama.md)
- [Cheshire Cat assistant framework](https://github.com/cheshire-cat-ai/core)
- [Amica](https://github.com/semperai/amica)
- [chatd](https://github.com/BruceMacD/chatd)
- [Ollama-SwiftUI](https://github.com/kghandour/Ollama-SwiftUI)
- [Dify.AI](https://github.com/langgenius/dify)
- [MindMac](https://mindmac.app)
- [NextJS Web Interface for Ollama](https://github.com/jakobhoeg/nextjs-ollama-llm-ui)
- [Msty](https://msty.app)
- [Chatbox](https://github.com/Bin-Huang/Chatbox)
- [WinForm Ollama Copilot](https://github.com/tgraupmann/WinForm_Ollama_Copilot)
- [NextChat](https://github.com/ChatGPTNextWeb/ChatGPT-Next-Web) with [Get Started Doc](https://docs.nextchat.dev/models/ollama)
- [Alpaca WebUI](https://github.com/mmo80/alpaca-webui)
- [OllamaGUI](https://github.com/enoch1118/ollamaGUI)
- [OpenAOE](https://github.com/InternLM/OpenAOE)
- [Odin Runes](https://github.com/leonid20000/OdinRunes)
- [LLM-X](https://github.com/mrdjohnson/llm-x) (Progressive Web App)
- [AnythingLLM (Docker + MacOs/Windows/Linux native app)](https://github.com/Mintplex-Labs/anything-llm)
- [Ollama Basic Chat: Uses HyperDiv Reactive UI](https://github.com/rapidarchitect/ollama_basic_chat)
- [Ollama-chats RPG](https://github.com/drazdra/ollama-chats)
- [QA-Pilot](https://github.com/reid41/QA-Pilot) (Chat with Code Repository)
- [ChatOllama](https://github.com/sugarforever/chat-ollama) (Open Source Chatbot based on Ollama with Knowledge Bases)
- [CRAG Ollama Chat](https://github.com/Nagi-ovo/CRAG-Ollama-Chat) (Simple Web Search with Corrective RAG)
- [RAGFlow](https://github.com/infiniflow/ragflow) (Open-source Retrieval-Augmented Generation engine based on deep document understanding)
- [StreamDeploy](https://github.com/StreamDeploy-DevRel/streamdeploy-llm-app-scaffold) (LLM Application Scaffold)
- [chat](https://github.com/swuecho/chat) (chat web app for teams)
- [Lobe Chat](https://github.com/lobehub/lobe-chat) with [Integrating Doc](https://lobehub.com/docs/self-hosting/examples/ollama)
- [Ollama RAG Chatbot](https://github.com/datvodinh/rag-chatbot.git) (Local Chat with multiple PDFs using Ollama and RAG)
- [BrainSoup](https://www.nurgo-software.com/products/brainsoup) (Flexible native client with RAG & multi-agent automation)
- [macai](https://github.com/Renset/macai) (macOS client for Ollama, ChatGPT, and other compatible API back-ends)
- [Olpaka](https://github.com/Otacon/olpaka) (User-friendly Flutter Web App for Ollama)
- [OllamaSpring](https://github.com/CrazyNeil/OllamaSpring) (Ollama Client for macOS)
- [LLocal.in](https://github.com/kartikm7/llocal) (Easy to use Electron Desktop Client for Ollama)
- [Shinkai Desktop](https://github.com/dcSpark/shinkai-apps) (Two click install Local AI using Ollama + Files + RAG)
- [AiLama](https://github.com/zeyoyt/ailama) (A Discord User App that allows you to interact with Ollama anywhere in discord )
- [Ollama with Google Mesop](https://github.com/rapidarchitect/ollama_mesop/) (Mesop Chat Client implementation with Ollama)
<<<<<<< HEAD
- [Ollama-Kis](https://github.com/elearningshow/ollama-kis) (A simple easy to use GUI with sample custom LLM for Drivers Education) 

=======
- [OpenGPA](https://opengpa.org) (Open-source offline-first Enterprise Agentic Application) 
- [Painting Droid](https://github.com/mateuszmigas/painting-droid) (Painting app with AI integrations)
- [Kerlig AI](https://www.kerlig.com/) (AI writing assistant for macOS)
- [AI Studio](https://github.com/MindWorkAI/AI-Studio)
- [Sidellama](https://github.com/gyopak/sidellama) (browser-based LLM client)
- [LLMStack](https://github.com/trypromptly/LLMStack) (No-code multi-agent framework to build LLM agents and workflows)
- [BoltAI for Mac](https://boltai.com) (AI Chat Client for Mac)
- [Harbor](https://github.com/av/harbor) (Containerized LLM Toolkit with Ollama as default backend)
- [Go-CREW](https://www.jonathanhecl.com/go-crew/) (Powerful Offline RAG in Golang)
- [PartCAD](https://github.com/openvmp/partcad/) (CAD model generation with OpenSCAD and CadQuery)
- [Ollama4j Web UI](https://github.com/ollama4j/ollama4j-web-ui) - Java-based Web UI for Ollama built with Vaadin, Spring Boot and Ollama4j
- [PyOllaMx](https://github.com/kspviswa/pyOllaMx) - macOS application capable of chatting with both Ollama and Apple MLX models.
- [Claude Dev](https://github.com/saoudrizwan/claude-dev) - VSCode extension for multi-file/whole-repo coding
- [Cherry Studio](https://github.com/kangfenmao/cherry-studio) (Desktop client with Ollama support)
- [ConfiChat](https://github.com/1runeberg/confichat) (Lightweight, standalone, multi-platform, and privacy focused LLM chat interface with optional encryption)
- [Archyve](https://github.com/nickthecook/archyve) (RAG-enabling document library)
- [crewAI with Mesop](https://github.com/rapidarchitect/ollama-crew-mesop) (Mesop Web Interface to run crewAI with Ollama)
- [Tkinter-based client](https://github.com/chyok/ollama-gui) (Python tkinter-based Client for Ollama)
- [LLMChat](https://github.com/trendy-design/llmchat) (Privacy focused, 100% local, intuitive all-in-one chat interface)
- [ARGO](https://github.com/xark-argo/argo) (Locally download and run Ollama and Huggingface models with RAG on Mac/Windows/Linux)
- [G1](https://github.com/bklieger-groq/g1) (Prototype of using prompting strategies to improve the LLM's reasoning through o1-like reasoning chains.)
- [Ollama App](https://github.com/JHubi1/ollama-app) (Modern and easy-to-use multi-platform client for Ollama)
- [ollama-chat-app](https://github.com/anan1213095357/ollama-chat-app) (Flutter-based chat app)
- [Perfect Memory AI](https://www.perfectmemory.ai/) (Productivity AI assists personalized by what you have seen on your screen, heard and said in the meetings)
- [Hexabot](https://github.com/hexastack/hexabot) (A conversational AI builder)
- [Reddit Rate](https://github.com/rapidarchitect/reddit_analyzer) (Search and Rate Reddit topics with a weighted summation)
- [OpenTalkGpt](https://github.com/adarshM84/OpenTalkGpt)
- [VT](https://github.com/vinhnx/vt.ai) (A minimal multimodal AI chat app, with dynamic conversation routing. Supports local models via Ollama)
- [Witsy](https://github.com/nbonamy/witsy) (An AI Desktop application avaiable for Mac/Windows/Linux) 
- [Abbey](https://github.com/US-Artificial-Intelligence/abbey) (A configurable AI interface server with notebooks, document storage, and YouTube support)
>>>>>>> b7aa5ee0

### Terminal

- [oterm](https://github.com/ggozad/oterm)
- [Ellama Emacs client](https://github.com/s-kostyaev/ellama)
- [Emacs client](https://github.com/zweifisch/ollama)
- [gen.nvim](https://github.com/David-Kunz/gen.nvim)
- [ollama.nvim](https://github.com/nomnivore/ollama.nvim)
- [ollero.nvim](https://github.com/marco-souza/ollero.nvim)
- [ollama-chat.nvim](https://github.com/gerazov/ollama-chat.nvim)
- [ogpt.nvim](https://github.com/huynle/ogpt.nvim)
- [gptel Emacs client](https://github.com/karthink/gptel)
- [Oatmeal](https://github.com/dustinblackman/oatmeal)
- [cmdh](https://github.com/pgibler/cmdh)
- [ooo](https://github.com/npahlfer/ooo)
- [shell-pilot](https://github.com/reid41/shell-pilot)
- [tenere](https://github.com/pythops/tenere)
- [llm-ollama](https://github.com/taketwo/llm-ollama) for [Datasette's LLM CLI](https://llm.datasette.io/en/stable/).
- [typechat-cli](https://github.com/anaisbetts/typechat-cli)
- [ShellOracle](https://github.com/djcopley/ShellOracle)
- [tlm](https://github.com/yusufcanb/tlm)
- [podman-ollama](https://github.com/ericcurtin/podman-ollama)
- [gollama](https://github.com/sammcj/gollama)
- [Ollama eBook Summary](https://github.com/cognitivetech/ollama-ebook-summary/)
- [Ollama Mixture of Experts (MOE) in 50 lines of code](https://github.com/rapidarchitect/ollama_moe)
- [vim-intelligence-bridge](https://github.com/pepo-ec/vim-intelligence-bridge) Simple interaction of "Ollama" with the Vim editor
- [bb7](https://github.com/drunkwcodes/bb7)
- [SwollamaCLI](https://github.com/marcusziade/Swollama) bundled with the Swollama Swift package. [Demo](https://github.com/marcusziade/Swollama?tab=readme-ov-file#cli-usage)
- [aichat](https://github.com/sigoden/aichat) All-in-one LLM CLI tool featuring Shell Assistant, Chat-REPL, RAG, AI tools & agents, with access to OpenAI, Claude, Gemini, Ollama, Groq, and more.
- [orbiton](https://github.com/xyproto/orbiton) Configuration-free text editor and IDE with support for tab completion with Ollama.

### Apple Vision Pro
- [Enchanted](https://github.com/AugustDev/enchanted)

### Database

- [MindsDB](https://github.com/mindsdb/mindsdb/blob/staging/mindsdb/integrations/handlers/ollama_handler/README.md) (Connects Ollama models with nearly 200 data platforms and apps)
- [chromem-go](https://github.com/philippgille/chromem-go/blob/v0.5.0/embed_ollama.go) with [example](https://github.com/philippgille/chromem-go/tree/v0.5.0/examples/rag-wikipedia-ollama)

### Package managers

- [Pacman](https://archlinux.org/packages/extra/x86_64/ollama/)
- [Gentoo](https://github.com/gentoo/guru/tree/master/app-misc/ollama)
- [Helm Chart](https://artifacthub.io/packages/helm/ollama-helm/ollama)
- [Guix channel](https://codeberg.org/tusharhero/ollama-guix)
- [Nix package](https://search.nixos.org/packages?channel=24.05&show=ollama&from=0&size=50&sort=relevance&type=packages&query=ollama)
- [Flox](https://flox.dev/blog/ollama-part-one)

### Libraries

- [LangChain](https://python.langchain.com/docs/integrations/llms/ollama) and [LangChain.js](https://js.langchain.com/docs/integrations/chat/ollama/) with [example](https://js.langchain.com/docs/tutorials/local_rag/)
- [Firebase Genkit](https://firebase.google.com/docs/genkit/plugins/ollama)
- [crewAI](https://github.com/crewAIInc/crewAI)
- [LangChainGo](https://github.com/tmc/langchaingo/) with [example](https://github.com/tmc/langchaingo/tree/main/examples/ollama-completion-example)
- [LangChain4j](https://github.com/langchain4j/langchain4j) with [example](https://github.com/langchain4j/langchain4j-examples/tree/main/ollama-examples/src/main/java)
- [LangChainRust](https://github.com/Abraxas-365/langchain-rust) with [example](https://github.com/Abraxas-365/langchain-rust/blob/main/examples/llm_ollama.rs)
- [LlamaIndex](https://docs.llamaindex.ai/en/stable/examples/llm/ollama/) and [LlamaIndexTS](https://ts.llamaindex.ai/modules/llms/available_llms/ollama)
- [LiteLLM](https://github.com/BerriAI/litellm)
- [OllamaFarm for Go](https://github.com/presbrey/ollamafarm)
- [OllamaSharp for .NET](https://github.com/awaescher/OllamaSharp)
- [Ollama for Ruby](https://github.com/gbaptista/ollama-ai)
- [Ollama-rs for Rust](https://github.com/pepperoni21/ollama-rs)
- [Ollama-hpp for C++](https://github.com/jmont-dev/ollama-hpp)
- [Ollama4j for Java](https://github.com/ollama4j/ollama4j)
- [ModelFusion Typescript Library](https://modelfusion.dev/integration/model-provider/ollama)
- [OllamaKit for Swift](https://github.com/kevinhermawan/OllamaKit)
- [Ollama for Dart](https://github.com/breitburg/dart-ollama)
- [Ollama for Laravel](https://github.com/cloudstudio/ollama-laravel)
- [LangChainDart](https://github.com/davidmigloz/langchain_dart)
- [Semantic Kernel - Python](https://github.com/microsoft/semantic-kernel/tree/main/python/semantic_kernel/connectors/ai/ollama)
- [Haystack](https://github.com/deepset-ai/haystack-integrations/blob/main/integrations/ollama.md)
- [Elixir LangChain](https://github.com/brainlid/langchain)
- [Ollama for R - rollama](https://github.com/JBGruber/rollama)
- [Ollama for R - ollama-r](https://github.com/hauselin/ollama-r)
- [Ollama-ex for Elixir](https://github.com/lebrunel/ollama-ex)
- [Ollama Connector for SAP ABAP](https://github.com/b-tocs/abap_btocs_ollama)
- [Testcontainers](https://testcontainers.com/modules/ollama/)
- [Portkey](https://portkey.ai/docs/welcome/integration-guides/ollama)
- [PromptingTools.jl](https://github.com/svilupp/PromptingTools.jl) with an [example](https://svilupp.github.io/PromptingTools.jl/dev/examples/working_with_ollama)
- [LlamaScript](https://github.com/Project-Llama/llamascript)
- [llm-axe](https://github.com/emirsahin1/llm-axe) (Python Toolkit for Building LLM Powered Apps)
- [Gollm](https://docs.gollm.co/examples/ollama-example)
- [Gollama for Golang](https://github.com/jonathanhecl/gollama)
- [Ollamaclient for Golang](https://github.com/xyproto/ollamaclient)
- [High-level function abstraction in Go](https://gitlab.com/tozd/go/fun)
- [Ollama PHP](https://github.com/ArdaGnsrn/ollama-php)
- [Agents-Flex for Java](https://github.com/agents-flex/agents-flex) with [example](https://github.com/agents-flex/agents-flex/tree/main/agents-flex-llm/agents-flex-llm-ollama/src/test/java/com/agentsflex/llm/ollama)
- [Haverscript](https://github.com/andygill/haverscript) with [examples](https://github.com/andygill/haverscript/tree/main/examples)
- [Ollama for Swift](https://github.com/mattt/ollama-swift)
- [Swollama for Swift](https://github.com/marcusziade/Swollama) with [DocC](https://marcusziade.github.io/Swollama/documentation/swollama/)
- [GoLamify](https://github.com/prasad89/golamify)
- [Ollama for Haskell](https://github.com/tusharad/ollama-haskell)
- [multi-llm-ts](https://github.com/nbonamy/multi-llm-ts) (A Typescript/JavaScript library allowing access to different LLM in unified API)

### Mobile

- [Enchanted](https://github.com/AugustDev/enchanted)
- [Maid](https://github.com/Mobile-Artificial-Intelligence/maid)
- [Ollama App](https://github.com/JHubi1/ollama-app) (Modern and easy-to-use multi-platform client for Ollama)
- [ConfiChat](https://github.com/1runeberg/confichat) (Lightweight, standalone, multi-platform, and privacy focused LLM chat interface with optional encryption)

### Extensions & Plugins

- [Raycast extension](https://github.com/MassimilianoPasquini97/raycast_ollama)
- [Discollama](https://github.com/mxyng/discollama) (Discord bot inside the Ollama discord channel)
- [Continue](https://github.com/continuedev/continue)
- [Vibe](https://github.com/thewh1teagle/vibe) (Transcribe and analyze meetings with Ollama)
- [Obsidian Ollama plugin](https://github.com/hinterdupfinger/obsidian-ollama)
- [Logseq Ollama plugin](https://github.com/omagdy7/ollama-logseq)
- [NotesOllama](https://github.com/andersrex/notesollama) (Apple Notes Ollama plugin)
- [Dagger Chatbot](https://github.com/samalba/dagger-chatbot)
- [Discord AI Bot](https://github.com/mekb-turtle/discord-ai-bot)
- [Ollama Telegram Bot](https://github.com/ruecat/ollama-telegram)
- [Hass Ollama Conversation](https://github.com/ej52/hass-ollama-conversation)
- [Rivet plugin](https://github.com/abrenneke/rivet-plugin-ollama)
- [Obsidian BMO Chatbot plugin](https://github.com/longy2k/obsidian-bmo-chatbot)
- [Cliobot](https://github.com/herval/cliobot) (Telegram bot with Ollama support)
- [Copilot for Obsidian plugin](https://github.com/logancyang/obsidian-copilot)
- [Obsidian Local GPT plugin](https://github.com/pfrankov/obsidian-local-gpt)
- [Open Interpreter](https://docs.openinterpreter.com/language-model-setup/local-models/ollama)
- [Llama Coder](https://github.com/ex3ndr/llama-coder) (Copilot alternative using Ollama)
- [Ollama Copilot](https://github.com/bernardo-bruning/ollama-copilot) (Proxy that allows you to use ollama as a copilot like Github copilot)
- [twinny](https://github.com/rjmacarthy/twinny) (Copilot and Copilot chat alternative using Ollama)
- [Wingman-AI](https://github.com/RussellCanfield/wingman-ai) (Copilot code and chat alternative using Ollama and Hugging Face)
- [Page Assist](https://github.com/n4ze3m/page-assist) (Chrome Extension)
- [Plasmoid Ollama Control](https://github.com/imoize/plasmoid-ollamacontrol) (KDE Plasma extension that allows you to quickly manage/control Ollama model)
- [AI Telegram Bot](https://github.com/tusharhero/aitelegrambot) (Telegram bot using Ollama in backend)
- [AI ST Completion](https://github.com/yaroslavyaroslav/OpenAI-sublime-text) (Sublime Text 4 AI assistant plugin with Ollama support)
- [Discord-Ollama Chat Bot](https://github.com/kevinthedang/discord-ollama) (Generalized TypeScript Discord Bot w/ Tuning Documentation)
- [Discord AI chat/moderation bot](https://github.com/rapmd73/Companion) Chat/moderation bot written in python. Uses Ollama to create personalities.
- [Headless Ollama](https://github.com/nischalj10/headless-ollama) (Scripts to automatically install ollama client & models on any OS for apps that depends on ollama server)
- [Local AI Helper](https://github.com/ivostoykov/localAI) (Chrome and Firefox extensions that enable interactions with the active tab and customisable API endpoints. Includes secure storage for user prompts.)
- [vnc-lm](https://github.com/jk011ru/vnc-lm) (A containerized Discord bot with support for attachments and web links)
- [LSP-AI](https://github.com/SilasMarvin/lsp-ai) (Open-source language server for AI-powered functionality)
- [QodeAssist](https://github.com/Palm1r/QodeAssist) (AI-powered coding assistant plugin for Qt Creator)
- [Obsidian Quiz Generator plugin](https://github.com/ECuiDev/obsidian-quiz-generator)
- [TextCraft](https://github.com/suncloudsmoon/TextCraft) (Copilot in Word alternative using Ollama)
- [Alfred Ollama](https://github.com/zeitlings/alfred-ollama) (Alfred Workflow)

### Supported backends

- [llama.cpp](https://github.com/ggerganov/llama.cpp) project founded by Georgi Gerganov.
<|MERGE_RESOLUTION|>--- conflicted
+++ resolved
@@ -314,10 +314,7 @@
 - [Shinkai Desktop](https://github.com/dcSpark/shinkai-apps) (Two click install Local AI using Ollama + Files + RAG)
 - [AiLama](https://github.com/zeyoyt/ailama) (A Discord User App that allows you to interact with Ollama anywhere in discord )
 - [Ollama with Google Mesop](https://github.com/rapidarchitect/ollama_mesop/) (Mesop Chat Client implementation with Ollama)
-<<<<<<< HEAD
 - [Ollama-Kis](https://github.com/elearningshow/ollama-kis) (A simple easy to use GUI with sample custom LLM for Drivers Education) 
-
-=======
 - [OpenGPA](https://opengpa.org) (Open-source offline-first Enterprise Agentic Application) 
 - [Painting Droid](https://github.com/mateuszmigas/painting-droid) (Painting app with AI integrations)
 - [Kerlig AI](https://www.kerlig.com/) (AI writing assistant for macOS)
@@ -348,7 +345,6 @@
 - [VT](https://github.com/vinhnx/vt.ai) (A minimal multimodal AI chat app, with dynamic conversation routing. Supports local models via Ollama)
 - [Witsy](https://github.com/nbonamy/witsy) (An AI Desktop application avaiable for Mac/Windows/Linux) 
 - [Abbey](https://github.com/US-Artificial-Intelligence/abbey) (A configurable AI interface server with notebooks, document storage, and YouTube support)
->>>>>>> b7aa5ee0
 
 ### Terminal
 
