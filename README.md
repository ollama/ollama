<div align="center">
  <a href="https://ollama.com">
    <img alt="ollama" width="240" src="https://github.com/ollama/ollama/assets/3325447/0d0b44e2-8f4a-4e99-9b52-a5c1c741c8f7">
  </a>
</div>

# Ollama

Get up and running with large language models.

### macOS

[Download](https://ollama.com/download/Ollama.dmg)

### Windows

[Download](https://ollama.com/download/OllamaSetup.exe)

### Linux

```shell
curl -fsSL https://ollama.com/install.sh | sh
```

[Manual install instructions](https://github.com/ollama/ollama/blob/main/docs/linux.md)

### Docker

The official [Ollama Docker image](https://hub.docker.com/r/ollama/ollama) `ollama/ollama` is available on Docker Hub.

### Libraries

- [ollama-python](https://github.com/ollama/ollama-python)
- [ollama-js](https://github.com/ollama/ollama-js)

### Community

- [Discord](https://discord.gg/ollama)
- [Reddit](https://reddit.com/r/ollama)

## Quickstart

To run and chat with [Gemma 3](https://ollama.com/library/gemma3):

```shell
ollama run gemma3
```

## Model library

Ollama supports a list of models available on [ollama.com/library](https://ollama.com/library 'ollama model library')

Here are some example models that can be downloaded:

| Model              | Parameters | Size  | Download                         |
| ------------------ | ---------- | ----- | -------------------------------- |
| Gemma 3            | 1B         | 815MB | `ollama run gemma3:1b`           |
| Gemma 3            | 4B         | 3.3GB | `ollama run gemma3`              |
| Gemma 3            | 12B        | 8.1GB | `ollama run gemma3:12b`          |
| Gemma 3            | 27B        | 17GB  | `ollama run gemma3:27b`          |
| QwQ                | 32B        | 20GB  | `ollama run qwq`                 |
| DeepSeek-R1        | 7B         | 4.7GB | `ollama run deepseek-r1`         |
| DeepSeek-R1        | 671B       | 404GB | `ollama run deepseek-r1:671b`    |
| Llama 4            | 109B       | 67GB  | `ollama run llama4:scout`        |
| Llama 4            | 400B       | 245GB | `ollama run llama4:maverick`     |
| Llama 3.3          | 70B        | 43GB  | `ollama run llama3.3`            |
| Llama 3.2          | 3B         | 2.0GB | `ollama run llama3.2`            |
| Llama 3.2          | 1B         | 1.3GB | `ollama run llama3.2:1b`         |
| Llama 3.2 Vision   | 11B        | 7.9GB | `ollama run llama3.2-vision`     |
| Llama 3.2 Vision   | 90B        | 55GB  | `ollama run llama3.2-vision:90b` |
| Llama 3.1          | 8B         | 4.7GB | `ollama run llama3.1`            |
| Llama 3.1          | 405B       | 231GB | `ollama run llama3.1:405b`       |
| Phi 4              | 14B        | 9.1GB | `ollama run phi4`                |
| Phi 4 Mini         | 3.8B       | 2.5GB | `ollama run phi4-mini`           |
| Mistral            | 7B         | 4.1GB | `ollama run mistral`             |
| Moondream 2        | 1.4B       | 829MB | `ollama run moondream`           |
| Neural Chat        | 7B         | 4.1GB | `ollama run neural-chat`         |
| Starling           | 7B         | 4.1GB | `ollama run starling-lm`         |
| Code Llama         | 7B         | 3.8GB | `ollama run codellama`           |
| Llama 2 Uncensored | 7B         | 3.8GB | `ollama run llama2-uncensored`   |
| LLaVA              | 7B         | 4.5GB | `ollama run llava`               |
| Granite-3.3         | 8B         | 4.9GB | `ollama run granite3.3`          |

> [!NOTE]
> You should have at least 8 GB of RAM available to run the 7B models, 16 GB to run the 13B models, and 32 GB to run the 33B models.

## Customize a model

### Import from GGUF

Ollama supports importing GGUF models in the Modelfile:

1. Create a file named `Modelfile`, with a `FROM` instruction with the local filepath to the model you want to import.

   ```
   FROM ./vicuna-33b.Q4_0.gguf
   ```

2. Create the model in Ollama

   ```shell
   ollama create example -f Modelfile
   ```

3. Run the model

   ```shell
   ollama run example
   ```

### Import from Safetensors

See the [guide](docs/import.md) on importing models for more information.

### Customize a prompt

Models from the Ollama library can be customized with a prompt. For example, to customize the `llama3.2` model:

```shell
ollama pull llama3.2
```

Create a `Modelfile`:

```
FROM llama3.2

# set the temperature to 1 [higher is more creative, lower is more coherent]
PARAMETER temperature 1

# set the system message
SYSTEM """
You are Mario from Super Mario Bros. Answer as Mario, the assistant, only.
"""
```

Next, create and run the model:

```
ollama create mario -f ./Modelfile
ollama run mario
>>> hi
Hello! It's your friend Mario.
```

For more information on working with a Modelfile, see the [Modelfile](docs/modelfile.md) documentation.

## CLI Reference

### Create a model

`ollama create` is used to create a model from a Modelfile.

```shell
ollama create mymodel -f ./Modelfile
```

### Pull a model

```shell
ollama pull llama3.2
```

> This command can also be used to update a local model. Only the diff will be pulled.

### Remove a model

```shell
ollama rm llama3.2
```

### Copy a model

```shell
ollama cp llama3.2 my-model
```

### Multiline input

For multiline input, you can wrap text with `"""`:

```
>>> """Hello,
... world!
... """
I'm a basic program that prints the famous "Hello, world!" message to the console.
```

### Multimodal models

```
ollama run llava "What's in this image? /Users/jmorgan/Desktop/smile.png"
```

> **Output**: The image features a yellow smiley face, which is likely the central focus of the picture.

### Pass the prompt as an argument

```shell
ollama run llama3.2 "Summarize this file: $(cat README.md)"
```

> **Output**: Ollama is a lightweight, extensible framework for building and running language models on the local machine. It provides a simple API for creating, running, and managing models, as well as a library of pre-built models that can be easily used in a variety of applications.

### Show model information

```shell
ollama show llama3.2
```

### List models on your computer

```shell
ollama list
```

### List which models are currently loaded

```shell
ollama ps
```

### Stop a model which is currently running

```shell
ollama stop llama3.2
```

### Start Ollama

`ollama serve` is used when you want to start ollama without running the desktop application.

## Building

See the [developer guide](https://github.com/ollama/ollama/blob/main/docs/development.md)

### Running local builds

Next, start the server:

```shell
./ollama serve
```

Finally, in a separate shell, run a model:

```shell
./ollama run llama3.2
```

## REST API

Ollama has a REST API for running and managing models.

### Generate a response

```shell
curl http://localhost:11434/api/generate -d '{
  "model": "llama3.2",
  "prompt":"Why is the sky blue?"
}'
```

### Chat with a model

```shell
curl http://localhost:11434/api/chat -d '{
  "model": "llama3.2",
  "messages": [
    { "role": "user", "content": "why is the sky blue?" }
  ]
}'
```

See the [API documentation](./docs/api.md) for all endpoints.

## Community Integrations

### Web & Desktop

- [Open WebUI](https://github.com/open-webui/open-webui)
- [SwiftChat (macOS with ReactNative)](https://github.com/aws-samples/swift-chat)
- [Enchanted (macOS native)](https://github.com/AugustDev/enchanted)
- [Hollama](https://github.com/fmaclen/hollama)
- [Lollms-Webui](https://github.com/ParisNeo/lollms-webui)
- [LibreChat](https://github.com/danny-avila/LibreChat)
- [Bionic GPT](https://github.com/bionic-gpt/bionic-gpt)
- [HTML UI](https://github.com/rtcfirefly/ollama-ui)
- [Saddle](https://github.com/jikkuatwork/saddle)
- [TagSpaces](https://www.tagspaces.org) (A platform for file-based apps, [utilizing Ollama](https://docs.tagspaces.org/ai/) for the generation of tags and descriptions)
- [Chatbot UI](https://github.com/ivanfioravanti/chatbot-ollama)
- [Chatbot UI v2](https://github.com/mckaywrigley/chatbot-ui)
- [Typescript UI](https://github.com/ollama-interface/Ollama-Gui?tab=readme-ov-file)
- [Minimalistic React UI for Ollama Models](https://github.com/richawo/minimal-llm-ui)
- [Ollamac](https://github.com/kevinhermawan/Ollamac)
- [big-AGI](https://github.com/enricoros/big-AGI)
- [Cheshire Cat assistant framework](https://github.com/cheshire-cat-ai/core)
- [Amica](https://github.com/semperai/amica)
- [chatd](https://github.com/BruceMacD/chatd)
- [Ollama-SwiftUI](https://github.com/kghandour/Ollama-SwiftUI)
- [Dify.AI](https://github.com/langgenius/dify)
- [MindMac](https://mindmac.app)
- [NextJS Web Interface for Ollama](https://github.com/jakobhoeg/nextjs-ollama-llm-ui)
- [Msty](https://msty.app)
- [Chatbox](https://github.com/Bin-Huang/Chatbox)
- [WinForm Ollama Copilot](https://github.com/tgraupmann/WinForm_Ollama_Copilot)
- [NextChat](https://github.com/ChatGPTNextWeb/ChatGPT-Next-Web) with [Get Started Doc](https://docs.nextchat.dev/models/ollama)
- [Alpaca WebUI](https://github.com/mmo80/alpaca-webui)
- [OllamaGUI](https://github.com/enoch1118/ollamaGUI)
- [OpenAOE](https://github.com/InternLM/OpenAOE)
- [Odin Runes](https://github.com/leonid20000/OdinRunes)
- [LLM-X](https://github.com/mrdjohnson/llm-x) (Progressive Web App)
- [AnythingLLM (Docker + MacOs/Windows/Linux native app)](https://github.com/Mintplex-Labs/anything-llm)
- [Ollama Basic Chat: Uses HyperDiv Reactive UI](https://github.com/rapidarchitect/ollama_basic_chat)
- [Ollama-chats RPG](https://github.com/drazdra/ollama-chats)
- [IntelliBar](https://intellibar.app/) (AI-powered assistant for macOS)
- [Jirapt](https://github.com/AliAhmedNada/jirapt) (Jira Integration to generate issues, tasks, epics)
- [ojira](https://github.com/AliAhmedNada/ojira) (Jira chrome plugin to easily generate descriptions for tasks)
- [QA-Pilot](https://github.com/reid41/QA-Pilot) (Interactive chat tool that can leverage Ollama models for rapid understanding and navigation of GitHub code repositories)
- [ChatOllama](https://github.com/sugarforever/chat-ollama) (Open Source Chatbot based on Ollama with Knowledge Bases)
- [CRAG Ollama Chat](https://github.com/Nagi-ovo/CRAG-Ollama-Chat) (Simple Web Search with Corrective RAG)
- [RAGFlow](https://github.com/infiniflow/ragflow) (Open-source Retrieval-Augmented Generation engine based on deep document understanding)
- [StreamDeploy](https://github.com/StreamDeploy-DevRel/streamdeploy-llm-app-scaffold) (LLM Application Scaffold)
- [chat](https://github.com/swuecho/chat) (chat web app for teams)
- [Lobe Chat](https://github.com/lobehub/lobe-chat) with [Integrating Doc](https://lobehub.com/docs/self-hosting/examples/ollama)
- [Ollama RAG Chatbot](https://github.com/datvodinh/rag-chatbot.git) (Local Chat with multiple PDFs using Ollama and RAG)
- [BrainSoup](https://www.nurgo-software.com/products/brainsoup) (Flexible native client with RAG & multi-agent automation)
- [macai](https://github.com/Renset/macai) (macOS client for Ollama, ChatGPT, and other compatible API back-ends)
- [RWKV-Runner](https://github.com/josStorer/RWKV-Runner) (RWKV offline LLM deployment tool, also usable as a client for ChatGPT and Ollama)
- [Ollama Grid Search](https://github.com/dezoito/ollama-grid-search) (app to evaluate and compare models)
- [Olpaka](https://github.com/Otacon/olpaka) (User-friendly Flutter Web App for Ollama)
- [Casibase](https://casibase.org) (An open source AI knowledge base and dialogue system combining the latest RAG, SSO, ollama support, and multiple large language models.)
- [OllamaSpring](https://github.com/CrazyNeil/OllamaSpring) (Ollama Client for macOS)
- [LLocal.in](https://github.com/kartikm7/llocal) (Easy to use Electron Desktop Client for Ollama)
- [Shinkai Desktop](https://github.com/dcSpark/shinkai-apps) (Two click install Local AI using Ollama + Files + RAG)
- [AiLama](https://github.com/zeyoyt/ailama) (A Discord User App that allows you to interact with Ollama anywhere in Discord)
- [Ollama with Google Mesop](https://github.com/rapidarchitect/ollama_mesop/) (Mesop Chat Client implementation with Ollama)
- [R2R](https://github.com/SciPhi-AI/R2R) (Open-source RAG engine)
- [Ollama-Kis](https://github.com/elearningshow/ollama-kis) (A simple easy-to-use GUI with sample custom LLM for Drivers Education)
- [OpenGPA](https://opengpa.org) (Open-source offline-first Enterprise Agentic Application)
- [Painting Droid](https://github.com/mateuszmigas/painting-droid) (Painting app with AI integrations)
- [Kerlig AI](https://www.kerlig.com/) (AI writing assistant for macOS)
- [AI Studio](https://github.com/MindWorkAI/AI-Studio)
- [Sidellama](https://github.com/gyopak/sidellama) (browser-based LLM client)
- [LLMStack](https://github.com/trypromptly/LLMStack) (No-code multi-agent framework to build LLM agents and workflows)
- [BoltAI for Mac](https://boltai.com) (AI Chat Client for Mac)
- [Harbor](https://github.com/av/harbor) (Containerized LLM Toolkit with Ollama as default backend)
- [PyGPT](https://github.com/szczyglis-dev/py-gpt) (AI desktop assistant for Linux, Windows, and Mac)
- [Alpaca](https://github.com/Jeffser/Alpaca) (An Ollama client application for Linux and macOS made with GTK4 and Adwaita)
- [AutoGPT](https://github.com/Significant-Gravitas/AutoGPT/blob/master/docs/content/platform/ollama.md) (AutoGPT Ollama integration)
- [Go-CREW](https://www.jonathanhecl.com/go-crew/) (Powerful Offline RAG in Golang)
- [PartCAD](https://github.com/openvmp/partcad/) (CAD model generation with OpenSCAD and CadQuery)
- [Ollama4j Web UI](https://github.com/ollama4j/ollama4j-web-ui) - Java-based Web UI for Ollama built with Vaadin, Spring Boot, and Ollama4j
- [PyOllaMx](https://github.com/kspviswa/pyOllaMx) - macOS application capable of chatting with both Ollama and Apple MLX models.
- [Cline](https://github.com/cline/cline) - Formerly known as Claude Dev is a VSCode extension for multi-file/whole-repo coding
- [Cherry Studio](https://github.com/kangfenmao/cherry-studio) (Desktop client with Ollama support)
- [ConfiChat](https://github.com/1runeberg/confichat) (Lightweight, standalone, multi-platform, and privacy-focused LLM chat interface with optional encryption)
- [Archyve](https://github.com/nickthecook/archyve) (RAG-enabling document library)
- [crewAI with Mesop](https://github.com/rapidarchitect/ollama-crew-mesop) (Mesop Web Interface to run crewAI with Ollama)
- [Tkinter-based client](https://github.com/chyok/ollama-gui) (Python tkinter-based Client for Ollama)
- [LLMChat](https://github.com/trendy-design/llmchat) (Privacy focused, 100% local, intuitive all-in-one chat interface)
- [Local Multimodal AI Chat](https://github.com/Leon-Sander/Local-Multimodal-AI-Chat) (Ollama-based LLM Chat with support for multiple features, including PDF RAG, voice chat, image-based interactions, and integration with OpenAI.)
- [ARGO](https://github.com/xark-argo/argo) (Locally download and run Ollama and Huggingface models with RAG and deep research on Mac/Windows/Linux)
- [OrionChat](https://github.com/EliasPereirah/OrionChat) - OrionChat is a web interface for chatting with different AI providers
- [G1](https://github.com/bklieger-groq/g1) (Prototype of using prompting strategies to improve the LLM's reasoning through o1-like reasoning chains.)
- [Web management](https://github.com/lemonit-eric-mao/ollama-web-management) (Web management page)
- [Promptery](https://github.com/promptery/promptery) (desktop client for Ollama.)
- [Ollama App](https://github.com/JHubi1/ollama-app) (Modern and easy-to-use multi-platform client for Ollama)
- [chat-ollama](https://github.com/annilq/chat-ollama) (a React Native client for Ollama)
- [SpaceLlama](https://github.com/tcsenpai/spacellama) (Firefox and Chrome extension to quickly summarize web pages with ollama in a sidebar)
- [YouLama](https://github.com/tcsenpai/youlama) (Webapp to quickly summarize any YouTube video, supporting Invidious as well)
- [DualMind](https://github.com/tcsenpai/dualmind) (Experimental app allowing two models to talk to each other in the terminal or in a web interface)
- [ollamarama-matrix](https://github.com/h1ddenpr0cess20/ollamarama-matrix) (Ollama chatbot for the Matrix chat protocol)
- [ollama-chat-app](https://github.com/anan1213095357/ollama-chat-app) (Flutter-based chat app)
- [Perfect Memory AI](https://www.perfectmemory.ai/) (Productivity AI assists personalized by what you have seen on your screen, heard, and said in the meetings)
- [Hexabot](https://github.com/hexastack/hexabot) (A conversational AI builder)
- [Reddit Rate](https://github.com/rapidarchitect/reddit_analyzer) (Search and Rate Reddit topics with a weighted summation)
- [OpenTalkGpt](https://github.com/adarshM84/OpenTalkGpt) (Chrome Extension to manage open-source models supported by Ollama, create custom models, and chat with models from a user-friendly UI)
- [VT](https://github.com/vinhnx/vt.ai) (A minimal multimodal AI chat app, with dynamic conversation routing. Supports local models via Ollama)
- [Nosia](https://github.com/nosia-ai/nosia) (Easy to install and use RAG platform based on Ollama)
- [Witsy](https://github.com/nbonamy/witsy) (An AI Desktop application available for Mac/Windows/Linux)
- [Abbey](https://github.com/US-Artificial-Intelligence/abbey) (A configurable AI interface server with notebooks, document storage, and YouTube support)
- [Minima](https://github.com/dmayboroda/minima) (RAG with on-premises or fully local workflow)
- [aidful-ollama-model-delete](https://github.com/AidfulAI/aidful-ollama-model-delete) (User interface for simplified model cleanup)
- [Perplexica](https://github.com/ItzCrazyKns/Perplexica) (An AI-powered search engine & an open-source alternative to Perplexity AI)
- [Ollama Chat WebUI for Docker ](https://github.com/oslook/ollama-webui) (Support for local docker deployment, lightweight ollama webui)
- [AI Toolkit for Visual Studio Code](https://aka.ms/ai-tooklit/ollama-docs) (Microsoft-official VSCode extension to chat, test, evaluate models with Ollama support, and use them in your AI applications.)
- [MinimalNextOllamaChat](https://github.com/anilkay/MinimalNextOllamaChat) (Minimal Web UI for Chat and Model Control)
- [Chipper](https://github.com/TilmanGriesel/chipper) AI interface for tinkerers (Ollama, Haystack RAG, Python)
- [ChibiChat](https://github.com/CosmicEventHorizon/ChibiChat) (Kotlin-based Android app to chat with Ollama and Koboldcpp API endpoints)
- [LocalLLM](https://github.com/qusaismael/localllm) (Minimal Web-App to run ollama models on it with a GUI)
- [Ollamazing](https://github.com/buiducnhat/ollamazing) (Web extension to run Ollama models)
- [OpenDeepResearcher-via-searxng](https://github.com/benhaotang/OpenDeepResearcher-via-searxng) (A Deep Research equivalent endpoint with Ollama support for running locally)
- [AntSK](https://github.com/AIDotNet/AntSK) (Out-of-the-box & Adaptable RAG Chatbot)
- [MaxKB](https://github.com/1Panel-dev/MaxKB/) (Ready-to-use & flexible RAG Chatbot)
- [yla](https://github.com/danielekp/yla) (Web interface to freely interact with your customized models)
- [LangBot](https://github.com/RockChinQ/LangBot) (LLM-based instant messaging bots platform, with Agents, RAG features, supports multiple platforms)
- [1Panel](https://github.com/1Panel-dev/1Panel/) (Web-based Linux Server Management Tool)
- [AstrBot](https://github.com/Soulter/AstrBot/) (User-friendly LLM-based multi-platform chatbot with a WebUI, supporting RAG, LLM agents, and plugins integration)
- [Reins](https://github.com/ibrahimcetin/reins) (Easily tweak parameters, customize system prompts per chat, and enhance your AI experiments with reasoning model support.)
- [Flufy](https://github.com/Aharon-Bensadoun/Flufy) (A beautiful chat interface for interacting with Ollama's API. Built with React, TypeScript, and Material-UI.)
- [Ellama](https://github.com/zeozeozeo/ellama) (Friendly native app to chat with an Ollama instance)
- [screenpipe](https://github.com/mediar-ai/screenpipe) Build agents powered by your screen history
- [Ollamb](https://github.com/hengkysteen/ollamb) (Simple yet rich in features, cross-platform built with Flutter and designed for Ollama. Try the [web demo](https://hengkysteen.github.io/demo/ollamb/).)
- [Writeopia](https://github.com/Writeopia/Writeopia) (Text editor with integration with Ollama)
- [AppFlowy](https://github.com/AppFlowy-IO/AppFlowy) (AI collaborative workspace with Ollama, cross-platform and self-hostable)
- [Lumina](https://github.com/cushydigit/lumina.git) (A lightweight, minimal React.js frontend for interacting with Ollama servers)
- [Tiny Notepad](https://pypi.org/project/tiny-notepad) (A lightweight, notepad-like interface to chat with ollama available on PyPI)
- [macLlama (macOS native)](https://github.com/hellotunamayo/macLlama) (A native macOS GUI application for interacting with Ollama models, featuring a chat interface.) 
- [GPTranslate](https://github.com/philberndt/GPTranslate) (A fast and lightweight, AI powered desktop translation application written with Rust and Tauri. Features real-time translation with OpenAI/Azure/Ollama.)
- [ollama launcher](https://github.com/NGC13009/ollama-launcher) (A launcher for Ollama, aiming to provide users with convenient functions such as ollama server launching, management, or configuration.)
- [ai-hub](https://github.com/Aj-Seven/ai-hub) (AI Hub supports multiple models via API keys and Chat support via Ollama API.)
- [Mayan EDMS](https://gitlab.com/mayan-edms/mayan-edms) (Open source document management system to organize, tag, search, and automate your files with powerful Ollama driven workflows.)
<<<<<<< HEAD
- [Andes](https://github.com/aqerd/andes) (A Visual Studio Code extension that provides a local UI interface for Ollama models)
=======
- [Serene Pub](https://github.com/doolijb/serene-pub) (Beginner friendly, open source AI Roleplaying App for Windows, Mac OS and Linux. Search, download and use models with Ollama all inside the app.)
>>>>>>> b517bb1c

### Cloud

- [Google Cloud](https://cloud.google.com/run/docs/tutorials/gpu-gemma2-with-ollama)
- [Fly.io](https://fly.io/docs/python/do-more/add-ollama/)
- [Koyeb](https://www.koyeb.com/deploy/ollama)

### Terminal

- [oterm](https://github.com/ggozad/oterm)
- [Ellama Emacs client](https://github.com/s-kostyaev/ellama)
- [Emacs client](https://github.com/zweifisch/ollama)
- [neollama](https://github.com/paradoxical-dev/neollama) UI client for interacting with models from within Neovim
- [gen.nvim](https://github.com/David-Kunz/gen.nvim)
- [ollama.nvim](https://github.com/nomnivore/ollama.nvim)
- [ollero.nvim](https://github.com/marco-souza/ollero.nvim)
- [ollama-chat.nvim](https://github.com/gerazov/ollama-chat.nvim)
- [ogpt.nvim](https://github.com/huynle/ogpt.nvim)
- [gptel Emacs client](https://github.com/karthink/gptel)
- [Oatmeal](https://github.com/dustinblackman/oatmeal)
- [cmdh](https://github.com/pgibler/cmdh)
- [ooo](https://github.com/npahlfer/ooo)
- [shell-pilot](https://github.com/reid41/shell-pilot)(Interact with models via pure shell scripts on Linux or macOS)
- [tenere](https://github.com/pythops/tenere)
- [llm-ollama](https://github.com/taketwo/llm-ollama) for [Datasette's LLM CLI](https://llm.datasette.io/en/stable/).
- [typechat-cli](https://github.com/anaisbetts/typechat-cli)
- [ShellOracle](https://github.com/djcopley/ShellOracle)
- [tlm](https://github.com/yusufcanb/tlm)
- [podman-ollama](https://github.com/ericcurtin/podman-ollama)
- [gollama](https://github.com/sammcj/gollama)
- [ParLlama](https://github.com/paulrobello/parllama)
- [Ollama eBook Summary](https://github.com/cognitivetech/ollama-ebook-summary/)
- [Ollama Mixture of Experts (MOE) in 50 lines of code](https://github.com/rapidarchitect/ollama_moe)
- [vim-intelligence-bridge](https://github.com/pepo-ec/vim-intelligence-bridge) Simple interaction of "Ollama" with the Vim editor
- [x-cmd ollama](https://x-cmd.com/mod/ollama)
- [bb7](https://github.com/drunkwcodes/bb7)
- [SwollamaCLI](https://github.com/marcusziade/Swollama) bundled with the Swollama Swift package. [Demo](https://github.com/marcusziade/Swollama?tab=readme-ov-file#cli-usage)
- [aichat](https://github.com/sigoden/aichat) All-in-one LLM CLI tool featuring Shell Assistant, Chat-REPL, RAG, AI tools & agents, with access to OpenAI, Claude, Gemini, Ollama, Groq, and more.
- [PowershAI](https://github.com/rrg92/powershai) PowerShell module that brings AI to terminal on Windows, including support for Ollama
- [DeepShell](https://github.com/Abyss-c0re/deepshell) Your self-hosted AI assistant. Interactive Shell, Files and Folders analysis.
- [orbiton](https://github.com/xyproto/orbiton) Configuration-free text editor and IDE with support for tab completion with Ollama.
- [orca-cli](https://github.com/molbal/orca-cli) Ollama Registry CLI Application - Browse, pull, and download models from Ollama Registry in your terminal.
- [GGUF-to-Ollama](https://github.com/jonathanhecl/gguf-to-ollama) - Importing GGUF to Ollama made easy (multiplatform)
- [AWS-Strands-With-Ollama](https://github.com/rapidarchitect/ollama_strands) - AWS Strands Agents with Ollama Examples
- [ollama-multirun](https://github.com/attogram/ollama-multirun) - A bash shell script to run a single prompt against any or all of your locally installed ollama models, saving the output and performance statistics as easily navigable web pages. ([Demo](https://attogram.github.io/ai_test_zone/))
- [ollama-bash-toolshed](https://github.com/attogram/ollama-bash-toolshed) - Bash scripts to chat with tool using models. Add new tools to your shed with ease. Runs on Ollama.

### Apple Vision Pro

- [SwiftChat](https://github.com/aws-samples/swift-chat) (Cross-platform AI chat app supporting Apple Vision Pro via "Designed for iPad")
- [Enchanted](https://github.com/AugustDev/enchanted)

### Database

- [pgai](https://github.com/timescale/pgai) - PostgreSQL as a vector database (Create and search embeddings from Ollama models using pgvector)
   - [Get started guide](https://github.com/timescale/pgai/blob/main/docs/vectorizer-quick-start.md)
- [MindsDB](https://github.com/mindsdb/mindsdb/blob/staging/mindsdb/integrations/handlers/ollama_handler/README.md) (Connects Ollama models with nearly 200 data platforms and apps)
- [chromem-go](https://github.com/philippgille/chromem-go/blob/v0.5.0/embed_ollama.go) with [example](https://github.com/philippgille/chromem-go/tree/v0.5.0/examples/rag-wikipedia-ollama)
- [Kangaroo](https://github.com/dbkangaroo/kangaroo) (AI-powered SQL client and admin tool for popular databases)

### Package managers

- [Pacman](https://archlinux.org/packages/extra/x86_64/ollama/)
- [Gentoo](https://github.com/gentoo/guru/tree/master/app-misc/ollama)
- [Homebrew](https://formulae.brew.sh/formula/ollama)
- [Helm Chart](https://artifacthub.io/packages/helm/ollama-helm/ollama)
- [Guix channel](https://codeberg.org/tusharhero/ollama-guix)
- [Nix package](https://search.nixos.org/packages?show=ollama&from=0&size=50&sort=relevance&type=packages&query=ollama)
- [Flox](https://flox.dev/blog/ollama-part-one)

### Libraries

- [LangChain](https://python.langchain.com/docs/integrations/chat/ollama/) and [LangChain.js](https://js.langchain.com/docs/integrations/chat/ollama/) with [example](https://js.langchain.com/docs/tutorials/local_rag/)
- [Firebase Genkit](https://firebase.google.com/docs/genkit/plugins/ollama)
- [crewAI](https://github.com/crewAIInc/crewAI)
- [Yacana](https://remembersoftwares.github.io/yacana/) (User-friendly multi-agent framework for brainstorming and executing predetermined flows with built-in tool integration)
- [Spring AI](https://github.com/spring-projects/spring-ai) with [reference](https://docs.spring.io/spring-ai/reference/api/chat/ollama-chat.html) and [example](https://github.com/tzolov/ollama-tools)
- [LangChainGo](https://github.com/tmc/langchaingo/) with [example](https://github.com/tmc/langchaingo/tree/main/examples/ollama-completion-example)
- [LangChain4j](https://github.com/langchain4j/langchain4j) with [example](https://github.com/langchain4j/langchain4j-examples/tree/main/ollama-examples/src/main/java)
- [LangChainRust](https://github.com/Abraxas-365/langchain-rust) with [example](https://github.com/Abraxas-365/langchain-rust/blob/main/examples/llm_ollama.rs)
- [LangChain for .NET](https://github.com/tryAGI/LangChain) with [example](https://github.com/tryAGI/LangChain/blob/main/examples/LangChain.Samples.OpenAI/Program.cs)
- [LLPhant](https://github.com/theodo-group/LLPhant?tab=readme-ov-file#ollama)
- [LlamaIndex](https://docs.llamaindex.ai/en/stable/examples/llm/ollama/) and [LlamaIndexTS](https://ts.llamaindex.ai/modules/llms/available_llms/ollama)
- [LiteLLM](https://github.com/BerriAI/litellm)
- [OllamaFarm for Go](https://github.com/presbrey/ollamafarm)
- [OllamaSharp for .NET](https://github.com/awaescher/OllamaSharp)
- [Ollama for Ruby](https://github.com/gbaptista/ollama-ai)
- [Ollama-rs for Rust](https://github.com/pepperoni21/ollama-rs)
- [Ollama-hpp for C++](https://github.com/jmont-dev/ollama-hpp)
- [Ollama4j for Java](https://github.com/ollama4j/ollama4j)
- [ModelFusion Typescript Library](https://modelfusion.dev/integration/model-provider/ollama)
- [OllamaKit for Swift](https://github.com/kevinhermawan/OllamaKit)
- [Ollama for Dart](https://github.com/breitburg/dart-ollama)
- [Ollama for Laravel](https://github.com/cloudstudio/ollama-laravel)
- [LangChainDart](https://github.com/davidmigloz/langchain_dart)
- [Semantic Kernel - Python](https://github.com/microsoft/semantic-kernel/tree/main/python/semantic_kernel/connectors/ai/ollama)
- [Haystack](https://github.com/deepset-ai/haystack-integrations/blob/main/integrations/ollama.md)
- [Elixir LangChain](https://github.com/brainlid/langchain)
- [Ollama for R - rollama](https://github.com/JBGruber/rollama)
- [Ollama for R - ollama-r](https://github.com/hauselin/ollama-r)
- [Ollama-ex for Elixir](https://github.com/lebrunel/ollama-ex)
- [Ollama Connector for SAP ABAP](https://github.com/b-tocs/abap_btocs_ollama)
- [Testcontainers](https://testcontainers.com/modules/ollama/)
- [Portkey](https://portkey.ai/docs/welcome/integration-guides/ollama)
- [PromptingTools.jl](https://github.com/svilupp/PromptingTools.jl) with an [example](https://svilupp.github.io/PromptingTools.jl/dev/examples/working_with_ollama)
- [LlamaScript](https://github.com/Project-Llama/llamascript)
- [llm-axe](https://github.com/emirsahin1/llm-axe) (Python Toolkit for Building LLM Powered Apps)
- [Gollm](https://docs.gollm.co/examples/ollama-example)
- [Gollama for Golang](https://github.com/jonathanhecl/gollama)
- [Ollamaclient for Golang](https://github.com/xyproto/ollamaclient)
- [High-level function abstraction in Go](https://gitlab.com/tozd/go/fun)
- [Ollama PHP](https://github.com/ArdaGnsrn/ollama-php)
- [Agents-Flex for Java](https://github.com/agents-flex/agents-flex) with [example](https://github.com/agents-flex/agents-flex/tree/main/agents-flex-llm/agents-flex-llm-ollama/src/test/java/com/agentsflex/llm/ollama)
- [Parakeet](https://github.com/parakeet-nest/parakeet) is a GoLang library, made to simplify the development of small generative AI applications with Ollama.
- [Haverscript](https://github.com/andygill/haverscript) with [examples](https://github.com/andygill/haverscript/tree/main/examples)
- [Ollama for Swift](https://github.com/mattt/ollama-swift)
- [Swollama for Swift](https://github.com/marcusziade/Swollama) with [DocC](https://marcusziade.github.io/Swollama/documentation/swollama/)
- [GoLamify](https://github.com/prasad89/golamify)
- [Ollama for Haskell](https://github.com/tusharad/ollama-haskell)
- [multi-llm-ts](https://github.com/nbonamy/multi-llm-ts) (A Typescript/JavaScript library allowing access to different LLM in a unified API)
- [LlmTornado](https://github.com/lofcz/llmtornado) (C# library providing a unified interface for major FOSS & Commercial inference APIs)
- [Ollama for Zig](https://github.com/dravenk/ollama-zig)
- [Abso](https://github.com/lunary-ai/abso) (OpenAI-compatible TypeScript SDK for any LLM provider)
- [Nichey](https://github.com/goodreasonai/nichey) is a Python package for generating custom wikis for your research topic
- [Ollama for D](https://github.com/kassane/ollama-d)
- [OllamaPlusPlus](https://github.com/HardCodeDev777/OllamaPlusPlus) (Very simple C++ library for Ollama)
- [any-llm](https://github.com/mozilla-ai/any-llm) (A single interface to use different llm providers by [mozilla.ai](https://www.mozilla.ai/))

### Mobile

- [SwiftChat](https://github.com/aws-samples/swift-chat) (Lightning-fast Cross-platform AI chat app with native UI for Android, iOS, and iPad)
- [Enchanted](https://github.com/AugustDev/enchanted)
- [Maid](https://github.com/Mobile-Artificial-Intelligence/maid)
- [Ollama App](https://github.com/JHubi1/ollama-app) (Modern and easy-to-use multi-platform client for Ollama)
- [ConfiChat](https://github.com/1runeberg/confichat) (Lightweight, standalone, multi-platform, and privacy-focused LLM chat interface with optional encryption)
- [Ollama Android Chat](https://github.com/sunshine0523/OllamaServer) (No need for Termux, start the Ollama service with one click on an Android device)
- [Reins](https://github.com/ibrahimcetin/reins) (Easily tweak parameters, customize system prompts per chat, and enhance your AI experiments with reasoning model support.)

### Extensions & Plugins

- [Raycast extension](https://github.com/MassimilianoPasquini97/raycast_ollama)
- [Discollama](https://github.com/mxyng/discollama) (Discord bot inside the Ollama discord channel)
- [Continue](https://github.com/continuedev/continue)
- [Vibe](https://github.com/thewh1teagle/vibe) (Transcribe and analyze meetings with Ollama)
- [Obsidian Ollama plugin](https://github.com/hinterdupfinger/obsidian-ollama)
- [Logseq Ollama plugin](https://github.com/omagdy7/ollama-logseq)
- [NotesOllama](https://github.com/andersrex/notesollama) (Apple Notes Ollama plugin)
- [Dagger Chatbot](https://github.com/samalba/dagger-chatbot)
- [Discord AI Bot](https://github.com/mekb-turtle/discord-ai-bot)
- [Ollama Telegram Bot](https://github.com/ruecat/ollama-telegram)
- [Hass Ollama Conversation](https://github.com/ej52/hass-ollama-conversation)
- [Rivet plugin](https://github.com/abrenneke/rivet-plugin-ollama)
- [Obsidian BMO Chatbot plugin](https://github.com/longy2k/obsidian-bmo-chatbot)
- [Cliobot](https://github.com/herval/cliobot) (Telegram bot with Ollama support)
- [Copilot for Obsidian plugin](https://github.com/logancyang/obsidian-copilot)
- [Obsidian Local GPT plugin](https://github.com/pfrankov/obsidian-local-gpt)
- [Open Interpreter](https://docs.openinterpreter.com/language-model-setup/local-models/ollama)
- [Llama Coder](https://github.com/ex3ndr/llama-coder) (Copilot alternative using Ollama)
- [Ollama Copilot](https://github.com/bernardo-bruning/ollama-copilot) (Proxy that allows you to use Ollama as a copilot like GitHub Copilot)
- [twinny](https://github.com/rjmacarthy/twinny) (Copilot and Copilot chat alternative using Ollama)
- [Wingman-AI](https://github.com/RussellCanfield/wingman-ai) (Copilot code and chat alternative using Ollama and Hugging Face)
- [Page Assist](https://github.com/n4ze3m/page-assist) (Chrome Extension)
- [Plasmoid Ollama Control](https://github.com/imoize/plasmoid-ollamacontrol) (KDE Plasma extension that allows you to quickly manage/control Ollama model)
- [AI Telegram Bot](https://github.com/tusharhero/aitelegrambot) (Telegram bot using Ollama in backend)
- [AI ST Completion](https://github.com/yaroslavyaroslav/OpenAI-sublime-text) (Sublime Text 4 AI assistant plugin with Ollama support)
- [Discord-Ollama Chat Bot](https://github.com/kevinthedang/discord-ollama) (Generalized TypeScript Discord Bot w/ Tuning Documentation)
- [ChatGPTBox: All in one browser extension](https://github.com/josStorer/chatGPTBox) with [Integrating Tutorial](https://github.com/josStorer/chatGPTBox/issues/616#issuecomment-1975186467)
- [Discord AI chat/moderation bot](https://github.com/rapmd73/Companion) Chat/moderation bot written in python. Uses Ollama to create personalities.
- [Headless Ollama](https://github.com/nischalj10/headless-ollama) (Scripts to automatically install ollama client & models on any OS for apps that depend on ollama server)
- [Terraform AWS Ollama & Open WebUI](https://github.com/xuyangbocn/terraform-aws-self-host-llm) (A Terraform module to deploy on AWS a ready-to-use Ollama service, together with its front-end Open WebUI service.)
- [node-red-contrib-ollama](https://github.com/jakubburkiewicz/node-red-contrib-ollama)
- [Local AI Helper](https://github.com/ivostoykov/localAI) (Chrome and Firefox extensions that enable interactions with the active tab and customisable API endpoints. Includes secure storage for user prompts.)
- [vnc-lm](https://github.com/jake83741/vnc-lm) (Discord bot for messaging with LLMs through Ollama and LiteLLM. Seamlessly move between local and flagship models.)
- [LSP-AI](https://github.com/SilasMarvin/lsp-ai) (Open-source language server for AI-powered functionality)
- [QodeAssist](https://github.com/Palm1r/QodeAssist) (AI-powered coding assistant plugin for Qt Creator)
- [Obsidian Quiz Generator plugin](https://github.com/ECuiDev/obsidian-quiz-generator)
- [AI Summmary Helper plugin](https://github.com/philffm/ai-summary-helper)
- [TextCraft](https://github.com/suncloudsmoon/TextCraft) (Copilot in Word alternative using Ollama)
- [Alfred Ollama](https://github.com/zeitlings/alfred-ollama) (Alfred Workflow)
- [TextLLaMA](https://github.com/adarshM84/TextLLaMA) A Chrome Extension that helps you write emails, correct grammar, and translate into any language
- [Simple-Discord-AI](https://github.com/zyphixor/simple-discord-ai)
- [LLM Telegram Bot](https://github.com/innightwolfsleep/llm_telegram_bot) (telegram bot, primary for RP. Oobabooga-like buttons, [A1111](https://github.com/AUTOMATIC1111/stable-diffusion-webui) API integration e.t.c)
- [mcp-llm](https://github.com/sammcj/mcp-llm) (MCP Server to allow LLMs to call other LLMs)
- [SimpleOllamaUnity](https://github.com/HardCodeDev777/SimpleOllamaUnity) (Unity Engine extension for communicating with Ollama in a few lines of code. Also works at runtime)
- [UnityCodeLama](https://github.com/HardCodeDev777/UnityCodeLama) (Unity Edtior tool to analyze scripts via Ollama)
- [NativeMind](https://github.com/NativeMindBrowser/NativeMindExtension) (Private, on-device AI Assistant, no cloud dependencies)
- [GMAI - Gradle Managed AI](https://gmai.premex.se/) (Gradle plugin for automated Ollama lifecycle management during build phases)

### Supported backends

- [llama.cpp](https://github.com/ggml-org/llama.cpp) project founded by Georgi Gerganov.

### Observability
- [Opik](https://www.comet.com/docs/opik/cookbook/ollama) is an open-source platform to debug, evaluate, and monitor your LLM applications, RAG systems, and agentic workflows with comprehensive tracing, automated evaluations, and production-ready dashboards. Opik supports native intergration to Ollama.
- [Lunary](https://lunary.ai/docs/integrations/ollama) is the leading open-source LLM observability platform. It provides a variety of enterprise-grade features such as real-time analytics, prompt templates management, PII masking, and comprehensive agent tracing.
- [OpenLIT](https://github.com/openlit/openlit) is an OpenTelemetry-native tool for monitoring Ollama Applications & GPUs using traces and metrics.
- [HoneyHive](https://docs.honeyhive.ai/integrations/ollama) is an AI observability and evaluation platform for AI agents. Use HoneyHive to evaluate agent performance, interrogate failures, and monitor quality in production.
- [Langfuse](https://langfuse.com/docs/integrations/ollama) is an open source LLM observability platform that enables teams to collaboratively monitor, evaluate and debug AI applications.
- [MLflow Tracing](https://mlflow.org/docs/latest/llms/tracing/index.html#automatic-tracing) is an open source LLM observability tool with a convenient API to log and visualize traces, making it easy to debug and evaluate GenAI applications.<|MERGE_RESOLUTION|>--- conflicted
+++ resolved
@@ -411,11 +411,8 @@
 - [ollama launcher](https://github.com/NGC13009/ollama-launcher) (A launcher for Ollama, aiming to provide users with convenient functions such as ollama server launching, management, or configuration.)
 - [ai-hub](https://github.com/Aj-Seven/ai-hub) (AI Hub supports multiple models via API keys and Chat support via Ollama API.)
 - [Mayan EDMS](https://gitlab.com/mayan-edms/mayan-edms) (Open source document management system to organize, tag, search, and automate your files with powerful Ollama driven workflows.)
-<<<<<<< HEAD
+- [Serene Pub](https://github.com/doolijb/serene-pub) (Beginner friendly, open source AI Roleplaying App for Windows, Mac OS and Linux. Search, download and use models with Ollama all inside the app.)
 - [Andes](https://github.com/aqerd/andes) (A Visual Studio Code extension that provides a local UI interface for Ollama models)
-=======
-- [Serene Pub](https://github.com/doolijb/serene-pub) (Beginner friendly, open source AI Roleplaying App for Windows, Mac OS and Linux. Search, download and use models with Ollama all inside the app.)
->>>>>>> b517bb1c
 
 ### Cloud
 
