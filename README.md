<div align="center">
  <a href="https://ollama.com">
    <img alt="ollama" height="200px" src="https://github.com/ollama/ollama/assets/3325447/0d0b44e2-8f4a-4e99-9b52-a5c1c741c8f7">
  </a>
</div>

# Ollama

Get up and running with large language models.

### macOS

[Download](https://ollama.com/download/Ollama-darwin.zip)

### Windows

[Download](https://ollama.com/download/OllamaSetup.exe)

### Linux

```shell
curl -fsSL https://ollama.com/install.sh | sh
```

[Manual install instructions](https://github.com/ollama/ollama/blob/main/docs/linux.md)

### Docker

The official [Ollama Docker image](https://hub.docker.com/r/ollama/ollama) `ollama/ollama` is available on Docker Hub.

### Libraries

- [ollama-python](https://github.com/ollama/ollama-python)
- [ollama-js](https://github.com/ollama/ollama-js)

### Community

- [Discord](https://discord.gg/ollama)
- [Reddit](https://reddit.com/r/ollama)

## Quickstart

To run and chat with [Llama 3.2](https://ollama.com/library/llama3.2):

```shell
ollama run llama3.2
```

## Model library

Ollama supports a list of models available on [ollama.com/library](https://ollama.com/library 'ollama model library')

Here are some example models that can be downloaded:

| Model              | Parameters | Size  | Download                         |
| ------------------ | ---------- | ----- | -------------------------------- |
| DeepSeek-R1        | 7B         | 4.7GB | `ollama run deepseek-r1`         |
| DeepSeek-R1        | 671B       | 404GB | `ollama run deepseek-r1:671b`    |
| Llama 3.3          | 70B        | 43GB  | `ollama run llama3.3`            |
| Llama 3.2          | 3B         | 2.0GB | `ollama run llama3.2`            |
| Llama 3.2          | 1B         | 1.3GB | `ollama run llama3.2:1b`         |
| Llama 3.2 Vision   | 11B        | 7.9GB | `ollama run llama3.2-vision`     |
| Llama 3.2 Vision   | 90B        | 55GB  | `ollama run llama3.2-vision:90b` |
| Llama 3.1          | 8B         | 4.7GB | `ollama run llama3.1`            |
| Llama 3.1          | 405B       | 231GB | `ollama run llama3.1:405b`       |
| Phi 4              | 14B        | 9.1GB | `ollama run phi4`                |
| Phi 4 Mini         | 3.8B       | 2.5GB | `ollama run phi4-mini`           |
| Gemma 2            | 2B         | 1.6GB | `ollama run gemma2:2b`           |
| Gemma 2            | 9B         | 5.5GB | `ollama run gemma2`              |
| Gemma 2            | 27B        | 16GB  | `ollama run gemma2:27b`          |
| Mistral            | 7B         | 4.1GB | `ollama run mistral`             |
| Moondream 2        | 1.4B       | 829MB | `ollama run moondream`           |
| Neural Chat        | 7B         | 4.1GB | `ollama run neural-chat`         |
| Starling           | 7B         | 4.1GB | `ollama run starling-lm`         |
| Code Llama         | 7B         | 3.8GB | `ollama run codellama`           |
| Llama 2 Uncensored | 7B         | 3.8GB | `ollama run llama2-uncensored`   |
| LLaVA              | 7B         | 4.5GB | `ollama run llava`               |
| Solar              | 10.7B      | 6.1GB | `ollama run solar`               |

> [!NOTE]
> You should have at least 8 GB of RAM available to run the 7B models, 16 GB to run the 13B models, and 32 GB to run the 33B models.

## Customize a model

### Import from GGUF

Ollama supports importing GGUF models in the Modelfile:

1. Create a file named `Modelfile`, with a `FROM` instruction with the local filepath to the model you want to import.

   ```
   FROM ./vicuna-33b.Q4_0.gguf
   ```

2. Create the model in Ollama

   ```shell
   ollama create example -f Modelfile
   ```

3. Run the model

   ```shell
   ollama run example
   ```

### Import from Safetensors

See the [guide](docs/import.md) on importing models for more information.

### Customize a prompt

Models from the Ollama library can be customized with a prompt. For example, to customize the `llama3.2` model:

```shell
ollama pull llama3.2
```

Create a `Modelfile`:

```
FROM llama3.2

# set the temperature to 1 [higher is more creative, lower is more coherent]
PARAMETER temperature 1

# set the system message
SYSTEM """
You are Mario from Super Mario Bros. Answer as Mario, the assistant, only.
"""
```

Next, create and run the model:

```
ollama create mario -f ./Modelfile
ollama run mario
>>> hi
Hello! It's your friend Mario.
```

For more information on working with a Modelfile, see the [Modelfile](docs/modelfile.md) documentation.

## CLI Reference

### Create a model

`ollama create` is used to create a model from a Modelfile.

```shell
ollama create mymodel -f ./Modelfile
```

### Pull a model

```shell
ollama pull llama3.2
```

> This command can also be used to update a local model. Only the diff will be pulled.

### Remove a model

```shell
ollama rm llama3.2
```

### Copy a model

```shell
ollama cp llama3.2 my-model
```

### Multiline input

For multiline input, you can wrap text with `"""`:

```
>>> """Hello,
... world!
... """
I'm a basic program that prints the famous "Hello, world!" message to the console.
```

### Multimodal models

```
ollama run llava "What's in this image? /Users/jmorgan/Desktop/smile.png"
```

> **Output**: The image features a yellow smiley face, which is likely the central focus of the picture.

### Pass the prompt as an argument

```shell
ollama run llama3.2 "Summarize this file: $(cat README.md)"
```

> **Output**: Ollama is a lightweight, extensible framework for building and running language models on the local machine. It provides a simple API for creating, running, and managing models, as well as a library of pre-built models that can be easily used in a variety of applications.

### Show model information

```shell
ollama show llama3.2
```

### List models on your computer

```shell
ollama list
```

### List which models are currently loaded

```shell
ollama ps
```

### Stop a model which is currently running

```shell
ollama stop llama3.2
```

### Start Ollama

`ollama serve` is used when you want to start ollama without running the desktop application.

## Building

See the [developer guide](https://github.com/ollama/ollama/blob/main/docs/development.md)

### Running local builds

Next, start the server:

```shell
./ollama serve
```

Finally, in a separate shell, run a model:

```shell
./ollama run llama3.2
```

## REST API

Ollama has a REST API for running and managing models.

### Generate a response

```shell
curl http://localhost:11434/api/generate -d '{
  "model": "llama3.2",
  "prompt":"Why is the sky blue?"
}'
```

### Chat with a model

```shell
curl http://localhost:11434/api/chat -d '{
  "model": "llama3.2",
  "messages": [
    { "role": "user", "content": "why is the sky blue?" }
  ]
}'
```

See the [API documentation](./docs/api.md) for all endpoints.

## Community Integrations

### Web & Desktop

- [Open WebUI](https://github.com/open-webui/open-webui)
- [Enchanted (macOS native)](https://github.com/AugustDev/enchanted)
- [Hollama](https://github.com/fmaclen/hollama)
- [Lollms-Webui](https://github.com/ParisNeo/lollms-webui)
- [LibreChat](https://github.com/danny-avila/LibreChat)
- [Bionic GPT](https://github.com/bionic-gpt/bionic-gpt)
- [HTML UI](https://github.com/rtcfirefly/ollama-ui)
- [Saddle](https://github.com/jikkuatwork/saddle)
- [Chatbot UI](https://github.com/ivanfioravanti/chatbot-ollama)
- [Chatbot UI v2](https://github.com/mckaywrigley/chatbot-ui)
- [Typescript UI](https://github.com/ollama-interface/Ollama-Gui?tab=readme-ov-file)
- [Minimalistic React UI for Ollama Models](https://github.com/richawo/minimal-llm-ui)
- [Ollamac](https://github.com/kevinhermawan/Ollamac)
- [big-AGI](https://github.com/enricoros/big-AGI/blob/main/docs/config-local-ollama.md)
- [Cheshire Cat assistant framework](https://github.com/cheshire-cat-ai/core)
- [Amica](https://github.com/semperai/amica)
- [chatd](https://github.com/BruceMacD/chatd)
- [Ollama-SwiftUI](https://github.com/kghandour/Ollama-SwiftUI)
- [Dify.AI](https://github.com/langgenius/dify)
- [MindMac](https://mindmac.app)
- [NextJS Web Interface for Ollama](https://github.com/jakobhoeg/nextjs-ollama-llm-ui)
- [Msty](https://msty.app)
- [Chatbox](https://github.com/Bin-Huang/Chatbox)
- [WinForm Ollama Copilot](https://github.com/tgraupmann/WinForm_Ollama_Copilot)
- [NextChat](https://github.com/ChatGPTNextWeb/ChatGPT-Next-Web) with [Get Started Doc](https://docs.nextchat.dev/models/ollama)
- [Alpaca WebUI](https://github.com/mmo80/alpaca-webui)
- [OllamaGUI](https://github.com/enoch1118/ollamaGUI)
- [OpenAOE](https://github.com/InternLM/OpenAOE)
- [Odin Runes](https://github.com/leonid20000/OdinRunes)
- [LLM-X](https://github.com/mrdjohnson/llm-x) (Progressive Web App)
- [AnythingLLM (Docker + MacOs/Windows/Linux native app)](https://github.com/Mintplex-Labs/anything-llm)
- [Ollama Basic Chat: Uses HyperDiv Reactive UI](https://github.com/rapidarchitect/ollama_basic_chat)
- [Ollama-chats RPG](https://github.com/drazdra/ollama-chats)
- [IntelliBar](https://intellibar.app/) (AI-powered assistant for macOS)
- [QA-Pilot](https://github.com/reid41/QA-Pilot) (Interactive chat tool that can leverage Ollama models for rapid understanding and navigation of GitHub code repositories)
- [ChatOllama](https://github.com/sugarforever/chat-ollama) (Open Source Chatbot based on Ollama with Knowledge Bases)
- [CRAG Ollama Chat](https://github.com/Nagi-ovo/CRAG-Ollama-Chat) (Simple Web Search with Corrective RAG)
- [RAGFlow](https://github.com/infiniflow/ragflow) (Open-source Retrieval-Augmented Generation engine based on deep document understanding)
- [StreamDeploy](https://github.com/StreamDeploy-DevRel/streamdeploy-llm-app-scaffold) (LLM Application Scaffold)
- [chat](https://github.com/swuecho/chat) (chat web app for teams)
- [Lobe Chat](https://github.com/lobehub/lobe-chat) with [Integrating Doc](https://lobehub.com/docs/self-hosting/examples/ollama)
- [Ollama RAG Chatbot](https://github.com/datvodinh/rag-chatbot.git) (Local Chat with multiple PDFs using Ollama and RAG)
- [BrainSoup](https://www.nurgo-software.com/products/brainsoup) (Flexible native client with RAG & multi-agent automation)
- [macai](https://github.com/Renset/macai) (macOS client for Ollama, ChatGPT, and other compatible API back-ends)
- [RWKV-Runner](https://github.com/josStorer/RWKV-Runner) (RWKV offline LLM deployment tool, also usable as a client for ChatGPT and Ollama)
- [Ollama Grid Search](https://github.com/dezoito/ollama-grid-search) (app to evaluate and compare models)
- [Olpaka](https://github.com/Otacon/olpaka) (User-friendly Flutter Web App for Ollama)
- [OllamaSpring](https://github.com/CrazyNeil/OllamaSpring) (Ollama Client for macOS)
- [LLocal.in](https://github.com/kartikm7/llocal) (Easy to use Electron Desktop Client for Ollama)
- [Shinkai Desktop](https://github.com/dcSpark/shinkai-apps) (Two click install Local AI using Ollama + Files + RAG)
- [AiLama](https://github.com/zeyoyt/ailama) (A Discord User App that allows you to interact with Ollama anywhere in discord )
- [Ollama with Google Mesop](https://github.com/rapidarchitect/ollama_mesop/) (Mesop Chat Client implementation with Ollama)
- [R2R](https://github.com/SciPhi-AI/R2R) (Open-source RAG engine)
- [Ollama-Kis](https://github.com/elearningshow/ollama-kis) (A simple easy to use GUI with sample custom LLM for Drivers Education)
- [OpenGPA](https://opengpa.org) (Open-source offline-first Enterprise Agentic Application)
- [Painting Droid](https://github.com/mateuszmigas/painting-droid) (Painting app with AI integrations)
- [Kerlig AI](https://www.kerlig.com/) (AI writing assistant for macOS)
- [AI Studio](https://github.com/MindWorkAI/AI-Studio)
- [Sidellama](https://github.com/gyopak/sidellama) (browser-based LLM client)
- [LLMStack](https://github.com/trypromptly/LLMStack) (No-code multi-agent framework to build LLM agents and workflows)
- [BoltAI for Mac](https://boltai.com) (AI Chat Client for Mac)
- [Harbor](https://github.com/av/harbor) (Containerized LLM Toolkit with Ollama as default backend)
- [PyGPT](https://github.com/szczyglis-dev/py-gpt) (AI desktop assistant for Linux, Windows and Mac)
- [Alpaca](https://github.com/Jeffser/Alpaca) (An Ollama client application for linux and macos made with GTK4 and Adwaita)
- [AutoGPT](https://github.com/Significant-Gravitas/AutoGPT/blob/master/docs/content/platform/ollama.md) (AutoGPT Ollama integration)
- [Go-CREW](https://www.jonathanhecl.com/go-crew/) (Powerful Offline RAG in Golang)
- [PartCAD](https://github.com/openvmp/partcad/) (CAD model generation with OpenSCAD and CadQuery)
- [Ollama4j Web UI](https://github.com/ollama4j/ollama4j-web-ui) - Java-based Web UI for Ollama built with Vaadin, Spring Boot and Ollama4j
- [PyOllaMx](https://github.com/kspviswa/pyOllaMx) - macOS application capable of chatting with both Ollama and Apple MLX models.
- [Claude Dev](https://github.com/saoudrizwan/claude-dev) - VSCode extension for multi-file/whole-repo coding
- [Cherry Studio](https://github.com/kangfenmao/cherry-studio) (Desktop client with Ollama support)
- [ConfiChat](https://github.com/1runeberg/confichat) (Lightweight, standalone, multi-platform, and privacy focused LLM chat interface with optional encryption)
- [Archyve](https://github.com/nickthecook/archyve) (RAG-enabling document library)
- [crewAI with Mesop](https://github.com/rapidarchitect/ollama-crew-mesop) (Mesop Web Interface to run crewAI with Ollama)
- [Tkinter-based client](https://github.com/chyok/ollama-gui) (Python tkinter-based Client for Ollama)
- [LLMChat](https://github.com/trendy-design/llmchat) (Privacy focused, 100% local, intuitive all-in-one chat interface)
- [Local Multimodal AI Chat](https://github.com/Leon-Sander/Local-Multimodal-AI-Chat) (Ollama-based LLM Chat with support for multiple features, including PDF RAG, voice chat, image-based interactions, and integration with OpenAI.)
- [ARGO](https://github.com/xark-argo/argo) (Locally download and run Ollama and Huggingface models with RAG on Mac/Windows/Linux)
- [OrionChat](https://github.com/EliasPereirah/OrionChat) - OrionChat is a web interface for chatting with different AI providers
- [G1](https://github.com/bklieger-groq/g1) (Prototype of using prompting strategies to improve the LLM's reasoning through o1-like reasoning chains.)
- [Web management](https://github.com/lemonit-eric-mao/ollama-web-management) (Web management page)
- [Promptery](https://github.com/promptery/promptery) (desktop client for Ollama.)
- [Ollama App](https://github.com/JHubi1/ollama-app) (Modern and easy-to-use multi-platform client for Ollama)
- [chat-ollama](https://github.com/annilq/chat-ollama) (a React Native client for Ollama)
- [SpaceLlama](https://github.com/tcsenpai/spacellama) (Firefox and Chrome extension to quickly summarize web pages with ollama in a sidebar)
- [YouLama](https://github.com/tcsenpai/youlama) (Webapp to quickly summarize any YouTube video, supporting Invidious as well)
- [DualMind](https://github.com/tcsenpai/dualmind) (Experimental app allowing two models to talk to each other in the terminal or in a web interface)
- [ollamarama-matrix](https://github.com/h1ddenpr0cess20/ollamarama-matrix) (Ollama chatbot for the Matrix chat protocol)
- [ollama-chat-app](https://github.com/anan1213095357/ollama-chat-app) (Flutter-based chat app)
- [Perfect Memory AI](https://www.perfectmemory.ai/) (Productivity AI assists personalized by what you have seen on your screen, heard and said in the meetings)
- [Hexabot](https://github.com/hexastack/hexabot) (A conversational AI builder)
- [Reddit Rate](https://github.com/rapidarchitect/reddit_analyzer) (Search and Rate Reddit topics with a weighted summation)
- [OpenTalkGpt](https://github.com/adarshM84/OpenTalkGpt) (Chrome Extension to manage open-source models supported by Ollama, create custom models, and chat with models from a user-friendly UI)
- [VT](https://github.com/vinhnx/vt.ai) (A minimal multimodal AI chat app, with dynamic conversation routing. Supports local models via Ollama)
- [Nosia](https://github.com/nosia-ai/nosia) (Easy to install and use RAG platform based on Ollama)
- [Witsy](https://github.com/nbonamy/witsy) (An AI Desktop application available for Mac/Windows/Linux)
- [Abbey](https://github.com/US-Artificial-Intelligence/abbey) (A configurable AI interface server with notebooks, document storage, and YouTube support)
- [Minima](https://github.com/dmayboroda/minima) (RAG with on-premises or fully local workflow)
- [aidful-ollama-model-delete](https://github.com/AidfulAI/aidful-ollama-model-delete) (User interface for simplified model cleanup)
- [Perplexica](https://github.com/ItzCrazyKns/Perplexica) (An AI-powered search engine & an open-source alternative to Perplexity AI)
- [Ollama Chat WebUI for Docker ](https://github.com/oslook/ollama-webui) (Support for local docker deployment, lightweight ollama webui)
- [AI Toolkit for Visual Studio Code](https://aka.ms/ai-tooklit/ollama-docs) (Microsoft-official VSCode extension to chat, test, evaluate models with Ollama support, and use them in your AI applications.)
- [MinimalNextOllamaChat](https://github.com/anilkay/MinimalNextOllamaChat) (Minimal Web UI for Chat and Model Control)
- [Chipper](https://github.com/TilmanGriesel/chipper) AI interface for tinkerers (Ollama, Haystack RAG, Python)
- [ChibiChat](https://github.com/CosmicEventHorizon/ChibiChat) (Kotlin-based Android app to chat with Ollama and Koboldcpp API endpoints)
- [LocalLLM](https://github.com/qusaismael/localllm) (Minimal Web-App to run ollama models on it with a GUI)
- [Ollamazing](https://github.com/buiducnhat/ollamazing) (Web extension to run Ollama models)
- [OpenDeepResearcher-via-searxng](https://github.com/benhaotang/OpenDeepResearcher-via-searxng) (A Deep Research equivent endpoint with Ollama support for running locally)
- [AntSK](https://github.com/AIDotNet/AntSK) (Out-of-the-box & Adaptable RAG Chatbot)
- [MaxKB](https://github.com/1Panel-dev/MaxKB/) (Ready-to-use & flexible RAG Chatbot)
- [yla](https://github.com/danielekp/yla) (Web interface to freely interact with your customized models)
- [LangBot](https://github.com/RockChinQ/LangBot) (LLM-based instant messaging bots platform, with Agents, RAG features, supports multiple platforms)
- [1Panel](https://github.com/1Panel-dev/1Panel/) (Web-based Linux Server Management Tool)
- [AstrBot](https://github.com/Soulter/AstrBot/) (User-friendly LLM-based multi-platform chatbot with a WebUI, supporting RAG, LLM agents, and plugins integration)
- [Reins](https://github.com/ibrahimcetin/reins) (Easily tweak parameters, customize system prompts per chat, and enhance your AI experiments with reasoning model support.)

### Cloud

- [Google Cloud](https://cloud.google.com/run/docs/tutorials/gpu-gemma2-with-ollama)
- [Fly.io](https://fly.io/docs/python/do-more/add-ollama/)
- [Koyeb](https://www.koyeb.com/deploy/ollama)

### Terminal

- [oterm](https://github.com/ggozad/oterm)
- [Ellama Emacs client](https://github.com/s-kostyaev/ellama)
- [Emacs client](https://github.com/zweifisch/ollama)
- [neollama](https://github.com/paradoxical-dev/neollama) UI client for interacting with models from within Neovim
- [gen.nvim](https://github.com/David-Kunz/gen.nvim)
- [ollama.nvim](https://github.com/nomnivore/ollama.nvim)
- [ollero.nvim](https://github.com/marco-souza/ollero.nvim)
- [ollama-chat.nvim](https://github.com/gerazov/ollama-chat.nvim)
- [ogpt.nvim](https://github.com/huynle/ogpt.nvim)
- [gptel Emacs client](https://github.com/karthink/gptel)
- [Oatmeal](https://github.com/dustinblackman/oatmeal)
- [cmdh](https://github.com/pgibler/cmdh)
- [ooo](https://github.com/npahlfer/ooo)
- [shell-pilot](https://github.com/reid41/shell-pilot)(Interact with models via pure shell scripts on Linux or macOS)
- [tenere](https://github.com/pythops/tenere)
- [llm-ollama](https://github.com/taketwo/llm-ollama) for [Datasette's LLM CLI](https://llm.datasette.io/en/stable/).
- [typechat-cli](https://github.com/anaisbetts/typechat-cli)
- [ShellOracle](https://github.com/djcopley/ShellOracle)
- [tlm](https://github.com/yusufcanb/tlm)
- [podman-ollama](https://github.com/ericcurtin/podman-ollama)
- [gollama](https://github.com/sammcj/gollama)
- [ParLlama](https://github.com/paulrobello/parllama)
- [Ollama eBook Summary](https://github.com/cognitivetech/ollama-ebook-summary/)
- [Ollama Mixture of Experts (MOE) in 50 lines of code](https://github.com/rapidarchitect/ollama_moe)
- [vim-intelligence-bridge](https://github.com/pepo-ec/vim-intelligence-bridge) Simple interaction of "Ollama" with the Vim editor
- [x-cmd ollama](https://x-cmd.com/mod/ollama)
- [bb7](https://github.com/drunkwcodes/bb7)
- [SwollamaCLI](https://github.com/marcusziade/Swollama) bundled with the Swollama Swift package. [Demo](https://github.com/marcusziade/Swollama?tab=readme-ov-file#cli-usage)
- [aichat](https://github.com/sigoden/aichat) All-in-one LLM CLI tool featuring Shell Assistant, Chat-REPL, RAG, AI tools & agents, with access to OpenAI, Claude, Gemini, Ollama, Groq, and more.
- [PowershAI](https://github.com/rrg92/powershai) PowerShell module that brings AI to terminal on Windows, including support for Ollama
- [orbiton](https://github.com/xyproto/orbiton) Configuration-free text editor and IDE with support for tab completion with Ollama.

### Apple Vision Pro

- [Enchanted](https://github.com/AugustDev/enchanted)

### Database

- [pgai](https://github.com/timescale/pgai) - PostgreSQL as a vector database (Create and search embeddings from Ollama models using pgvector)
   - [Get started guide](https://github.com/timescale/pgai/blob/main/docs/vectorizer-quick-start.md)
- [MindsDB](https://github.com/mindsdb/mindsdb/blob/staging/mindsdb/integrations/handlers/ollama_handler/README.md) (Connects Ollama models with nearly 200 data platforms and apps)
- [chromem-go](https://github.com/philippgille/chromem-go/blob/v0.5.0/embed_ollama.go) with [example](https://github.com/philippgille/chromem-go/tree/v0.5.0/examples/rag-wikipedia-ollama)
- [Kangaroo](https://github.com/dbkangaroo/kangaroo) (AI-powered SQL client and admin tool for popular databases)

### Package managers

- [Pacman](https://archlinux.org/packages/extra/x86_64/ollama/)
- [Gentoo](https://github.com/gentoo/guru/tree/master/app-misc/ollama)
- [Homebrew](https://formulae.brew.sh/formula/ollama)
- [Helm Chart](https://artifacthub.io/packages/helm/ollama-helm/ollama)
- [Guix channel](https://codeberg.org/tusharhero/ollama-guix)
- [Nix package](https://search.nixos.org/packages?show=ollama&from=0&size=50&sort=relevance&type=packages&query=ollama)
- [Flox](https://flox.dev/blog/ollama-part-one)

### Libraries

- [LangChain](https://python.langchain.com/docs/integrations/llms/ollama) and [LangChain.js](https://js.langchain.com/docs/integrations/chat/ollama/) with [example](https://js.langchain.com/docs/tutorials/local_rag/)
- [Firebase Genkit](https://firebase.google.com/docs/genkit/plugins/ollama)
- [crewAI](https://github.com/crewAIInc/crewAI)
- [Yacana](https://remembersoftwares.github.io/yacana/) (User-friendly multi-agent framework for brainstorming and executing predetermined flows with built-in tool integration)
- [Spring AI](https://github.com/spring-projects/spring-ai) with [reference](https://docs.spring.io/spring-ai/reference/api/chat/ollama-chat.html) and [example](https://github.com/tzolov/ollama-tools)
- [LangChainGo](https://github.com/tmc/langchaingo/) with [example](https://github.com/tmc/langchaingo/tree/main/examples/ollama-completion-example)
- [LangChain4j](https://github.com/langchain4j/langchain4j) with [example](https://github.com/langchain4j/langchain4j-examples/tree/main/ollama-examples/src/main/java)
- [LangChainRust](https://github.com/Abraxas-365/langchain-rust) with [example](https://github.com/Abraxas-365/langchain-rust/blob/main/examples/llm_ollama.rs)
- [LangChain for .NET](https://github.com/tryAGI/LangChain) with [example](https://github.com/tryAGI/LangChain/blob/main/examples/LangChain.Samples.OpenAI/Program.cs)
- [LLPhant](https://github.com/theodo-group/LLPhant?tab=readme-ov-file#ollama)
- [LlamaIndex](https://docs.llamaindex.ai/en/stable/examples/llm/ollama/) and [LlamaIndexTS](https://ts.llamaindex.ai/modules/llms/available_llms/ollama)
- [LiteLLM](https://github.com/BerriAI/litellm)
- [OllamaFarm for Go](https://github.com/presbrey/ollamafarm)
- [OllamaSharp for .NET](https://github.com/awaescher/OllamaSharp)
- [Ollama for Ruby](https://github.com/gbaptista/ollama-ai)
- [Ollama-rs for Rust](https://github.com/pepperoni21/ollama-rs)
- [Ollama-hpp for C++](https://github.com/jmont-dev/ollama-hpp)
- [Ollama4j for Java](https://github.com/ollama4j/ollama4j)
- [ModelFusion Typescript Library](https://modelfusion.dev/integration/model-provider/ollama)
- [OllamaKit for Swift](https://github.com/kevinhermawan/OllamaKit)
- [Ollama for Dart](https://github.com/breitburg/dart-ollama)
- [Ollama for Laravel](https://github.com/cloudstudio/ollama-laravel)
- [LangChainDart](https://github.com/davidmigloz/langchain_dart)
- [Semantic Kernel - Python](https://github.com/microsoft/semantic-kernel/tree/main/python/semantic_kernel/connectors/ai/ollama)
- [Haystack](https://github.com/deepset-ai/haystack-integrations/blob/main/integrations/ollama.md)
- [Elixir LangChain](https://github.com/brainlid/langchain)
- [Ollama for R - rollama](https://github.com/JBGruber/rollama)
- [Ollama for R - ollama-r](https://github.com/hauselin/ollama-r)
- [Ollama-ex for Elixir](https://github.com/lebrunel/ollama-ex)
- [Ollama Connector for SAP ABAP](https://github.com/b-tocs/abap_btocs_ollama)
- [Testcontainers](https://testcontainers.com/modules/ollama/)
- [Portkey](https://portkey.ai/docs/welcome/integration-guides/ollama)
- [PromptingTools.jl](https://github.com/svilupp/PromptingTools.jl) with an [example](https://svilupp.github.io/PromptingTools.jl/dev/examples/working_with_ollama)
- [LlamaScript](https://github.com/Project-Llama/llamascript)
- [llm-axe](https://github.com/emirsahin1/llm-axe) (Python Toolkit for Building LLM Powered Apps)
- [Gollm](https://docs.gollm.co/examples/ollama-example)
- [Gollama for Golang](https://github.com/jonathanhecl/gollama)
- [Ollamaclient for Golang](https://github.com/xyproto/ollamaclient)
- [High-level function abstraction in Go](https://gitlab.com/tozd/go/fun)
- [Ollama PHP](https://github.com/ArdaGnsrn/ollama-php)
- [Agents-Flex for Java](https://github.com/agents-flex/agents-flex) with [example](https://github.com/agents-flex/agents-flex/tree/main/agents-flex-llm/agents-flex-llm-ollama/src/test/java/com/agentsflex/llm/ollama)
- [Parakeet](https://github.com/parakeet-nest/parakeet) is a GoLang library, made to simplify the development of small generative AI applications with Ollama.
- [Haverscript](https://github.com/andygill/haverscript) with [examples](https://github.com/andygill/haverscript/tree/main/examples)
- [Ollama for Swift](https://github.com/mattt/ollama-swift)
- [Swollama for Swift](https://github.com/marcusziade/Swollama) with [DocC](https://marcusziade.github.io/Swollama/documentation/swollama/)
- [GoLamify](https://github.com/prasad89/golamify)
- [Ollama for Haskell](https://github.com/tusharad/ollama-haskell)
- [multi-llm-ts](https://github.com/nbonamy/multi-llm-ts) (A Typescript/JavaScript library allowing access to different LLM in unified API)
- [LlmTornado](https://github.com/lofcz/llmtornado) (C# library providing a unified interface for major FOSS & Commercial inference APIs)
- [Ollama for Zig](https://github.com/dravenk/ollama-zig)
- [Abso](https://github.com/lunary-ai/abso) (OpenAI-compatible TypeScript SDK for any LLM provider)
- [Nichey](https://github.com/goodreasonai/nichey) is a Python package for generating custom wikis for your research topic

### Mobile

- [Enchanted](https://github.com/AugustDev/enchanted)
- [Maid](https://github.com/Mobile-Artificial-Intelligence/maid)
- [Ollama App](https://github.com/JHubi1/ollama-app) (Modern and easy-to-use multi-platform client for Ollama)
- [ConfiChat](https://github.com/1runeberg/confichat) (Lightweight, standalone, multi-platform, and privacy focused LLM chat interface with optional encryption)
<<<<<<< HEAD
- [Ollama Server](https://github.com/sunshine0523/OllamaServer) (No need for Termux, start the Ollama service with one click on an Android device)
=======
- [Reins](https://github.com/ibrahimcetin/reins) (Easily tweak parameters, customize system prompts per chat, and enhance your AI experiments with reasoning model support.)
>>>>>>> b428ddd7

### Extensions & Plugins

- [Raycast extension](https://github.com/MassimilianoPasquini97/raycast_ollama)
- [Discollama](https://github.com/mxyng/discollama) (Discord bot inside the Ollama discord channel)
- [Continue](https://github.com/continuedev/continue)
- [Vibe](https://github.com/thewh1teagle/vibe) (Transcribe and analyze meetings with Ollama)
- [Obsidian Ollama plugin](https://github.com/hinterdupfinger/obsidian-ollama)
- [Logseq Ollama plugin](https://github.com/omagdy7/ollama-logseq)
- [NotesOllama](https://github.com/andersrex/notesollama) (Apple Notes Ollama plugin)
- [Dagger Chatbot](https://github.com/samalba/dagger-chatbot)
- [Discord AI Bot](https://github.com/mekb-turtle/discord-ai-bot)
- [Ollama Telegram Bot](https://github.com/ruecat/ollama-telegram)
- [Hass Ollama Conversation](https://github.com/ej52/hass-ollama-conversation)
- [Rivet plugin](https://github.com/abrenneke/rivet-plugin-ollama)
- [Obsidian BMO Chatbot plugin](https://github.com/longy2k/obsidian-bmo-chatbot)
- [Cliobot](https://github.com/herval/cliobot) (Telegram bot with Ollama support)
- [Copilot for Obsidian plugin](https://github.com/logancyang/obsidian-copilot)
- [Obsidian Local GPT plugin](https://github.com/pfrankov/obsidian-local-gpt)
- [Open Interpreter](https://docs.openinterpreter.com/language-model-setup/local-models/ollama)
- [Llama Coder](https://github.com/ex3ndr/llama-coder) (Copilot alternative using Ollama)
- [Ollama Copilot](https://github.com/bernardo-bruning/ollama-copilot) (Proxy that allows you to use ollama as a copilot like Github copilot)
- [twinny](https://github.com/rjmacarthy/twinny) (Copilot and Copilot chat alternative using Ollama)
- [Wingman-AI](https://github.com/RussellCanfield/wingman-ai) (Copilot code and chat alternative using Ollama and Hugging Face)
- [Page Assist](https://github.com/n4ze3m/page-assist) (Chrome Extension)
- [Plasmoid Ollama Control](https://github.com/imoize/plasmoid-ollamacontrol) (KDE Plasma extension that allows you to quickly manage/control Ollama model)
- [AI Telegram Bot](https://github.com/tusharhero/aitelegrambot) (Telegram bot using Ollama in backend)
- [AI ST Completion](https://github.com/yaroslavyaroslav/OpenAI-sublime-text) (Sublime Text 4 AI assistant plugin with Ollama support)
- [Discord-Ollama Chat Bot](https://github.com/kevinthedang/discord-ollama) (Generalized TypeScript Discord Bot w/ Tuning Documentation)
- [ChatGPTBox: All in one browser extension](https://github.com/josStorer/chatGPTBox) with [Integrating Tutorial](https://github.com/josStorer/chatGPTBox/issues/616#issuecomment-1975186467)
- [Discord AI chat/moderation bot](https://github.com/rapmd73/Companion) Chat/moderation bot written in python. Uses Ollama to create personalities.
- [Headless Ollama](https://github.com/nischalj10/headless-ollama) (Scripts to automatically install ollama client & models on any OS for apps that depends on ollama server)
- [Terraform AWS Ollama & Open WebUI](https://github.com/xuyangbocn/terraform-aws-self-host-llm) (A Terraform module to deploy on AWS a ready-to-use Ollama service, together with its front end Open WebUI service.)
- [node-red-contrib-ollama](https://github.com/jakubburkiewicz/node-red-contrib-ollama)
- [Local AI Helper](https://github.com/ivostoykov/localAI) (Chrome and Firefox extensions that enable interactions with the active tab and customisable API endpoints. Includes secure storage for user prompts.)
- [vnc-lm](https://github.com/jake83741/vnc-lm) (Discord bot for messaging with LLMs through Ollama and LiteLLM. Seamlessly move between local and flagship models.)
- [LSP-AI](https://github.com/SilasMarvin/lsp-ai) (Open-source language server for AI-powered functionality)
- [QodeAssist](https://github.com/Palm1r/QodeAssist) (AI-powered coding assistant plugin for Qt Creator)
- [Obsidian Quiz Generator plugin](https://github.com/ECuiDev/obsidian-quiz-generator)
- [AI Summmary Helper plugin](https://github.com/philffm/ai-summary-helper)
- [TextCraft](https://github.com/suncloudsmoon/TextCraft) (Copilot in Word alternative using Ollama)
- [Alfred Ollama](https://github.com/zeitlings/alfred-ollama) (Alfred Workflow)
- [TextLLaMA](https://github.com/adarshM84/TextLLaMA) A Chrome Extension that helps you write emails, correct grammar, and translate into any language
- [Simple-Discord-AI](https://github.com/zyphixor/simple-discord-ai)
- [LLM Telegram Bot](https://github.com/innightwolfsleep/llm_telegram_bot) (telegram bot, primary for RP. Oobabooga-like buttons, [A1111](https://github.com/AUTOMATIC1111/stable-diffusion-webui) API integration e.t.c)

### Supported backends

- [llama.cpp](https://github.com/ggerganov/llama.cpp) project founded by Georgi Gerganov.

### Observability
- [Lunary](https://lunary.ai/docs/integrations/ollama) is the leading open-source LLM observability platform. It provides a variety of enterprise-grade features such as real-time analytics, prompt templates management, PII masking, and comprehensive agent tracing.
- [OpenLIT](https://github.com/openlit/openlit) is an OpenTelemetry-native tool for monitoring Ollama Applications & GPUs using traces and metrics.
- [HoneyHive](https://docs.honeyhive.ai/integrations/ollama) is an AI observability and evaluation platform for AI agents. Use HoneyHive to evaluate agent performance, interrogate failures, and monitor quality in production.
- [Langfuse](https://langfuse.com/docs/integrations/ollama) is an open source LLM observability platform that enables teams to collaboratively monitor, evaluate and debug AI applications.
- [MLflow Tracing](https://mlflow.org/docs/latest/llms/tracing/index.html#automatic-tracing) is an open source LLM observability tool with a convenient API to log and visualize traces, making it easy to debug and evaluate GenAI applications.<|MERGE_RESOLUTION|>--- conflicted
+++ resolved
@@ -513,11 +513,8 @@
 - [Maid](https://github.com/Mobile-Artificial-Intelligence/maid)
 - [Ollama App](https://github.com/JHubi1/ollama-app) (Modern and easy-to-use multi-platform client for Ollama)
 - [ConfiChat](https://github.com/1runeberg/confichat) (Lightweight, standalone, multi-platform, and privacy focused LLM chat interface with optional encryption)
-<<<<<<< HEAD
-- [Ollama Server](https://github.com/sunshine0523/OllamaServer) (No need for Termux, start the Ollama service with one click on an Android device)
-=======
+- [Ollama Android Chat](https://github.com/sunshine0523/OllamaServer) (No need for Termux, start the Ollama service with one click on an Android device)
 - [Reins](https://github.com/ibrahimcetin/reins) (Easily tweak parameters, customize system prompts per chat, and enhance your AI experiments with reasoning model support.)
->>>>>>> b428ddd7
 
 ### Extensions & Plugins
 
