<div align="center">
  <a href="https://ollama.com">
    <img alt="ollama" height="200px" src="https://github.com/ollama/ollama/assets/3325447/0d0b44e2-8f4a-4e99-9b52-a5c1c741c8f7">
  </a>
</div>

# Ollama

Get up and running with large language models.

### macOS

[Download](https://ollama.com/download/Ollama-darwin.zip)

### Windows

[Download](https://ollama.com/download/OllamaSetup.exe)

### Linux

```shell
curl -fsSL https://ollama.com/install.sh | sh
```

[Manual install instructions](https://github.com/ollama/ollama/blob/main/docs/linux.md)

### Docker

The official [Ollama Docker image](https://hub.docker.com/r/ollama/ollama) `ollama/ollama` is available on Docker Hub.

### Libraries

- [ollama-python](https://github.com/ollama/ollama-python)
- [ollama-js](https://github.com/ollama/ollama-js)

### Community

- [Discord](https://discord.gg/ollama)
- [Reddit](https://reddit.com/r/ollama)

## Quickstart

To run and chat with [Llama 3.2](https://ollama.com/library/llama3.2):

```shell
ollama run llama3.2
```

## Model library

Ollama supports a list of models available on [ollama.com/library](https://ollama.com/library 'ollama model library')

Here are some example models that can be downloaded:

| Model              | Parameters | Size  | Download                         |
| ------------------ | ---------- | ----- | -------------------------------- |
| Gemma 3            | 1B         | 815MB | `ollama run gemma3:1b`           |
| Gemma 3            | 4B         | 3.3GB | `ollama run gemma3`              |
| Gemma 3            | 12B        | 8.1GB | `ollama run gemma3:12b`          |
| Gemma 3            | 27B        | 17GB  | `ollama run gemma3:27b`          |
| QwQ                | 32B        | 20GB  | `ollama run qwq`                 |
| DeepSeek-R1        | 7B         | 4.7GB | `ollama run deepseek-r1`         |
| DeepSeek-R1        | 671B       | 404GB | `ollama run deepseek-r1:671b`    |
| Llama 3.3          | 70B        | 43GB  | `ollama run llama3.3`            |
| Llama 3.2          | 3B         | 2.0GB | `ollama run llama3.2`            |
| Llama 3.2          | 1B         | 1.3GB | `ollama run llama3.2:1b`         |
| Llama 3.2 Vision   | 11B        | 7.9GB | `ollama run llama3.2-vision`     |
| Llama 3.2 Vision   | 90B        | 55GB  | `ollama run llama3.2-vision:90b` |
| Llama 3.1          | 8B         | 4.7GB | `ollama run llama3.1`            |
| Llama 3.1          | 405B       | 231GB | `ollama run llama3.1:405b`       |
| Phi 4              | 14B        | 9.1GB | `ollama run phi4`                |
| Phi 4 Mini         | 3.8B       | 2.5GB | `ollama run phi4-mini`           |
| Mistral            | 7B         | 4.1GB | `ollama run mistral`             |
| Moondream 2        | 1.4B       | 829MB | `ollama run moondream`           |
| Neural Chat        | 7B         | 4.1GB | `ollama run neural-chat`         |
| Starling           | 7B         | 4.1GB | `ollama run starling-lm`         |
| Code Llama         | 7B         | 3.8GB | `ollama run codellama`           |
| Llama 2 Uncensored | 7B         | 3.8GB | `ollama run llama2-uncensored`   |
| LLaVA              | 7B         | 4.5GB | `ollama run llava`               |
| Granite-3.2         | 8B         | 4.9GB | `ollama run granite3.2`          |

> [!NOTE]
> You should have at least 8 GB of RAM available to run the 7B models, 16 GB to run the 13B models, and 32 GB to run the 33B models.

## Customize a model

### Import from GGUF

Ollama supports importing GGUF models in the Modelfile:

1. Create a file named `Modelfile`, with a `FROM` instruction with the local filepath to the model you want to import.

   ```
   FROM ./vicuna-33b.Q4_0.gguf
   ```

2. Create the model in Ollama

   ```shell
   ollama create example -f Modelfile
   ```

3. Run the model

   ```shell
   ollama run example
   ```

### Import from Safetensors

See the [guide](docs/import.md) on importing models for more information.

### Customize a prompt

Models from the Ollama library can be customized with a prompt. For example, to customize the `llama3.2` model:

```shell
ollama pull llama3.2
```

Create a `Modelfile`:

```
FROM llama3.2

# set the temperature to 1 [higher is more creative, lower is more coherent]
PARAMETER temperature 1

# set the system message
SYSTEM """
You are Mario from Super Mario Bros. Answer as Mario, the assistant, only.
"""
```

Next, create and run the model:

```
ollama create mario -f ./Modelfile
ollama run mario
>>> hi
Hello! It's your friend Mario.
```

For more information on working with a Modelfile, see the [Modelfile](docs/modelfile.md) documentation.

## CLI Reference

### Create a model

`ollama create` is used to create a model from a Modelfile.

```shell
ollama create mymodel -f ./Modelfile
```

### Pull a model

```shell
ollama pull llama3.2
```

> This command can also be used to update a local model. Only the diff will be pulled.

### Remove a model

```shell
ollama rm llama3.2
```

### Copy a model

```shell
ollama cp llama3.2 my-model
```

### Multiline input

For multiline input, you can wrap text with `"""`:

```
>>> """Hello,
... world!
... """
I'm a basic program that prints the famous "Hello, world!" message to the console.
```

### Multimodal models

```
ollama run llava "What's in this image? /Users/jmorgan/Desktop/smile.png"
```

> **Output**: The image features a yellow smiley face, which is likely the central focus of the picture.

### Pass the prompt as an argument

```shell
ollama run llama3.2 "Summarize this file: $(cat README.md)"
```

> **Output**: Ollama is a lightweight, extensible framework for building and running language models on the local machine. It provides a simple API for creating, running, and managing models, as well as a library of pre-built models that can be easily used in a variety of applications.

### Show model information

```shell
ollama show llama3.2
```

### List models on your computer

```shell
ollama list
```

### List which models are currently loaded

```shell
ollama ps
```

### Stop a model which is currently running

```shell
ollama stop llama3.2
```

### Start Ollama

`ollama serve` is used when you want to start ollama without running the desktop application.

## Building

See the [developer guide](https://github.com/ollama/ollama/blob/main/docs/development.md)

### Running local builds

Next, start the server:

```shell
./ollama serve
```

Finally, in a separate shell, run a model:

```shell
./ollama run llama3.2
```

## REST API

Ollama has a REST API for running and managing models.

### Generate a response

```shell
curl http://localhost:11434/api/generate -d '{
  "model": "llama3.2",
  "prompt":"Why is the sky blue?"
}'
```

### Chat with a model

```shell
curl http://localhost:11434/api/chat -d '{
  "model": "llama3.2",
  "messages": [
    { "role": "user", "content": "why is the sky blue?" }
  ]
}'
```

See the [API documentation](./docs/api.md) for all endpoints.

## Community Integrations

### Web & Desktop

- [Open WebUI](https://github.com/open-webui/open-webui)
- [SwiftChat (macOS with ReactNative)](https://github.com/aws-samples/swift-chat)
- [Enchanted (macOS native)](https://github.com/AugustDev/enchanted)
- [Hollama](https://github.com/fmaclen/hollama)
- [Lollms-Webui](https://github.com/ParisNeo/lollms-webui)
- [LibreChat](https://github.com/danny-avila/LibreChat)
- [Bionic GPT](https://github.com/bionic-gpt/bionic-gpt)
- [HTML UI](https://github.com/rtcfirefly/ollama-ui)
- [Saddle](https://github.com/jikkuatwork/saddle)
- [Chatbot UI](https://github.com/ivanfioravanti/chatbot-ollama)
- [Chatbot UI v2](https://github.com/mckaywrigley/chatbot-ui)
- [Typescript UI](https://github.com/ollama-interface/Ollama-Gui?tab=readme-ov-file)
- [Minimalistic React UI for Ollama Models](https://github.com/richawo/minimal-llm-ui)
- [Ollamac](https://github.com/kevinhermawan/Ollamac)
- [big-AGI](https://github.com/enricoros/big-AGI/blob/main/docs/config-local-ollama.md)
- [Cheshire Cat assistant framework](https://github.com/cheshire-cat-ai/core)
- [Amica](https://github.com/semperai/amica)
- [chatd](https://github.com/BruceMacD/chatd)
- [Ollama-SwiftUI](https://github.com/kghandour/Ollama-SwiftUI)
- [Dify.AI](https://github.com/langgenius/dify)
- [MindMac](https://mindmac.app)
- [NextJS Web Interface for Ollama](https://github.com/jakobhoeg/nextjs-ollama-llm-ui)
- [Msty](https://msty.app)
- [Chatbox](https://github.com/Bin-Huang/Chatbox)
- [WinForm Ollama Copilot](https://github.com/tgraupmann/WinForm_Ollama_Copilot)
- [NextChat](https://github.com/ChatGPTNextWeb/ChatGPT-Next-Web) with [Get Started Doc](https://docs.nextchat.dev/models/ollama)
- [Alpaca WebUI](https://github.com/mmo80/alpaca-webui)
- [OllamaGUI](https://github.com/enoch1118/ollamaGUI)
- [OpenAOE](https://github.com/InternLM/OpenAOE)
- [Odin Runes](https://github.com/leonid20000/OdinRunes)
- [LLM-X](https://github.com/mrdjohnson/llm-x) (Progressive Web App)
- [AnythingLLM (Docker + MacOs/Windows/Linux native app)](https://github.com/Mintplex-Labs/anything-llm)
- [Ollama Basic Chat: Uses HyperDiv Reactive UI](https://github.com/rapidarchitect/ollama_basic_chat)
- [Ollama-chats RPG](https://github.com/drazdra/ollama-chats)
- [IntelliBar](https://intellibar.app/) (AI-powered assistant for macOS)
- [QA-Pilot](https://github.com/reid41/QA-Pilot) (Interactive chat tool that can leverage Ollama models for rapid understanding and navigation of GitHub code repositories)
- [ChatOllama](https://github.com/sugarforever/chat-ollama) (Open Source Chatbot based on Ollama with Knowledge Bases)
- [CRAG Ollama Chat](https://github.com/Nagi-ovo/CRAG-Ollama-Chat) (Simple Web Search with Corrective RAG)
- [RAGFlow](https://github.com/infiniflow/ragflow) (Open-source Retrieval-Augmented Generation engine based on deep document understanding)
- [StreamDeploy](https://github.com/StreamDeploy-DevRel/streamdeploy-llm-app-scaffold) (LLM Application Scaffold)
- [chat](https://github.com/swuecho/chat) (chat web app for teams)
- [Lobe Chat](https://github.com/lobehub/lobe-chat) with [Integrating Doc](https://lobehub.com/docs/self-hosting/examples/ollama)
- [Ollama RAG Chatbot](https://github.com/datvodinh/rag-chatbot.git) (Local Chat with multiple PDFs using Ollama and RAG)
- [BrainSoup](https://www.nurgo-software.com/products/brainsoup) (Flexible native client with RAG & multi-agent automation)
- [macai](https://github.com/Renset/macai) (macOS client for Ollama, ChatGPT, and other compatible API back-ends)
- [RWKV-Runner](https://github.com/josStorer/RWKV-Runner) (RWKV offline LLM deployment tool, also usable as a client for ChatGPT and Ollama)
- [Ollama Grid Search](https://github.com/dezoito/ollama-grid-search) (app to evaluate and compare models)
- [Olpaka](https://github.com/Otacon/olpaka) (User-friendly Flutter Web App for Ollama)
- [OllamaSpring](https://github.com/CrazyNeil/OllamaSpring) (Ollama Client for macOS)
- [LLocal.in](https://github.com/kartikm7/llocal) (Easy to use Electron Desktop Client for Ollama)
- [Shinkai Desktop](https://github.com/dcSpark/shinkai-apps) (Two click install Local AI using Ollama + Files + RAG)
- [AiLama](https://github.com/zeyoyt/ailama) (A Discord User App that allows you to interact with Ollama anywhere in discord )
- [Ollama with Google Mesop](https://github.com/rapidarchitect/ollama_mesop/) (Mesop Chat Client implementation with Ollama)
- [R2R](https://github.com/SciPhi-AI/R2R) (Open-source RAG engine)
- [Ollama-Kis](https://github.com/elearningshow/ollama-kis) (A simple easy to use GUI with sample custom LLM for Drivers Education)
- [OpenGPA](https://opengpa.org) (Open-source offline-first Enterprise Agentic Application)
- [Painting Droid](https://github.com/mateuszmigas/painting-droid) (Painting app with AI integrations)
- [Kerlig AI](https://www.kerlig.com/) (AI writing assistant for macOS)
- [AI Studio](https://github.com/MindWorkAI/AI-Studio)
- [Sidellama](https://github.com/gyopak/sidellama) (browser-based LLM client)
- [LLMStack](https://github.com/trypromptly/LLMStack) (No-code multi-agent framework to build LLM agents and workflows)
- [BoltAI for Mac](https://boltai.com) (AI Chat Client for Mac)
- [Harbor](https://github.com/av/harbor) (Containerized LLM Toolkit with Ollama as default backend)
- [PyGPT](https://github.com/szczyglis-dev/py-gpt) (AI desktop assistant for Linux, Windows and Mac)
- [Alpaca](https://github.com/Jeffser/Alpaca) (An Ollama client application for linux and macos made with GTK4 and Adwaita)
- [AutoGPT](https://github.com/Significant-Gravitas/AutoGPT/blob/master/docs/content/platform/ollama.md) (AutoGPT Ollama integration)
- [Go-CREW](https://www.jonathanhecl.com/go-crew/) (Powerful Offline RAG in Golang)
- [PartCAD](https://github.com/openvmp/partcad/) (CAD model generation with OpenSCAD and CadQuery)
- [Ollama4j Web UI](https://github.com/ollama4j/ollama4j-web-ui) - Java-based Web UI for Ollama built with Vaadin, Spring Boot and Ollama4j
- [PyOllaMx](https://github.com/kspviswa/pyOllaMx) - macOS application capable of chatting with both Ollama and Apple MLX models.
- [Claude Dev](https://github.com/saoudrizwan/claude-dev) - VSCode extension for multi-file/whole-repo coding
- [Cherry Studio](https://github.com/kangfenmao/cherry-studio) (Desktop client with Ollama support)
- [ConfiChat](https://github.com/1runeberg/confichat) (Lightweight, standalone, multi-platform, and privacy focused LLM chat interface with optional encryption)
- [Archyve](https://github.com/nickthecook/archyve) (RAG-enabling document library)
- [crewAI with Mesop](https://github.com/rapidarchitect/ollama-crew-mesop) (Mesop Web Interface to run crewAI with Ollama)
- [Tkinter-based client](https://github.com/chyok/ollama-gui) (Python tkinter-based Client for Ollama)
- [LLMChat](https://github.com/trendy-design/llmchat) (Privacy focused, 100% local, intuitive all-in-one chat interface)
- [Local Multimodal AI Chat](https://github.com/Leon-Sander/Local-Multimodal-AI-Chat) (Ollama-based LLM Chat with support for multiple features, including PDF RAG, voice chat, image-based interactions, and integration with OpenAI.)
- [ARGO](https://github.com/xark-argo/argo) (Locally download and run Ollama and Huggingface models with RAG on Mac/Windows/Linux)
- [OrionChat](https://github.com/EliasPereirah/OrionChat) - OrionChat is a web interface for chatting with different AI providers
- [G1](https://github.com/bklieger-groq/g1) (Prototype of using prompting strategies to improve the LLM's reasoning through o1-like reasoning chains.)
- [Web management](https://github.com/lemonit-eric-mao/ollama-web-management) (Web management page)
- [Promptery](https://github.com/promptery/promptery) (desktop client for Ollama.)
- [Ollama App](https://github.com/JHubi1/ollama-app) (Modern and easy-to-use multi-platform client for Ollama)
- [chat-ollama](https://github.com/annilq/chat-ollama) (a React Native client for Ollama)
- [SpaceLlama](https://github.com/tcsenpai/spacellama) (Firefox and Chrome extension to quickly summarize web pages with ollama in a sidebar)
- [YouLama](https://github.com/tcsenpai/youlama) (Webapp to quickly summarize any YouTube video, supporting Invidious as well)
- [DualMind](https://github.com/tcsenpai/dualmind) (Experimental app allowing two models to talk to each other in the terminal or in a web interface)
- [ollamarama-matrix](https://github.com/h1ddenpr0cess20/ollamarama-matrix) (Ollama chatbot for the Matrix chat protocol)
- [ollama-chat-app](https://github.com/anan1213095357/ollama-chat-app) (Flutter-based chat app)
- [Perfect Memory AI](https://www.perfectmemory.ai/) (Productivity AI assists personalized by what you have seen on your screen, heard and said in the meetings)
- [Hexabot](https://github.com/hexastack/hexabot) (A conversational AI builder)
- [Reddit Rate](https://github.com/rapidarchitect/reddit_analyzer) (Search and Rate Reddit topics with a weighted summation)
- [OpenTalkGpt](https://github.com/adarshM84/OpenTalkGpt) (Chrome Extension to manage open-source models supported by Ollama, create custom models, and chat with models from a user-friendly UI)
- [VT](https://github.com/vinhnx/vt.ai) (A minimal multimodal AI chat app, with dynamic conversation routing. Supports local models via Ollama)
- [Nosia](https://github.com/nosia-ai/nosia) (Easy to install and use RAG platform based on Ollama)
- [Witsy](https://github.com/nbonamy/witsy) (An AI Desktop application available for Mac/Windows/Linux)
- [Abbey](https://github.com/US-Artificial-Intelligence/abbey) (A configurable AI interface server with notebooks, document storage, and YouTube support)
- [Minima](https://github.com/dmayboroda/minima) (RAG with on-premises or fully local workflow)
- [aidful-ollama-model-delete](https://github.com/AidfulAI/aidful-ollama-model-delete) (User interface for simplified model cleanup)
- [Perplexica](https://github.com/ItzCrazyKns/Perplexica) (An AI-powered search engine & an open-source alternative to Perplexity AI)
- [Ollama Chat WebUI for Docker ](https://github.com/oslook/ollama-webui) (Support for local docker deployment, lightweight ollama webui)
- [AI Toolkit for Visual Studio Code](https://aka.ms/ai-tooklit/ollama-docs) (Microsoft-official VSCode extension to chat, test, evaluate models with Ollama support, and use them in your AI applications.)
- [MinimalNextOllamaChat](https://github.com/anilkay/MinimalNextOllamaChat) (Minimal Web UI for Chat and Model Control)
- [Chipper](https://github.com/TilmanGriesel/chipper) AI interface for tinkerers (Ollama, Haystack RAG, Python)
- [ChibiChat](https://github.com/CosmicEventHorizon/ChibiChat) (Kotlin-based Android app to chat with Ollama and Koboldcpp API endpoints)
- [LocalLLM](https://github.com/qusaismael/localllm) (Minimal Web-App to run ollama models on it with a GUI)
- [Ollamazing](https://github.com/buiducnhat/ollamazing) (Web extension to run Ollama models)
- [OpenDeepResearcher-via-searxng](https://github.com/benhaotang/OpenDeepResearcher-via-searxng) (A Deep Research equivent endpoint with Ollama support for running locally)
- [AntSK](https://github.com/AIDotNet/AntSK) (Out-of-the-box & Adaptable RAG Chatbot)
- [MaxKB](https://github.com/1Panel-dev/MaxKB/) (Ready-to-use & flexible RAG Chatbot)
- [yla](https://github.com/danielekp/yla) (Web interface to freely interact with your customized models)
- [LangBot](https://github.com/RockChinQ/LangBot) (LLM-based instant messaging bots platform, with Agents, RAG features, supports multiple platforms)
- [1Panel](https://github.com/1Panel-dev/1Panel/) (Web-based Linux Server Management Tool)
- [AstrBot](https://github.com/Soulter/AstrBot/) (User-friendly LLM-based multi-platform chatbot with a WebUI, supporting RAG, LLM agents, and plugins integration)
- [Reins](https://github.com/ibrahimcetin/reins) (Easily tweak parameters, customize system prompts per chat, and enhance your AI experiments with reasoning model support.)
<<<<<<< HEAD
- [screenpipe](https://github.com/mediar-ai/screenpipe) Build agents powered by your screen history
=======
- [Ellama](https://github.com/zeozeozeo/ellama) (Friendly native app to chat with an Ollama instance)
>>>>>>> 088514bb

### Cloud

- [Google Cloud](https://cloud.google.com/run/docs/tutorials/gpu-gemma2-with-ollama)
- [Fly.io](https://fly.io/docs/python/do-more/add-ollama/)
- [Koyeb](https://www.koyeb.com/deploy/ollama)

### Terminal

- [oterm](https://github.com/ggozad/oterm)
- [Ellama Emacs client](https://github.com/s-kostyaev/ellama)
- [Emacs client](https://github.com/zweifisch/ollama)
- [neollama](https://github.com/paradoxical-dev/neollama) UI client for interacting with models from within Neovim
- [gen.nvim](https://github.com/David-Kunz/gen.nvim)
- [ollama.nvim](https://github.com/nomnivore/ollama.nvim)
- [ollero.nvim](https://github.com/marco-souza/ollero.nvim)
- [ollama-chat.nvim](https://github.com/gerazov/ollama-chat.nvim)
- [ogpt.nvim](https://github.com/huynle/ogpt.nvim)
- [gptel Emacs client](https://github.com/karthink/gptel)
- [Oatmeal](https://github.com/dustinblackman/oatmeal)
- [cmdh](https://github.com/pgibler/cmdh)
- [ooo](https://github.com/npahlfer/ooo)
- [shell-pilot](https://github.com/reid41/shell-pilot)(Interact with models via pure shell scripts on Linux or macOS)
- [tenere](https://github.com/pythops/tenere)
- [llm-ollama](https://github.com/taketwo/llm-ollama) for [Datasette's LLM CLI](https://llm.datasette.io/en/stable/).
- [typechat-cli](https://github.com/anaisbetts/typechat-cli)
- [ShellOracle](https://github.com/djcopley/ShellOracle)
- [tlm](https://github.com/yusufcanb/tlm)
- [podman-ollama](https://github.com/ericcurtin/podman-ollama)
- [gollama](https://github.com/sammcj/gollama)
- [ParLlama](https://github.com/paulrobello/parllama)
- [Ollama eBook Summary](https://github.com/cognitivetech/ollama-ebook-summary/)
- [Ollama Mixture of Experts (MOE) in 50 lines of code](https://github.com/rapidarchitect/ollama_moe)
- [vim-intelligence-bridge](https://github.com/pepo-ec/vim-intelligence-bridge) Simple interaction of "Ollama" with the Vim editor
- [x-cmd ollama](https://x-cmd.com/mod/ollama)
- [bb7](https://github.com/drunkwcodes/bb7)
- [SwollamaCLI](https://github.com/marcusziade/Swollama) bundled with the Swollama Swift package. [Demo](https://github.com/marcusziade/Swollama?tab=readme-ov-file#cli-usage)
- [aichat](https://github.com/sigoden/aichat) All-in-one LLM CLI tool featuring Shell Assistant, Chat-REPL, RAG, AI tools & agents, with access to OpenAI, Claude, Gemini, Ollama, Groq, and more.
- [PowershAI](https://github.com/rrg92/powershai) PowerShell module that brings AI to terminal on Windows, including support for Ollama
- [orbiton](https://github.com/xyproto/orbiton) Configuration-free text editor and IDE with support for tab completion with Ollama.

### Apple Vision Pro

- [SwiftChat](https://github.com/aws-samples/swift-chat) (Cross-platform AI chat app supporting Apple Vision Pro via "Designed for iPad")
- [Enchanted](https://github.com/AugustDev/enchanted)

### Database

- [pgai](https://github.com/timescale/pgai) - PostgreSQL as a vector database (Create and search embeddings from Ollama models using pgvector)
   - [Get started guide](https://github.com/timescale/pgai/blob/main/docs/vectorizer-quick-start.md)
- [MindsDB](https://github.com/mindsdb/mindsdb/blob/staging/mindsdb/integrations/handlers/ollama_handler/README.md) (Connects Ollama models with nearly 200 data platforms and apps)
- [chromem-go](https://github.com/philippgille/chromem-go/blob/v0.5.0/embed_ollama.go) with [example](https://github.com/philippgille/chromem-go/tree/v0.5.0/examples/rag-wikipedia-ollama)
- [Kangaroo](https://github.com/dbkangaroo/kangaroo) (AI-powered SQL client and admin tool for popular databases)

### Package managers

- [Pacman](https://archlinux.org/packages/extra/x86_64/ollama/)
- [Gentoo](https://github.com/gentoo/guru/tree/master/app-misc/ollama)
- [Homebrew](https://formulae.brew.sh/formula/ollama)
- [Helm Chart](https://artifacthub.io/packages/helm/ollama-helm/ollama)
- [Guix channel](https://codeberg.org/tusharhero/ollama-guix)
- [Nix package](https://search.nixos.org/packages?show=ollama&from=0&size=50&sort=relevance&type=packages&query=ollama)
- [Flox](https://flox.dev/blog/ollama-part-one)

### Libraries

- [LangChain](https://python.langchain.com/docs/integrations/llms/ollama) and [LangChain.js](https://js.langchain.com/docs/integrations/chat/ollama/) with [example](https://js.langchain.com/docs/tutorials/local_rag/)
- [Firebase Genkit](https://firebase.google.com/docs/genkit/plugins/ollama)
- [crewAI](https://github.com/crewAIInc/crewAI)
- [Yacana](https://remembersoftwares.github.io/yacana/) (User-friendly multi-agent framework for brainstorming and executing predetermined flows with built-in tool integration)
- [Spring AI](https://github.com/spring-projects/spring-ai) with [reference](https://docs.spring.io/spring-ai/reference/api/chat/ollama-chat.html) and [example](https://github.com/tzolov/ollama-tools)
- [LangChainGo](https://github.com/tmc/langchaingo/) with [example](https://github.com/tmc/langchaingo/tree/main/examples/ollama-completion-example)
- [LangChain4j](https://github.com/langchain4j/langchain4j) with [example](https://github.com/langchain4j/langchain4j-examples/tree/main/ollama-examples/src/main/java)
- [LangChainRust](https://github.com/Abraxas-365/langchain-rust) with [example](https://github.com/Abraxas-365/langchain-rust/blob/main/examples/llm_ollama.rs)
- [LangChain for .NET](https://github.com/tryAGI/LangChain) with [example](https://github.com/tryAGI/LangChain/blob/main/examples/LangChain.Samples.OpenAI/Program.cs)
- [LLPhant](https://github.com/theodo-group/LLPhant?tab=readme-ov-file#ollama)
- [LlamaIndex](https://docs.llamaindex.ai/en/stable/examples/llm/ollama/) and [LlamaIndexTS](https://ts.llamaindex.ai/modules/llms/available_llms/ollama)
- [LiteLLM](https://github.com/BerriAI/litellm)
- [OllamaFarm for Go](https://github.com/presbrey/ollamafarm)
- [OllamaSharp for .NET](https://github.com/awaescher/OllamaSharp)
- [Ollama for Ruby](https://github.com/gbaptista/ollama-ai)
- [Ollama-rs for Rust](https://github.com/pepperoni21/ollama-rs)
- [Ollama-hpp for C++](https://github.com/jmont-dev/ollama-hpp)
- [Ollama4j for Java](https://github.com/ollama4j/ollama4j)
- [ModelFusion Typescript Library](https://modelfusion.dev/integration/model-provider/ollama)
- [OllamaKit for Swift](https://github.com/kevinhermawan/OllamaKit)
- [Ollama for Dart](https://github.com/breitburg/dart-ollama)
- [Ollama for Laravel](https://github.com/cloudstudio/ollama-laravel)
- [LangChainDart](https://github.com/davidmigloz/langchain_dart)
- [Semantic Kernel - Python](https://github.com/microsoft/semantic-kernel/tree/main/python/semantic_kernel/connectors/ai/ollama)
- [Haystack](https://github.com/deepset-ai/haystack-integrations/blob/main/integrations/ollama.md)
- [Elixir LangChain](https://github.com/brainlid/langchain)
- [Ollama for R - rollama](https://github.com/JBGruber/rollama)
- [Ollama for R - ollama-r](https://github.com/hauselin/ollama-r)
- [Ollama-ex for Elixir](https://github.com/lebrunel/ollama-ex)
- [Ollama Connector for SAP ABAP](https://github.com/b-tocs/abap_btocs_ollama)
- [Testcontainers](https://testcontainers.com/modules/ollama/)
- [Portkey](https://portkey.ai/docs/welcome/integration-guides/ollama)
- [PromptingTools.jl](https://github.com/svilupp/PromptingTools.jl) with an [example](https://svilupp.github.io/PromptingTools.jl/dev/examples/working_with_ollama)
- [LlamaScript](https://github.com/Project-Llama/llamascript)
- [llm-axe](https://github.com/emirsahin1/llm-axe) (Python Toolkit for Building LLM Powered Apps)
- [Gollm](https://docs.gollm.co/examples/ollama-example)
- [Gollama for Golang](https://github.com/jonathanhecl/gollama)
- [Ollamaclient for Golang](https://github.com/xyproto/ollamaclient)
- [High-level function abstraction in Go](https://gitlab.com/tozd/go/fun)
- [Ollama PHP](https://github.com/ArdaGnsrn/ollama-php)
- [Agents-Flex for Java](https://github.com/agents-flex/agents-flex) with [example](https://github.com/agents-flex/agents-flex/tree/main/agents-flex-llm/agents-flex-llm-ollama/src/test/java/com/agentsflex/llm/ollama)
- [Parakeet](https://github.com/parakeet-nest/parakeet) is a GoLang library, made to simplify the development of small generative AI applications with Ollama.
- [Haverscript](https://github.com/andygill/haverscript) with [examples](https://github.com/andygill/haverscript/tree/main/examples)
- [Ollama for Swift](https://github.com/mattt/ollama-swift)
- [Swollama for Swift](https://github.com/marcusziade/Swollama) with [DocC](https://marcusziade.github.io/Swollama/documentation/swollama/)
- [GoLamify](https://github.com/prasad89/golamify)
- [Ollama for Haskell](https://github.com/tusharad/ollama-haskell)
- [multi-llm-ts](https://github.com/nbonamy/multi-llm-ts) (A Typescript/JavaScript library allowing access to different LLM in unified API)
- [LlmTornado](https://github.com/lofcz/llmtornado) (C# library providing a unified interface for major FOSS & Commercial inference APIs)
- [Ollama for Zig](https://github.com/dravenk/ollama-zig)
- [Abso](https://github.com/lunary-ai/abso) (OpenAI-compatible TypeScript SDK for any LLM provider)
- [Nichey](https://github.com/goodreasonai/nichey) is a Python package for generating custom wikis for your research topic

### Mobile

- [SwiftChat](https://github.com/aws-samples/swift-chat) (Lightning-fast Cross-platform AI chat app with native UI for Android, iOS and iPad)
- [Enchanted](https://github.com/AugustDev/enchanted)
- [Maid](https://github.com/Mobile-Artificial-Intelligence/maid)
- [Ollama App](https://github.com/JHubi1/ollama-app) (Modern and easy-to-use multi-platform client for Ollama)
- [ConfiChat](https://github.com/1runeberg/confichat) (Lightweight, standalone, multi-platform, and privacy focused LLM chat interface with optional encryption)
- [Ollama Android Chat](https://github.com/sunshine0523/OllamaServer) (No need for Termux, start the Ollama service with one click on an Android device)
- [Reins](https://github.com/ibrahimcetin/reins) (Easily tweak parameters, customize system prompts per chat, and enhance your AI experiments with reasoning model support.)

### Extensions & Plugins

- [Raycast extension](https://github.com/MassimilianoPasquini97/raycast_ollama)
- [Discollama](https://github.com/mxyng/discollama) (Discord bot inside the Ollama discord channel)
- [Continue](https://github.com/continuedev/continue)
- [Vibe](https://github.com/thewh1teagle/vibe) (Transcribe and analyze meetings with Ollama)
- [Obsidian Ollama plugin](https://github.com/hinterdupfinger/obsidian-ollama)
- [Logseq Ollama plugin](https://github.com/omagdy7/ollama-logseq)
- [NotesOllama](https://github.com/andersrex/notesollama) (Apple Notes Ollama plugin)
- [Dagger Chatbot](https://github.com/samalba/dagger-chatbot)
- [Discord AI Bot](https://github.com/mekb-turtle/discord-ai-bot)
- [Ollama Telegram Bot](https://github.com/ruecat/ollama-telegram)
- [Hass Ollama Conversation](https://github.com/ej52/hass-ollama-conversation)
- [Rivet plugin](https://github.com/abrenneke/rivet-plugin-ollama)
- [Obsidian BMO Chatbot plugin](https://github.com/longy2k/obsidian-bmo-chatbot)
- [Cliobot](https://github.com/herval/cliobot) (Telegram bot with Ollama support)
- [Copilot for Obsidian plugin](https://github.com/logancyang/obsidian-copilot)
- [Obsidian Local GPT plugin](https://github.com/pfrankov/obsidian-local-gpt)
- [Open Interpreter](https://docs.openinterpreter.com/language-model-setup/local-models/ollama)
- [Llama Coder](https://github.com/ex3ndr/llama-coder) (Copilot alternative using Ollama)
- [Ollama Copilot](https://github.com/bernardo-bruning/ollama-copilot) (Proxy that allows you to use ollama as a copilot like Github copilot)
- [twinny](https://github.com/rjmacarthy/twinny) (Copilot and Copilot chat alternative using Ollama)
- [Wingman-AI](https://github.com/RussellCanfield/wingman-ai) (Copilot code and chat alternative using Ollama and Hugging Face)
- [Page Assist](https://github.com/n4ze3m/page-assist) (Chrome Extension)
- [Plasmoid Ollama Control](https://github.com/imoize/plasmoid-ollamacontrol) (KDE Plasma extension that allows you to quickly manage/control Ollama model)
- [AI Telegram Bot](https://github.com/tusharhero/aitelegrambot) (Telegram bot using Ollama in backend)
- [AI ST Completion](https://github.com/yaroslavyaroslav/OpenAI-sublime-text) (Sublime Text 4 AI assistant plugin with Ollama support)
- [Discord-Ollama Chat Bot](https://github.com/kevinthedang/discord-ollama) (Generalized TypeScript Discord Bot w/ Tuning Documentation)
- [ChatGPTBox: All in one browser extension](https://github.com/josStorer/chatGPTBox) with [Integrating Tutorial](https://github.com/josStorer/chatGPTBox/issues/616#issuecomment-1975186467)
- [Discord AI chat/moderation bot](https://github.com/rapmd73/Companion) Chat/moderation bot written in python. Uses Ollama to create personalities.
- [Headless Ollama](https://github.com/nischalj10/headless-ollama) (Scripts to automatically install ollama client & models on any OS for apps that depends on ollama server)
- [Terraform AWS Ollama & Open WebUI](https://github.com/xuyangbocn/terraform-aws-self-host-llm) (A Terraform module to deploy on AWS a ready-to-use Ollama service, together with its front end Open WebUI service.)
- [node-red-contrib-ollama](https://github.com/jakubburkiewicz/node-red-contrib-ollama)
- [Local AI Helper](https://github.com/ivostoykov/localAI) (Chrome and Firefox extensions that enable interactions with the active tab and customisable API endpoints. Includes secure storage for user prompts.)
- [vnc-lm](https://github.com/jake83741/vnc-lm) (Discord bot for messaging with LLMs through Ollama and LiteLLM. Seamlessly move between local and flagship models.)
- [LSP-AI](https://github.com/SilasMarvin/lsp-ai) (Open-source language server for AI-powered functionality)
- [QodeAssist](https://github.com/Palm1r/QodeAssist) (AI-powered coding assistant plugin for Qt Creator)
- [Obsidian Quiz Generator plugin](https://github.com/ECuiDev/obsidian-quiz-generator)
- [AI Summmary Helper plugin](https://github.com/philffm/ai-summary-helper)
- [TextCraft](https://github.com/suncloudsmoon/TextCraft) (Copilot in Word alternative using Ollama)
- [Alfred Ollama](https://github.com/zeitlings/alfred-ollama) (Alfred Workflow)
- [TextLLaMA](https://github.com/adarshM84/TextLLaMA) A Chrome Extension that helps you write emails, correct grammar, and translate into any language
- [Simple-Discord-AI](https://github.com/zyphixor/simple-discord-ai)
- [LLM Telegram Bot](https://github.com/innightwolfsleep/llm_telegram_bot) (telegram bot, primary for RP. Oobabooga-like buttons, [A1111](https://github.com/AUTOMATIC1111/stable-diffusion-webui) API integration e.t.c)
- [mcp-llm](https://github.com/sammcj/mcp-llm) (MCP Server to allow LLMs to call other LLMs)

### Supported backends

- [llama.cpp](https://github.com/ggerganov/llama.cpp) project founded by Georgi Gerganov.

### Observability
- [Opik](https://www.comet.com/docs/opik/cookbook/ollama) is an open-source platform to debug, evaluate, and monitor your LLM applications, RAG systems, and agentic workflows with comprehensive tracing, automated evaluations, and production-ready dashboards. Opik supports native intergration to Ollama.
- [Lunary](https://lunary.ai/docs/integrations/ollama) is the leading open-source LLM observability platform. It provides a variety of enterprise-grade features such as real-time analytics, prompt templates management, PII masking, and comprehensive agent tracing.
- [OpenLIT](https://github.com/openlit/openlit) is an OpenTelemetry-native tool for monitoring Ollama Applications & GPUs using traces and metrics.
- [HoneyHive](https://docs.honeyhive.ai/integrations/ollama) is an AI observability and evaluation platform for AI agents. Use HoneyHive to evaluate agent performance, interrogate failures, and monitor quality in production.
- [Langfuse](https://langfuse.com/docs/integrations/ollama) is an open source LLM observability platform that enables teams to collaboratively monitor, evaluate and debug AI applications.
- [MLflow Tracing](https://mlflow.org/docs/latest/llms/tracing/index.html#automatic-tracing) is an open source LLM observability tool with a convenient API to log and visualize traces, making it easy to debug and evaluate GenAI applications.<|MERGE_RESOLUTION|>--- conflicted
+++ resolved
@@ -392,11 +392,8 @@
 - [1Panel](https://github.com/1Panel-dev/1Panel/) (Web-based Linux Server Management Tool)
 - [AstrBot](https://github.com/Soulter/AstrBot/) (User-friendly LLM-based multi-platform chatbot with a WebUI, supporting RAG, LLM agents, and plugins integration)
 - [Reins](https://github.com/ibrahimcetin/reins) (Easily tweak parameters, customize system prompts per chat, and enhance your AI experiments with reasoning model support.)
-<<<<<<< HEAD
+- [Ellama](https://github.com/zeozeozeo/ellama) (Friendly native app to chat with an Ollama instance)
 - [screenpipe](https://github.com/mediar-ai/screenpipe) Build agents powered by your screen history
-=======
-- [Ellama](https://github.com/zeozeozeo/ellama) (Friendly native app to chat with an Ollama instance)
->>>>>>> 088514bb
 
 ### Cloud
 
