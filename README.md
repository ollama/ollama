--- conflicted
+++ resolved
@@ -411,14 +411,10 @@
 - [ollama launcher](https://github.com/NGC13009/ollama-launcher) (A launcher for Ollama, aiming to provide users with convenient functions such as ollama server launching, management, or configuration.)
 - [ai-hub](https://github.com/Aj-Seven/ai-hub) (AI Hub supports multiple models via API keys and Chat support via Ollama API.)
 - [Mayan EDMS](https://gitlab.com/mayan-edms/mayan-edms) (Open source document management system to organize, tag, search, and automate your files with powerful Ollama driven workflows.)
-<<<<<<< HEAD
-- [Kdeps](https://github.com/kdeps/kdeps) (Kdeps is an AI framework for building Dockerized full-stack AI applications declaratively and uses Ollama LLM models on the backend.)
-  
-=======
 - [Serene Pub](https://github.com/doolijb/serene-pub) (Beginner friendly, open source AI Roleplaying App for Windows, Mac OS and Linux. Search, download and use models with Ollama all inside the app.)
 - [Andes](https://github.com/aqerd/andes) (A Visual Studio Code extension that provides a local UI interface for Ollama models)
-
->>>>>>> 6de62664
+- [KDeps](https://github.com/kdeps/kdeps) (Kdeps is an offline-first AI framework for building Dockerized full-stack AI applications declaratively using Apple PKL and integrates APIs with Ollama on the backend.)
+
 ### Cloud
 
 - [Google Cloud](https://cloud.google.com/run/docs/tutorials/gpu-gemma2-with-ollama)
