<div align="center">
  <a href="https://ollama.com">
    <img alt="ollama" height="200px" src="https://github.com/ollama/ollama/assets/3325447/0d0b44e2-8f4a-4e99-9b52-a5c1c741c8f7">
  </a>
</div>

# Ollama

Get up and running with large language models.

### macOS

[Download](https://ollama.com/download/Ollama.dmg)

### Windows

[Download](https://ollama.com/download/OllamaSetup.exe)

### Linux

```shell
curl -fsSL https://ollama.com/install.sh | sh
```

[Manual install instructions](https://github.com/ollama/ollama/blob/main/docs/linux.md)

### Docker

The official [Ollama Docker image](https://hub.docker.com/r/ollama/ollama) `ollama/ollama` is available on Docker Hub.

### Libraries

- [ollama-python](https://github.com/ollama/ollama-python)
- [ollama-js](https://github.com/ollama/ollama-js)

### Community

- [Discord](https://discord.gg/ollama)
- [Reddit](https://reddit.com/r/ollama)

## Quickstart

To run and chat with [Gemma 3](https://ollama.com/library/gemma3):

```shell
ollama run gemma3
```

## Model library

Ollama supports a list of models available on [ollama.com/library](https://ollama.com/library 'ollama model library')

Here are some example models that can be downloaded:

| Model              | Parameters | Size  | Download                         |
| ------------------ | ---------- | ----- | -------------------------------- |
| Gemma 3            | 1B         | 815MB | `ollama run gemma3:1b`           |
| Gemma 3            | 4B         | 3.3GB | `ollama run gemma3`              |
| Gemma 3            | 12B        | 8.1GB | `ollama run gemma3:12b`          |
| Gemma 3            | 27B        | 17GB  | `ollama run gemma3:27b`          |
| QwQ                | 32B        | 20GB  | `ollama run qwq`                 |
| DeepSeek-R1        | 7B         | 4.7GB | `ollama run deepseek-r1`         |
| DeepSeek-R1        | 671B       | 404GB | `ollama run deepseek-r1:671b`    |
| Llama 4            | 109B       | 67GB  | `ollama run llama4:scout`        |
| Llama 4            | 400B       | 245GB | `ollama run llama4:maverick`     |
| Llama 3.3          | 70B        | 43GB  | `ollama run llama3.3`            |
| Llama 3.2          | 3B         | 2.0GB | `ollama run llama3.2`            |
| Llama 3.2          | 1B         | 1.3GB | `ollama run llama3.2:1b`         |
| Llama 3.2 Vision   | 11B        | 7.9GB | `ollama run llama3.2-vision`     |
| Llama 3.2 Vision   | 90B        | 55GB  | `ollama run llama3.2-vision:90b` |
| Llama 3.1          | 8B         | 4.7GB | `ollama run llama3.1`            |
| Llama 3.1          | 405B       | 231GB | `ollama run llama3.1:405b`       |
| Phi 4              | 14B        | 9.1GB | `ollama run phi4`                |
| Phi 4 Mini         | 3.8B       | 2.5GB | `ollama run phi4-mini`           |
| Mistral            | 7B         | 4.1GB | `ollama run mistral`             |
| Moondream 2        | 1.4B       | 829MB | `ollama run moondream`           |
| Neural Chat        | 7B         | 4.1GB | `ollama run neural-chat`         |
| Starling           | 7B         | 4.1GB | `ollama run starling-lm`         |
| Code Llama         | 7B         | 3.8GB | `ollama run codellama`           |
| Llama 2 Uncensored | 7B         | 3.8GB | `ollama run llama2-uncensored`   |
| LLaVA              | 7B         | 4.5GB | `ollama run llava`               |
| Granite-3.3         | 8B         | 4.9GB | `ollama run granite3.3`          |

> [!NOTE]
> You should have at least 8 GB of RAM available to run the 7B models, 16 GB to run the 13B models, and 32 GB to run the 33B models.

## Customize a model

### Import from GGUF

Ollama supports importing GGUF models in the Modelfile:

1. Create a file named `Modelfile`, with a `FROM` instruction with the local filepath to the model you want to import.

   ```
   FROM ./vicuna-33b.Q4_0.gguf
   ```

2. Create the model in Ollama

   ```shell
   ollama create example -f Modelfile
   ```

3. Run the model

   ```shell
   ollama run example
   ```

### Import from Safetensors

See the [guide](docs/import.md) on importing models for more information.

### Customize a prompt

Models from the Ollama library can be customized with a prompt. For example, to customize the `llama3.2` model:

```shell
ollama pull llama3.2
```

Create a `Modelfile`:

```
FROM llama3.2

# set the temperature to 1 [higher is more creative, lower is more coherent]
PARAMETER temperature 1

# set the system message
SYSTEM """
You are Mario from Super Mario Bros. Answer as Mario, the assistant, only.
"""
```

Next, create and run the model:

```
ollama create mario -f ./Modelfile
ollama run mario
>>> hi
Hello! It's your friend Mario.
```

For more information on working with a Modelfile, see the [Modelfile](docs/modelfile.md) documentation.

## CLI Reference

### Create a model

`ollama create` is used to create a model from a Modelfile.

```shell
ollama create mymodel -f ./Modelfile
```

### Pull a model

```shell
ollama pull llama3.2
```

> This command can also be used to update a local model. Only the diff will be pulled.

### Remove a model

```shell
ollama rm llama3.2
```

### Copy a model

```shell
ollama cp llama3.2 my-model
```

### Multiline input

For multiline input, you can wrap text with `"""`:

```
>>> """Hello,
... world!
... """
I'm a basic program that prints the famous "Hello, world!" message to the console.
```

### Multimodal models

```
ollama run llava "What's in this image? /Users/jmorgan/Desktop/smile.png"
```

> **Output**: The image features a yellow smiley face, which is likely the central focus of the picture.

### Pass the prompt as an argument

```shell
ollama run llama3.2 "Summarize this file: $(cat README.md)"
```

> **Output**: Ollama is a lightweight, extensible framework for building and running language models on the local machine. It provides a simple API for creating, running, and managing models, as well as a library of pre-built models that can be easily used in a variety of applications.

### Show model information

```shell
ollama show llama3.2
```

### List models on your computer

```shell
ollama list
```

### List which models are currently loaded

```shell
ollama ps
```

### Stop a model which is currently running

```shell
ollama stop llama3.2
```

### Start Ollama

`ollama serve` is used when you want to start ollama without running the desktop application.

## Building

See the [developer guide](https://github.com/ollama/ollama/blob/main/docs/development.md)

### Running local builds

Next, start the server:

```shell
./ollama serve
```

Finally, in a separate shell, run a model:

```shell
./ollama run llama3.2
```

## REST API

Ollama has a REST API for running and managing models.

### Generate a response

```shell
curl http://localhost:11434/api/generate -d '{
  "model": "llama3.2",
  "prompt":"Why is the sky blue?"
}'
```

### Chat with a model

```shell
curl http://localhost:11434/api/chat -d '{
  "model": "llama3.2",
  "messages": [
    { "role": "user", "content": "why is the sky blue?" }
  ]
}'
```

See the [API documentation](./docs/api.md) for all endpoints.

## Community Integrations

### Web & Desktop

- [Open WebUI](https://github.com/open-webui/open-webui)
- [SwiftChat (macOS with ReactNative)](https://github.com/aws-samples/swift-chat)
- [Enchanted (macOS native)](https://github.com/AugustDev/enchanted)
- [Hollama](https://github.com/fmaclen/hollama)
- [Lollms-Webui](https://github.com/ParisNeo/lollms-webui)
- [LibreChat](https://github.com/danny-avila/LibreChat)
- [Bionic GPT](https://github.com/bionic-gpt/bionic-gpt)
- [HTML UI](https://github.com/rtcfirefly/ollama-ui)
- [Saddle](https://github.com/jikkuatwork/saddle)
- [TagSpaces](https://www.tagspaces.org) (A platform for file-based apps, [utilizing Ollama](https://docs.tagspaces.org/ai/) for the generation of tags and descriptions)
- [Chatbot UI](https://github.com/ivanfioravanti/chatbot-ollama)
- [Chatbot UI v2](https://github.com/mckaywrigley/chatbot-ui)
- [Typescript UI](https://github.com/ollama-interface/Ollama-Gui?tab=readme-ov-file)
- [Minimalistic React UI for Ollama Models](https://github.com/richawo/minimal-llm-ui)
- [Ollamac](https://github.com/kevinhermawan/Ollamac)
- [big-AGI](https://github.com/enricoros/big-AGI)
- [Cheshire Cat assistant framework](https://github.com/cheshire-cat-ai/core)
- [Amica](https://github.com/semperai/amica)
- [chatd](https://github.com/BruceMacD/chatd)
- [Ollama-SwiftUI](https://github.com/kghandour/Ollama-SwiftUI)
- [Dify.AI](https://github.com/langgenius/dify)
- [MindMac](https://mindmac.app)
- [NextJS Web Interface for Ollama](https://github.com/jakobhoeg/nextjs-ollama-llm-ui)
- [Msty](https://msty.app)
- [Chatbox](https://github.com/Bin-Huang/Chatbox)
- [WinForm Ollama Copilot](https://github.com/tgraupmann/WinForm_Ollama_Copilot)
- [NextChat](https://github.com/ChatGPTNextWeb/ChatGPT-Next-Web) with [Get Started Doc](https://docs.nextchat.dev/models/ollama)
- [Alpaca WebUI](https://github.com/mmo80/alpaca-webui)
- [OllamaGUI](https://github.com/enoch1118/ollamaGUI)
- [OpenAOE](https://github.com/InternLM/OpenAOE)
- [Odin Runes](https://github.com/leonid20000/OdinRunes)
- [LLM-X](https://github.com/mrdjohnson/llm-x) (Progressive Web App)
- [AnythingLLM (Docker + MacOs/Windows/Linux native app)](https://github.com/Mintplex-Labs/anything-llm)
- [Ollama Basic Chat: Uses HyperDiv Reactive UI](https://github.com/rapidarchitect/ollama_basic_chat)
- [Ollama-chats RPG](https://github.com/drazdra/ollama-chats)
- [IntelliBar](https://intellibar.app/) (AI-powered assistant for macOS)
- [Jirapt](https://github.com/AliAhmedNada/jirapt) (Jira Integration to generate issues, tasks, epics)
- [ojira](https://github.com/AliAhmedNada/ojira) (Jira chrome plugin to easily generate descriptions for tasks)
- [QA-Pilot](https://github.com/reid41/QA-Pilot) (Interactive chat tool that can leverage Ollama models for rapid understanding and navigation of GitHub code repositories)
- [ChatOllama](https://github.com/sugarforever/chat-ollama) (Open Source Chatbot based on Ollama with Knowledge Bases)
- [CRAG Ollama Chat](https://github.com/Nagi-ovo/CRAG-Ollama-Chat) (Simple Web Search with Corrective RAG)
- [RAGFlow](https://github.com/infiniflow/ragflow) (Open-source Retrieval-Augmented Generation engine based on deep document understanding)
- [StreamDeploy](https://github.com/StreamDeploy-DevRel/streamdeploy-llm-app-scaffold) (LLM Application Scaffold)
- [chat](https://github.com/swuecho/chat) (chat web app for teams)
- [Lobe Chat](https://github.com/lobehub/lobe-chat) with [Integrating Doc](https://lobehub.com/docs/self-hosting/examples/ollama)
- [Ollama RAG Chatbot](https://github.com/datvodinh/rag-chatbot.git) (Local Chat with multiple PDFs using Ollama and RAG)
- [BrainSoup](https://www.nurgo-software.com/products/brainsoup) (Flexible native client with RAG & multi-agent automation)
- [macai](https://github.com/Renset/macai) (macOS client for Ollama, ChatGPT, and other compatible API back-ends)
- [RWKV-Runner](https://github.com/josStorer/RWKV-Runner) (RWKV offline LLM deployment tool, also usable as a client for ChatGPT and Ollama)
- [Ollama Grid Search](https://github.com/dezoito/ollama-grid-search) (app to evaluate and compare models)
- [Olpaka](https://github.com/Otacon/olpaka) (User-friendly Flutter Web App for Ollama)
- [Casibase](https://casibase.org) (An open source AI knowledge base and dialogue system combining the latest RAG, SSO, ollama support, and multiple large language models.)
- [OllamaSpring](https://github.com/CrazyNeil/OllamaSpring) (Ollama Client for macOS)
- [LLocal.in](https://github.com/kartikm7/llocal) (Easy to use Electron Desktop Client for Ollama)
- [Shinkai Desktop](https://github.com/dcSpark/shinkai-apps) (Two click install Local AI using Ollama + Files + RAG)
- [AiLama](https://github.com/zeyoyt/ailama) (A Discord User App that allows you to interact with Ollama anywhere in Discord)
- [Ollama with Google Mesop](https://github.com/rapidarchitect/ollama_mesop/) (Mesop Chat Client implementation with Ollama)
- [R2R](https://github.com/SciPhi-AI/R2R) (Open-source RAG engine)
- [Ollama-Kis](https://github.com/elearningshow/ollama-kis) (A simple easy-to-use GUI with sample custom LLM for Drivers Education)
- [OpenGPA](https://opengpa.org) (Open-source offline-first Enterprise Agentic Application)
- [Painting Droid](https://github.com/mateuszmigas/painting-droid) (Painting app with AI integrations)
- [Kerlig AI](https://www.kerlig.com/) (AI writing assistant for macOS)
- [AI Studio](https://github.com/MindWorkAI/AI-Studio)
- [Sidellama](https://github.com/gyopak/sidellama) (browser-based LLM client)
- [LLMStack](https://github.com/trypromptly/LLMStack) (No-code multi-agent framework to build LLM agents and workflows)
- [BoltAI for Mac](https://boltai.com) (AI Chat Client for Mac)
- [Harbor](https://github.com/av/harbor) (Containerized LLM Toolkit with Ollama as default backend)
- [PyGPT](https://github.com/szczyglis-dev/py-gpt) (AI desktop assistant for Linux, Windows, and Mac)
- [Alpaca](https://github.com/Jeffser/Alpaca) (An Ollama client application for Linux and macOS made with GTK4 and Adwaita)
- [AutoGPT](https://github.com/Significant-Gravitas/AutoGPT/blob/master/docs/content/platform/ollama.md) (AutoGPT Ollama integration)
- [Go-CREW](https://www.jonathanhecl.com/go-crew/) (Powerful Offline RAG in Golang)
- [PartCAD](https://github.com/openvmp/partcad/) (CAD model generation with OpenSCAD and CadQuery)
- [Ollama4j Web UI](https://github.com/ollama4j/ollama4j-web-ui) - Java-based Web UI for Ollama built with Vaadin, Spring Boot, and Ollama4j
- [PyOllaMx](https://github.com/kspviswa/pyOllaMx) - macOS application capable of chatting with both Ollama and Apple MLX models.
- [Cline](https://github.com/cline/cline) - Formerly known as Claude Dev is a VSCode extension for multi-file/whole-repo coding
- [Cherry Studio](https://github.com/kangfenmao/cherry-studio) (Desktop client with Ollama support)
- [ConfiChat](https://github.com/1runeberg/confichat) (Lightweight, standalone, multi-platform, and privacy-focused LLM chat interface with optional encryption)
- [Archyve](https://github.com/nickthecook/archyve) (RAG-enabling document library)
- [crewAI with Mesop](https://github.com/rapidarchitect/ollama-crew-mesop) (Mesop Web Interface to run crewAI with Ollama)
- [Tkinter-based client](https://github.com/chyok/ollama-gui) (Python tkinter-based Client for Ollama)
- [LLMChat](https://github.com/trendy-design/llmchat) (Privacy focused, 100% local, intuitive all-in-one chat interface)
- [Local Multimodal AI Chat](https://github.com/Leon-Sander/Local-Multimodal-AI-Chat) (Ollama-based LLM Chat with support for multiple features, including PDF RAG, voice chat, image-based interactions, and integration with OpenAI.)
- [ARGO](https://github.com/xark-argo/argo) (Locally download and run Ollama and Huggingface models with RAG on Mac/Windows/Linux)
- [OrionChat](https://github.com/EliasPereirah/OrionChat) - OrionChat is a web interface for chatting with different AI providers
- [G1](https://github.com/bklieger-groq/g1) (Prototype of using prompting strategies to improve the LLM's reasoning through o1-like reasoning chains.)
- [Web management](https://github.com/lemonit-eric-mao/ollama-web-management) (Web management page)
- [Promptery](https://github.com/promptery/promptery) (desktop client for Ollama.)
- [Ollama App](https://github.com/JHubi1/ollama-app) (Modern and easy-to-use multi-platform client for Ollama)
- [chat-ollama](https://github.com/annilq/chat-ollama) (a React Native client for Ollama)
- [SpaceLlama](https://github.com/tcsenpai/spacellama) (Firefox and Chrome extension to quickly summarize web pages with ollama in a sidebar)
- [YouLama](https://github.com/tcsenpai/youlama) (Webapp to quickly summarize any YouTube video, supporting Invidious as well)
- [DualMind](https://github.com/tcsenpai/dualmind) (Experimental app allowing two models to talk to each other in the terminal or in a web interface)
- [ollamarama-matrix](https://github.com/h1ddenpr0cess20/ollamarama-matrix) (Ollama chatbot for the Matrix chat protocol)
- [ollama-chat-app](https://github.com/anan1213095357/ollama-chat-app) (Flutter-based chat app)
- [Perfect Memory AI](https://www.perfectmemory.ai/) (Productivity AI assists personalized by what you have seen on your screen, heard, and said in the meetings)
- [Hexabot](https://github.com/hexastack/hexabot) (A conversational AI builder)
- [Reddit Rate](https://github.com/rapidarchitect/reddit_analyzer) (Search and Rate Reddit topics with a weighted summation)
- [OpenTalkGpt](https://github.com/adarshM84/OpenTalkGpt) (Chrome Extension to manage open-source models supported by Ollama, create custom models, and chat with models from a user-friendly UI)
- [VT](https://github.com/vinhnx/vt.ai) (A minimal multimodal AI chat app, with dynamic conversation routing. Supports local models via Ollama)
- [Nosia](https://github.com/nosia-ai/nosia) (Easy to install and use RAG platform based on Ollama)
- [Witsy](https://github.com/nbonamy/witsy) (An AI Desktop application available for Mac/Windows/Linux)
- [Abbey](https://github.com/US-Artificial-Intelligence/abbey) (A configurable AI interface server with notebooks, document storage, and YouTube support)
- [Minima](https://github.com/dmayboroda/minima) (RAG with on-premises or fully local workflow)
- [aidful-ollama-model-delete](https://github.com/AidfulAI/aidful-ollama-model-delete) (User interface for simplified model cleanup)
- [Perplexica](https://github.com/ItzCrazyKns/Perplexica) (An AI-powered search engine & an open-source alternative to Perplexity AI)
- [Ollama Chat WebUI for Docker ](https://github.com/oslook/ollama-webui) (Support for local docker deployment, lightweight ollama webui)
- [AI Toolkit for Visual Studio Code](https://aka.ms/ai-tooklit/ollama-docs) (Microsoft-official VSCode extension to chat, test, evaluate models with Ollama support, and use them in your AI applications.)
- [MinimalNextOllamaChat](https://github.com/anilkay/MinimalNextOllamaChat) (Minimal Web UI for Chat and Model Control)
- [Chipper](https://github.com/TilmanGriesel/chipper) AI interface for tinkerers (Ollama, Haystack RAG, Python)
- [ChibiChat](https://github.com/CosmicEventHorizon/ChibiChat) (Kotlin-based Android app to chat with Ollama and Koboldcpp API endpoints)
- [LocalLLM](https://github.com/qusaismael/localllm) (Minimal Web-App to run ollama models on it with a GUI)
- [Ollamazing](https://github.com/buiducnhat/ollamazing) (Web extension to run Ollama models)
- [OpenDeepResearcher-via-searxng](https://github.com/benhaotang/OpenDeepResearcher-via-searxng) (A Deep Research equivalent endpoint with Ollama support for running locally)
- [AntSK](https://github.com/AIDotNet/AntSK) (Out-of-the-box & Adaptable RAG Chatbot)
- [MaxKB](https://github.com/1Panel-dev/MaxKB/) (Ready-to-use & flexible RAG Chatbot)
- [yla](https://github.com/danielekp/yla) (Web interface to freely interact with your customized models)
- [LangBot](https://github.com/RockChinQ/LangBot) (LLM-based instant messaging bots platform, with Agents, RAG features, supports multiple platforms)
- [1Panel](https://github.com/1Panel-dev/1Panel/) (Web-based Linux Server Management Tool)
- [AstrBot](https://github.com/Soulter/AstrBot/) (User-friendly LLM-based multi-platform chatbot with a WebUI, supporting RAG, LLM agents, and plugins integration)
- [Reins](https://github.com/ibrahimcetin/reins) (Easily tweak parameters, customize system prompts per chat, and enhance your AI experiments with reasoning model support.)
- [Flufy](https://github.com/Aharon-Bensadoun/Flufy) (A beautiful chat interface for interacting with Ollama's API. Built with React, TypeScript, and Material-UI.)
- [Ellama](https://github.com/zeozeozeo/ellama) (Friendly native app to chat with an Ollama instance)
- [screenpipe](https://github.com/mediar-ai/screenpipe) Build agents powered by your screen history
- [Ollamb](https://github.com/hengkysteen/ollamb) (Simple yet rich in features, cross-platform built with Flutter and designed for Ollama. Try the [web demo](https://hengkysteen.github.io/demo/ollamb/).)
- [Writeopia](https://github.com/Writeopia/Writeopia) (Text editor with integration with Ollama)
- [AppFlowy](https://github.com/AppFlowy-IO/AppFlowy) (AI collaborative workspace with Ollama, cross-platform and self-hostable)
- [Lumina](https://github.com/cushydigit/lumina.git) (A lightweight, minimal React.js frontend for interacting with Ollama servers)
- [Tiny Notepad](https://pypi.org/project/tiny-notepad) (A lightweight, notepad-like interface to chat with ollama available on PyPI)
- [macLlama (macOS native)](https://github.com/hellotunamayo/macLlama) (A native macOS GUI application for interacting with Ollama models, featuring a chat interface.) 
- [GPTranslate](https://github.com/philberndt/GPTranslate) (A fast and lightweight, AI powered desktop translation application written with Rust and Tauri. Features real-time translation with OpenAI/Azure/Ollama.)
- [ollama launcher](https://github.com/NGC13009/ollama-launcher) (A launcher for Ollama, aiming to provide users with convenient functions such as ollama server launching, management, or configuration.)
- [ai-hub](https://github.com/Aj-Seven/ai-hub) (AI Hub supports multiple models via API keys and Chat support via Ollama API.)

### Cloud

- [Google Cloud](https://cloud.google.com/run/docs/tutorials/gpu-gemma2-with-ollama)
- [Fly.io](https://fly.io/docs/python/do-more/add-ollama/)
- [Koyeb](https://www.koyeb.com/deploy/ollama)

### Terminal

- [oterm](https://github.com/ggozad/oterm)
- [Ellama Emacs client](https://github.com/s-kostyaev/ellama)
- [Emacs client](https://github.com/zweifisch/ollama)
- [neollama](https://github.com/paradoxical-dev/neollama) UI client for interacting with models from within Neovim
- [gen.nvim](https://github.com/David-Kunz/gen.nvim)
- [ollama.nvim](https://github.com/nomnivore/ollama.nvim)
- [ollero.nvim](https://github.com/marco-souza/ollero.nvim)
- [ollama-chat.nvim](https://github.com/gerazov/ollama-chat.nvim)
- [ogpt.nvim](https://github.com/huynle/ogpt.nvim)
- [gptel Emacs client](https://github.com/karthink/gptel)
- [Oatmeal](https://github.com/dustinblackman/oatmeal)
- [cmdh](https://github.com/pgibler/cmdh)
- [ooo](https://github.com/npahlfer/ooo)
- [shell-pilot](https://github.com/reid41/shell-pilot)(Interact with models via pure shell scripts on Linux or macOS)
- [tenere](https://github.com/pythops/tenere)
- [llm-ollama](https://github.com/taketwo/llm-ollama) for [Datasette's LLM CLI](https://llm.datasette.io/en/stable/).
- [typechat-cli](https://github.com/anaisbetts/typechat-cli)
- [ShellOracle](https://github.com/djcopley/ShellOracle)
- [tlm](https://github.com/yusufcanb/tlm)
- [podman-ollama](https://github.com/ericcurtin/podman-ollama)
- [gollama](https://github.com/sammcj/gollama)
- [ParLlama](https://github.com/paulrobello/parllama)
- [Ollama eBook Summary](https://github.com/cognitivetech/ollama-ebook-summary/)
- [Ollama Mixture of Experts (MOE) in 50 lines of code](https://github.com/rapidarchitect/ollama_moe)
- [vim-intelligence-bridge](https://github.com/pepo-ec/vim-intelligence-bridge) Simple interaction of "Ollama" with the Vim editor
- [x-cmd ollama](https://x-cmd.com/mod/ollama)
- [bb7](https://github.com/drunkwcodes/bb7)
- [SwollamaCLI](https://github.com/marcusziade/Swollama) bundled with the Swollama Swift package. [Demo](https://github.com/marcusziade/Swollama?tab=readme-ov-file#cli-usage)
- [aichat](https://github.com/sigoden/aichat) All-in-one LLM CLI tool featuring Shell Assistant, Chat-REPL, RAG, AI tools & agents, with access to OpenAI, Claude, Gemini, Ollama, Groq, and more.
- [PowershAI](https://github.com/rrg92/powershai) PowerShell module that brings AI to terminal on Windows, including support for Ollama
- [DeepShell](https://github.com/Abyss-c0re/deepshell) Your self-hosted AI assistant. Interactive Shell, Files and Folders analysis.
- [orbiton](https://github.com/xyproto/orbiton) Configuration-free text editor and IDE with support for tab completion with Ollama.
- [orca-cli](https://github.com/molbal/orca-cli) Ollama Registry CLI Application - Browse, pull, and download models from Ollama Registry in your terminal.
- [GGUF-to-Ollama](https://github.com/jonathanhecl/gguf-to-ollama) - Importing GGUF to Ollama made easy (multiplatform)
- [AWS-Strands-With-Ollama](https://github.com/rapidarchitect/ollama_strands) - AWS Strands Agents with Ollama Examples
- [ollama-multirun](https://github.com/attogram/ollama-multirun) - A bash shell script to run a single prompt against any or all of your locally installed ollama models, saving the output and performance statistics as easily navigable web pages. ([Demo](https://attogram.github.io/ai_test_zone/))
<<<<<<< HEAD
- [MCP Client for Ollama](https://github.com/jonigl/mcp-client-for-ollama) Python client for connecting Ollama to Model Context Protocol servers, enabling local LLMs to use tools
=======
- [ollama-bash-toolshed](https://github.com/attogram/ollama-bash-toolshed) - Bash scripts to chat with tool using models. Add new tools to your shed with ease. Runs on Ollama.
>>>>>>> c9e6d771

### Apple Vision Pro

- [SwiftChat](https://github.com/aws-samples/swift-chat) (Cross-platform AI chat app supporting Apple Vision Pro via "Designed for iPad")
- [Enchanted](https://github.com/AugustDev/enchanted)

### Database

- [pgai](https://github.com/timescale/pgai) - PostgreSQL as a vector database (Create and search embeddings from Ollama models using pgvector)
   - [Get started guide](https://github.com/timescale/pgai/blob/main/docs/vectorizer-quick-start.md)
- [MindsDB](https://github.com/mindsdb/mindsdb/blob/staging/mindsdb/integrations/handlers/ollama_handler/README.md) (Connects Ollama models with nearly 200 data platforms and apps)
- [chromem-go](https://github.com/philippgille/chromem-go/blob/v0.5.0/embed_ollama.go) with [example](https://github.com/philippgille/chromem-go/tree/v0.5.0/examples/rag-wikipedia-ollama)
- [Kangaroo](https://github.com/dbkangaroo/kangaroo) (AI-powered SQL client and admin tool for popular databases)

### Package managers

- [Pacman](https://archlinux.org/packages/extra/x86_64/ollama/)
- [Gentoo](https://github.com/gentoo/guru/tree/master/app-misc/ollama)
- [Homebrew](https://formulae.brew.sh/formula/ollama)
- [Helm Chart](https://artifacthub.io/packages/helm/ollama-helm/ollama)
- [Guix channel](https://codeberg.org/tusharhero/ollama-guix)
- [Nix package](https://search.nixos.org/packages?show=ollama&from=0&size=50&sort=relevance&type=packages&query=ollama)
- [Flox](https://flox.dev/blog/ollama-part-one)

### Libraries

- [LangChain](https://python.langchain.com/docs/integrations/chat/ollama/) and [LangChain.js](https://js.langchain.com/docs/integrations/chat/ollama/) with [example](https://js.langchain.com/docs/tutorials/local_rag/)
- [Firebase Genkit](https://firebase.google.com/docs/genkit/plugins/ollama)
- [crewAI](https://github.com/crewAIInc/crewAI)
- [Yacana](https://remembersoftwares.github.io/yacana/) (User-friendly multi-agent framework for brainstorming and executing predetermined flows with built-in tool integration)
- [Spring AI](https://github.com/spring-projects/spring-ai) with [reference](https://docs.spring.io/spring-ai/reference/api/chat/ollama-chat.html) and [example](https://github.com/tzolov/ollama-tools)
- [LangChainGo](https://github.com/tmc/langchaingo/) with [example](https://github.com/tmc/langchaingo/tree/main/examples/ollama-completion-example)
- [LangChain4j](https://github.com/langchain4j/langchain4j) with [example](https://github.com/langchain4j/langchain4j-examples/tree/main/ollama-examples/src/main/java)
- [LangChainRust](https://github.com/Abraxas-365/langchain-rust) with [example](https://github.com/Abraxas-365/langchain-rust/blob/main/examples/llm_ollama.rs)
- [LangChain for .NET](https://github.com/tryAGI/LangChain) with [example](https://github.com/tryAGI/LangChain/blob/main/examples/LangChain.Samples.OpenAI/Program.cs)
- [LLPhant](https://github.com/theodo-group/LLPhant?tab=readme-ov-file#ollama)
- [LlamaIndex](https://docs.llamaindex.ai/en/stable/examples/llm/ollama/) and [LlamaIndexTS](https://ts.llamaindex.ai/modules/llms/available_llms/ollama)
- [LiteLLM](https://github.com/BerriAI/litellm)
- [OllamaFarm for Go](https://github.com/presbrey/ollamafarm)
- [OllamaSharp for .NET](https://github.com/awaescher/OllamaSharp)
- [Ollama for Ruby](https://github.com/gbaptista/ollama-ai)
- [Ollama-rs for Rust](https://github.com/pepperoni21/ollama-rs)
- [Ollama-hpp for C++](https://github.com/jmont-dev/ollama-hpp)
- [Ollama4j for Java](https://github.com/ollama4j/ollama4j)
- [ModelFusion Typescript Library](https://modelfusion.dev/integration/model-provider/ollama)
- [OllamaKit for Swift](https://github.com/kevinhermawan/OllamaKit)
- [Ollama for Dart](https://github.com/breitburg/dart-ollama)
- [Ollama for Laravel](https://github.com/cloudstudio/ollama-laravel)
- [LangChainDart](https://github.com/davidmigloz/langchain_dart)
- [Semantic Kernel - Python](https://github.com/microsoft/semantic-kernel/tree/main/python/semantic_kernel/connectors/ai/ollama)
- [Haystack](https://github.com/deepset-ai/haystack-integrations/blob/main/integrations/ollama.md)
- [Elixir LangChain](https://github.com/brainlid/langchain)
- [Ollama for R - rollama](https://github.com/JBGruber/rollama)
- [Ollama for R - ollama-r](https://github.com/hauselin/ollama-r)
- [Ollama-ex for Elixir](https://github.com/lebrunel/ollama-ex)
- [Ollama Connector for SAP ABAP](https://github.com/b-tocs/abap_btocs_ollama)
- [Testcontainers](https://testcontainers.com/modules/ollama/)
- [Portkey](https://portkey.ai/docs/welcome/integration-guides/ollama)
- [PromptingTools.jl](https://github.com/svilupp/PromptingTools.jl) with an [example](https://svilupp.github.io/PromptingTools.jl/dev/examples/working_with_ollama)
- [LlamaScript](https://github.com/Project-Llama/llamascript)
- [llm-axe](https://github.com/emirsahin1/llm-axe) (Python Toolkit for Building LLM Powered Apps)
- [Gollm](https://docs.gollm.co/examples/ollama-example)
- [Gollama for Golang](https://github.com/jonathanhecl/gollama)
- [Ollamaclient for Golang](https://github.com/xyproto/ollamaclient)
- [High-level function abstraction in Go](https://gitlab.com/tozd/go/fun)
- [Ollama PHP](https://github.com/ArdaGnsrn/ollama-php)
- [Agents-Flex for Java](https://github.com/agents-flex/agents-flex) with [example](https://github.com/agents-flex/agents-flex/tree/main/agents-flex-llm/agents-flex-llm-ollama/src/test/java/com/agentsflex/llm/ollama)
- [Parakeet](https://github.com/parakeet-nest/parakeet) is a GoLang library, made to simplify the development of small generative AI applications with Ollama.
- [Haverscript](https://github.com/andygill/haverscript) with [examples](https://github.com/andygill/haverscript/tree/main/examples)
- [Ollama for Swift](https://github.com/mattt/ollama-swift)
- [Swollama for Swift](https://github.com/marcusziade/Swollama) with [DocC](https://marcusziade.github.io/Swollama/documentation/swollama/)
- [GoLamify](https://github.com/prasad89/golamify)
- [Ollama for Haskell](https://github.com/tusharad/ollama-haskell)
- [multi-llm-ts](https://github.com/nbonamy/multi-llm-ts) (A Typescript/JavaScript library allowing access to different LLM in a unified API)
- [LlmTornado](https://github.com/lofcz/llmtornado) (C# library providing a unified interface for major FOSS & Commercial inference APIs)
- [Ollama for Zig](https://github.com/dravenk/ollama-zig)
- [Abso](https://github.com/lunary-ai/abso) (OpenAI-compatible TypeScript SDK for any LLM provider)
- [Nichey](https://github.com/goodreasonai/nichey) is a Python package for generating custom wikis for your research topic
- [Ollama for D](https://github.com/kassane/ollama-d)
- [OllamaPlusPlus](https://github.com/HardCodeDev777/OllamaPlusPlus) (Very simple C++ library for Ollama)

### Mobile

- [SwiftChat](https://github.com/aws-samples/swift-chat) (Lightning-fast Cross-platform AI chat app with native UI for Android, iOS, and iPad)
- [Enchanted](https://github.com/AugustDev/enchanted)
- [Maid](https://github.com/Mobile-Artificial-Intelligence/maid)
- [Ollama App](https://github.com/JHubi1/ollama-app) (Modern and easy-to-use multi-platform client for Ollama)
- [ConfiChat](https://github.com/1runeberg/confichat) (Lightweight, standalone, multi-platform, and privacy-focused LLM chat interface with optional encryption)
- [Ollama Android Chat](https://github.com/sunshine0523/OllamaServer) (No need for Termux, start the Ollama service with one click on an Android device)
- [Reins](https://github.com/ibrahimcetin/reins) (Easily tweak parameters, customize system prompts per chat, and enhance your AI experiments with reasoning model support.)

### Extensions & Plugins

- [Raycast extension](https://github.com/MassimilianoPasquini97/raycast_ollama)
- [Discollama](https://github.com/mxyng/discollama) (Discord bot inside the Ollama discord channel)
- [Continue](https://github.com/continuedev/continue)
- [Vibe](https://github.com/thewh1teagle/vibe) (Transcribe and analyze meetings with Ollama)
- [Obsidian Ollama plugin](https://github.com/hinterdupfinger/obsidian-ollama)
- [Logseq Ollama plugin](https://github.com/omagdy7/ollama-logseq)
- [NotesOllama](https://github.com/andersrex/notesollama) (Apple Notes Ollama plugin)
- [Dagger Chatbot](https://github.com/samalba/dagger-chatbot)
- [Discord AI Bot](https://github.com/mekb-turtle/discord-ai-bot)
- [Ollama Telegram Bot](https://github.com/ruecat/ollama-telegram)
- [Hass Ollama Conversation](https://github.com/ej52/hass-ollama-conversation)
- [Rivet plugin](https://github.com/abrenneke/rivet-plugin-ollama)
- [Obsidian BMO Chatbot plugin](https://github.com/longy2k/obsidian-bmo-chatbot)
- [Cliobot](https://github.com/herval/cliobot) (Telegram bot with Ollama support)
- [Copilot for Obsidian plugin](https://github.com/logancyang/obsidian-copilot)
- [Obsidian Local GPT plugin](https://github.com/pfrankov/obsidian-local-gpt)
- [Open Interpreter](https://docs.openinterpreter.com/language-model-setup/local-models/ollama)
- [Llama Coder](https://github.com/ex3ndr/llama-coder) (Copilot alternative using Ollama)
- [Ollama Copilot](https://github.com/bernardo-bruning/ollama-copilot) (Proxy that allows you to use Ollama as a copilot like GitHub Copilot)
- [twinny](https://github.com/rjmacarthy/twinny) (Copilot and Copilot chat alternative using Ollama)
- [Wingman-AI](https://github.com/RussellCanfield/wingman-ai) (Copilot code and chat alternative using Ollama and Hugging Face)
- [Page Assist](https://github.com/n4ze3m/page-assist) (Chrome Extension)
- [Plasmoid Ollama Control](https://github.com/imoize/plasmoid-ollamacontrol) (KDE Plasma extension that allows you to quickly manage/control Ollama model)
- [AI Telegram Bot](https://github.com/tusharhero/aitelegrambot) (Telegram bot using Ollama in backend)
- [AI ST Completion](https://github.com/yaroslavyaroslav/OpenAI-sublime-text) (Sublime Text 4 AI assistant plugin with Ollama support)
- [Discord-Ollama Chat Bot](https://github.com/kevinthedang/discord-ollama) (Generalized TypeScript Discord Bot w/ Tuning Documentation)
- [ChatGPTBox: All in one browser extension](https://github.com/josStorer/chatGPTBox) with [Integrating Tutorial](https://github.com/josStorer/chatGPTBox/issues/616#issuecomment-1975186467)
- [Discord AI chat/moderation bot](https://github.com/rapmd73/Companion) Chat/moderation bot written in python. Uses Ollama to create personalities.
- [Headless Ollama](https://github.com/nischalj10/headless-ollama) (Scripts to automatically install ollama client & models on any OS for apps that depend on ollama server)
- [Terraform AWS Ollama & Open WebUI](https://github.com/xuyangbocn/terraform-aws-self-host-llm) (A Terraform module to deploy on AWS a ready-to-use Ollama service, together with its front-end Open WebUI service.)
- [node-red-contrib-ollama](https://github.com/jakubburkiewicz/node-red-contrib-ollama)
- [Local AI Helper](https://github.com/ivostoykov/localAI) (Chrome and Firefox extensions that enable interactions with the active tab and customisable API endpoints. Includes secure storage for user prompts.)
- [vnc-lm](https://github.com/jake83741/vnc-lm) (Discord bot for messaging with LLMs through Ollama and LiteLLM. Seamlessly move between local and flagship models.)
- [LSP-AI](https://github.com/SilasMarvin/lsp-ai) (Open-source language server for AI-powered functionality)
- [QodeAssist](https://github.com/Palm1r/QodeAssist) (AI-powered coding assistant plugin for Qt Creator)
- [Obsidian Quiz Generator plugin](https://github.com/ECuiDev/obsidian-quiz-generator)
- [AI Summmary Helper plugin](https://github.com/philffm/ai-summary-helper)
- [TextCraft](https://github.com/suncloudsmoon/TextCraft) (Copilot in Word alternative using Ollama)
- [Alfred Ollama](https://github.com/zeitlings/alfred-ollama) (Alfred Workflow)
- [TextLLaMA](https://github.com/adarshM84/TextLLaMA) A Chrome Extension that helps you write emails, correct grammar, and translate into any language
- [Simple-Discord-AI](https://github.com/zyphixor/simple-discord-ai)
- [LLM Telegram Bot](https://github.com/innightwolfsleep/llm_telegram_bot) (telegram bot, primary for RP. Oobabooga-like buttons, [A1111](https://github.com/AUTOMATIC1111/stable-diffusion-webui) API integration e.t.c)
- [mcp-llm](https://github.com/sammcj/mcp-llm) (MCP Server to allow LLMs to call other LLMs)
- [SimpleOllamaUnity](https://github.com/HardCodeDev777/SimpleOllamaUnity) (Unity Engine extension for communicating with Ollama in a few lines of code. Also works at runtime)
- [UnityCodeLama](https://github.com/HardCodeDev777/UnityCodeLama) (Unity Edtior tool to analyze scripts via Ollama)
- [NativeMind](https://github.com/NativeMindBrowser/NativeMindExtension) (Private, on-device AI Assistant, no cloud dependencies)

### Supported backends

- [llama.cpp](https://github.com/ggerganov/llama.cpp) project founded by Georgi Gerganov.

### Observability
- [Opik](https://www.comet.com/docs/opik/cookbook/ollama) is an open-source platform to debug, evaluate, and monitor your LLM applications, RAG systems, and agentic workflows with comprehensive tracing, automated evaluations, and production-ready dashboards. Opik supports native intergration to Ollama.
- [Lunary](https://lunary.ai/docs/integrations/ollama) is the leading open-source LLM observability platform. It provides a variety of enterprise-grade features such as real-time analytics, prompt templates management, PII masking, and comprehensive agent tracing.
- [OpenLIT](https://github.com/openlit/openlit) is an OpenTelemetry-native tool for monitoring Ollama Applications & GPUs using traces and metrics.
- [HoneyHive](https://docs.honeyhive.ai/integrations/ollama) is an AI observability and evaluation platform for AI agents. Use HoneyHive to evaluate agent performance, interrogate failures, and monitor quality in production.
- [Langfuse](https://langfuse.com/docs/integrations/ollama) is an open source LLM observability platform that enables teams to collaboratively monitor, evaluate and debug AI applications.
- [MLflow Tracing](https://mlflow.org/docs/latest/llms/tracing/index.html#automatic-tracing) is an open source LLM observability tool with a convenient API to log and visualize traces, making it easy to debug and evaluate GenAI applications.<|MERGE_RESOLUTION|>--- conflicted
+++ resolved
@@ -455,11 +455,8 @@
 - [GGUF-to-Ollama](https://github.com/jonathanhecl/gguf-to-ollama) - Importing GGUF to Ollama made easy (multiplatform)
 - [AWS-Strands-With-Ollama](https://github.com/rapidarchitect/ollama_strands) - AWS Strands Agents with Ollama Examples
 - [ollama-multirun](https://github.com/attogram/ollama-multirun) - A bash shell script to run a single prompt against any or all of your locally installed ollama models, saving the output and performance statistics as easily navigable web pages. ([Demo](https://attogram.github.io/ai_test_zone/))
-<<<<<<< HEAD
+- [ollama-bash-toolshed](https://github.com/attogram/ollama-bash-toolshed) - Bash scripts to chat with tool using models. Add new tools to your shed with ease. Runs on Ollama.
 - [MCP Client for Ollama](https://github.com/jonigl/mcp-client-for-ollama) Python client for connecting Ollama to Model Context Protocol servers, enabling local LLMs to use tools
-=======
-- [ollama-bash-toolshed](https://github.com/attogram/ollama-bash-toolshed) - Bash scripts to chat with tool using models. Add new tools to your shed with ease. Runs on Ollama.
->>>>>>> c9e6d771
 
 ### Apple Vision Pro
 
