<div align="center">
 <img alt="ollama" height="200px" src="https://github.com/ollama/ollama/assets/3325447/0d0b44e2-8f4a-4e99-9b52-a5c1c741c8f7">
</div>

# Ollama

[![Discord](https://dcbadge.vercel.app/api/server/ollama?style=flat&compact=true)](https://discord.gg/ollama)

Get up and running with large language models.

### macOS

[Download](https://ollama.com/download/Ollama-darwin.zip)

### Windows preview

[Download](https://ollama.com/download/OllamaSetup.exe)

### Linux

```
curl -fsSL https://ollama.com/install.sh | sh
```

[Manual install instructions](https://github.com/ollama/ollama/blob/main/docs/linux.md)

### Docker

The official [Ollama Docker image](https://hub.docker.com/r/ollama/ollama) `ollama/ollama` is available on Docker Hub.

### Libraries

- [ollama-python](https://github.com/ollama/ollama-python)
- [ollama-js](https://github.com/ollama/ollama-js)

## Quickstart

To run and chat with [Llama 3.2](https://ollama.com/library/llama3.2):

```
ollama run llama3.2
```

## Model library

Ollama supports a list of models available on [ollama.com/library](https://ollama.com/library 'ollama model library')

Here are some example models that can be downloaded:

| Model              | Parameters | Size  | Download                       |
| ------------------ | ---------- | ----- | ------------------------------ |
| Llama 3.2          | 3B         | 2.0GB | `ollama run llama3.2`          |
| Llama 3.2          | 1B         | 1.3GB | `ollama run llama3.2:1b`       |
| Llama 3.1          | 8B         | 4.7GB | `ollama run llama3.1`          |
| Llama 3.1          | 70B        | 40GB  | `ollama run llama3.1:70b`      |
| Llama 3.1          | 405B       | 231GB | `ollama run llama3.1:405b`     |
| Phi 3 Mini         | 3.8B       | 2.3GB | `ollama run phi3`              |
| Phi 3 Medium       | 14B        | 7.9GB | `ollama run phi3:medium`       |
| Gemma 2            | 2B         | 1.6GB | `ollama run gemma2:2b`         |
| Gemma 2            | 9B         | 5.5GB | `ollama run gemma2`            |
| Gemma 2            | 27B        | 16GB  | `ollama run gemma2:27b`        |
| Mistral            | 7B         | 4.1GB | `ollama run mistral`           |
| Moondream 2        | 1.4B       | 829MB | `ollama run moondream`         |
| Neural Chat        | 7B         | 4.1GB | `ollama run neural-chat`       |
| Starling           | 7B         | 4.1GB | `ollama run starling-lm`       |
| Code Llama         | 7B         | 3.8GB | `ollama run codellama`         |
| Llama 2 Uncensored | 7B         | 3.8GB | `ollama run llama2-uncensored` |
| LLaVA              | 7B         | 4.5GB | `ollama run llava`             |
| Solar              | 10.7B      | 6.1GB | `ollama run solar`             |

> [!NOTE]
> You should have at least 8 GB of RAM available to run the 7B models, 16 GB to run the 13B models, and 32 GB to run the 33B models.

## Customize a model

### Import from GGUF

Ollama supports importing GGUF models in the Modelfile:

1. Create a file named `Modelfile`, with a `FROM` instruction with the local filepath to the model you want to import.

   ```
   FROM ./vicuna-33b.Q4_0.gguf
   ```

2. Create the model in Ollama

   ```
   ollama create example -f Modelfile
   ```

3. Run the model

   ```
   ollama run example
   ```

### Import from PyTorch or Safetensors

See the [guide](docs/import.md) on importing models for more information.

### Customize a prompt

Models from the Ollama library can be customized with a prompt. For example, to customize the `llama3.2` model:

```
ollama pull llama3.2
```

Create a `Modelfile`:

```
FROM llama3.2

# set the temperature to 1 [higher is more creative, lower is more coherent]
PARAMETER temperature 1

# set the system message
SYSTEM """
You are Mario from Super Mario Bros. Answer as Mario, the assistant, only.
"""
```

Next, create and run the model:

```
ollama create mario -f ./Modelfile
ollama run mario
>>> hi
Hello! It's your friend Mario.
```

For more examples, see the [examples](examples) directory. For more information on working with a Modelfile, see the [Modelfile](docs/modelfile.md) documentation.

## CLI Reference

### Create a model

`ollama create` is used to create a model from a Modelfile.

```
ollama create mymodel -f ./Modelfile
```

### Pull a model

```
ollama pull llama3.2
```

> This command can also be used to update a local model. Only the diff will be pulled.

### Remove a model

```
ollama rm llama3.2
```

### Copy a model

```
ollama cp llama3.2 my-model
```

### Multiline input

For multiline input, you can wrap text with `"""`:

```
>>> """Hello,
... world!
... """
I'm a basic program that prints the famous "Hello, world!" message to the console.
```

### Multimodal models

```
ollama run llava "What's in this image? /Users/jmorgan/Desktop/smile.png"
The image features a yellow smiley face, which is likely the central focus of the picture.
```

### Pass the prompt as an argument

```
$ ollama run llama3.2 "Summarize this file: $(cat README.md)"
 Ollama is a lightweight, extensible framework for building and running language models on the local machine. It provides a simple API for creating, running, and managing models, as well as a library of pre-built models that can be easily used in a variety of applications.
```

### Show model information

```
ollama show llama3.2
```

### List models on your computer

```
ollama list
```

### List which models are currently loaded

```
ollama ps
```

### Stop a model which is currently running

```
ollama stop llama3.2
```

### Start Ollama

`ollama serve` is used when you want to start ollama without running the desktop application.

## Building

See the [developer guide](https://github.com/ollama/ollama/blob/main/docs/development.md)

### Running local builds

Next, start the server:

```
./ollama serve
```

Finally, in a separate shell, run a model:

```
./ollama run llama3.2
```

## REST API

Ollama has a REST API for running and managing models.

### Generate a response

```
curl http://localhost:11434/api/generate -d '{
  "model": "llama3.2",
  "prompt":"Why is the sky blue?"
}'
```

### Chat with a model

```
curl http://localhost:11434/api/chat -d '{
  "model": "llama3.2",
  "messages": [
    { "role": "user", "content": "why is the sky blue?" }
  ]
}'
```

See the [API documentation](./docs/api.md) for all endpoints.

## Community Integrations

### Web & Desktop

- [Open WebUI](https://github.com/open-webui/open-webui)
- [Enchanted (macOS native)](https://github.com/AugustDev/enchanted)
- [Hollama](https://github.com/fmaclen/hollama)
- [Lollms-Webui](https://github.com/ParisNeo/lollms-webui)
- [LibreChat](https://github.com/danny-avila/LibreChat)
- [Bionic GPT](https://github.com/bionic-gpt/bionic-gpt)
- [HTML UI](https://github.com/rtcfirefly/ollama-ui)
- [Saddle](https://github.com/jikkuatwork/saddle)
- [Chatbot UI](https://github.com/ivanfioravanti/chatbot-ollama)
- [Chatbot UI v2](https://github.com/mckaywrigley/chatbot-ui)
- [Typescript UI](https://github.com/ollama-interface/Ollama-Gui?tab=readme-ov-file)
- [Minimalistic React UI for Ollama Models](https://github.com/richawo/minimal-llm-ui)
- [Ollamac](https://github.com/kevinhermawan/Ollamac)
- [big-AGI](https://github.com/enricoros/big-AGI/blob/main/docs/config-local-ollama.md)
- [Cheshire Cat assistant framework](https://github.com/cheshire-cat-ai/core)
- [Amica](https://github.com/semperai/amica)
- [chatd](https://github.com/BruceMacD/chatd)
- [Ollama-SwiftUI](https://github.com/kghandour/Ollama-SwiftUI)
- [Dify.AI](https://github.com/langgenius/dify)
- [MindMac](https://mindmac.app)
- [NextJS Web Interface for Ollama](https://github.com/jakobhoeg/nextjs-ollama-llm-ui)
- [Msty](https://msty.app)
- [Chatbox](https://github.com/Bin-Huang/Chatbox)
- [WinForm Ollama Copilot](https://github.com/tgraupmann/WinForm_Ollama_Copilot)
- [NextChat](https://github.com/ChatGPTNextWeb/ChatGPT-Next-Web) with [Get Started Doc](https://docs.nextchat.dev/models/ollama)
- [Alpaca WebUI](https://github.com/mmo80/alpaca-webui)
- [OllamaGUI](https://github.com/enoch1118/ollamaGUI)
- [OpenAOE](https://github.com/InternLM/OpenAOE)
- [Odin Runes](https://github.com/leonid20000/OdinRunes)
- [LLM-X](https://github.com/mrdjohnson/llm-x) (Progressive Web App)
- [AnythingLLM (Docker + MacOs/Windows/Linux native app)](https://github.com/Mintplex-Labs/anything-llm)
- [Ollama Basic Chat: Uses HyperDiv Reactive UI](https://github.com/rapidarchitect/ollama_basic_chat)
- [Ollama-chats RPG](https://github.com/drazdra/ollama-chats)
- [QA-Pilot](https://github.com/reid41/QA-Pilot) (Chat with Code Repository)
- [ChatOllama](https://github.com/sugarforever/chat-ollama) (Open Source Chatbot based on Ollama with Knowledge Bases)
- [CRAG Ollama Chat](https://github.com/Nagi-ovo/CRAG-Ollama-Chat) (Simple Web Search with Corrective RAG)
- [RAGFlow](https://github.com/infiniflow/ragflow) (Open-source Retrieval-Augmented Generation engine based on deep document understanding)
- [StreamDeploy](https://github.com/StreamDeploy-DevRel/streamdeploy-llm-app-scaffold) (LLM Application Scaffold)
- [chat](https://github.com/swuecho/chat) (chat web app for teams)
- [Lobe Chat](https://github.com/lobehub/lobe-chat) with [Integrating Doc](https://lobehub.com/docs/self-hosting/examples/ollama)
- [Ollama RAG Chatbot](https://github.com/datvodinh/rag-chatbot.git) (Local Chat with multiple PDFs using Ollama and RAG)
- [BrainSoup](https://www.nurgo-software.com/products/brainsoup) (Flexible native client with RAG & multi-agent automation)
- [macai](https://github.com/Renset/macai) (macOS client for Ollama, ChatGPT, and other compatible API back-ends)
- [Olpaka](https://github.com/Otacon/olpaka) (User-friendly Flutter Web App for Ollama)
- [OllamaSpring](https://github.com/CrazyNeil/OllamaSpring) (Ollama Client for macOS)
- [LLocal.in](https://github.com/kartikm7/llocal) (Easy to use Electron Desktop Client for Ollama)
- [AiLama](https://github.com/zeyoyt/ailama) (A Discord User App that allows you to interact with Ollama anywhere in discord )
- [Ollama with Google Mesop](https://github.com/rapidarchitect/ollama_mesop/) (Mesop Chat Client implementation with Ollama)
- [Painting Droid](https://github.com/mateuszmigas/painting-droid) (Painting app with AI integrations)
- [Kerlig AI](https://www.kerlig.com/) (AI writing assistant for macOS)
- [AI Studio](https://github.com/MindWorkAI/AI-Studio)
- [Sidellama](https://github.com/gyopak/sidellama) (browser-based LLM client)
- [LLMStack](https://github.com/trypromptly/LLMStack) (No-code multi-agent framework to build LLM agents and workflows)
- [BoltAI for Mac](https://boltai.com) (AI Chat Client for Mac)
- [Harbor](https://github.com/av/harbor) (Containerized LLM Toolkit with Ollama as default backend)
- [Go-CREW](https://www.jonathanhecl.com/go-crew/) (Powerful Offline RAG in Golang)
- [PartCAD](https://github.com/openvmp/partcad/) (CAD model generation with OpenSCAD and CadQuery)
- [Ollama4j Web UI](https://github.com/ollama4j/ollama4j-web-ui) - Java-based Web UI for Ollama built with Vaadin, Spring Boot and Ollama4j
- [PyOllaMx](https://github.com/kspviswa/pyOllaMx) - macOS application capable of chatting with both Ollama and Apple MLX models.
- [Claude Dev](https://github.com/saoudrizwan/claude-dev) - VSCode extension for multi-file/whole-repo coding
- [Cherry Studio](https://github.com/kangfenmao/cherry-studio) (Desktop client with Ollama support)
- [ConfiChat](https://github.com/1runeberg/confichat) (Lightweight, standalone, multi-platform, and privacy focused LLM chat interface with optional encryption)
- [Archyve](https://github.com/nickthecook/archyve) (RAG-enabling document library)
- [crewAI with Mesop](https://github.com/rapidarchitect/ollama-crew-mesop) (Mesop Web Interface to run crewAI with Ollama)
- [LLMChat](https://github.com/trendy-design/llmchat) (Privacy focused, 100% local, intuitive all-in-one chat interface)
- [ARGO](https://github.com/xark-argo/argo) (Locally download and run Ollama and Huggingface models with RAG on Mac/Windows/Linux)
<<<<<<< HEAD
- [Promptery](https://github.com/promptery/promptery) (Open source native desktop client for Ollama.)
=======
- [G1](https://github.com/bklieger-groq/g1) (Prototype of using prompting strategies to improve the LLM's reasoning through o1-like reasoning chains.)
>>>>>>> defbf942

### Terminal

- [oterm](https://github.com/ggozad/oterm)
- [Ellama Emacs client](https://github.com/s-kostyaev/ellama)
- [Emacs client](https://github.com/zweifisch/ollama)
- [gen.nvim](https://github.com/David-Kunz/gen.nvim)
- [ollama.nvim](https://github.com/nomnivore/ollama.nvim)
- [ollero.nvim](https://github.com/marco-souza/ollero.nvim)
- [ollama-chat.nvim](https://github.com/gerazov/ollama-chat.nvim)
- [ogpt.nvim](https://github.com/huynle/ogpt.nvim)
- [gptel Emacs client](https://github.com/karthink/gptel)
- [Oatmeal](https://github.com/dustinblackman/oatmeal)
- [cmdh](https://github.com/pgibler/cmdh)
- [ooo](https://github.com/npahlfer/ooo)
- [shell-pilot](https://github.com/reid41/shell-pilot)
- [tenere](https://github.com/pythops/tenere)
- [llm-ollama](https://github.com/taketwo/llm-ollama) for [Datasette's LLM CLI](https://llm.datasette.io/en/stable/).
- [typechat-cli](https://github.com/anaisbetts/typechat-cli)
- [ShellOracle](https://github.com/djcopley/ShellOracle)
- [tlm](https://github.com/yusufcanb/tlm)
- [podman-ollama](https://github.com/ericcurtin/podman-ollama)
- [gollama](https://github.com/sammcj/gollama)
- [Ollama eBook Summary](https://github.com/cognitivetech/ollama-ebook-summary/)
- [Ollama Mixture of Experts (MOE) in 50 lines of code](https://github.com/rapidarchitect/ollama_moe)
- [vim-intelligence-bridge](https://github.com/pepo-ec/vim-intelligence-bridge) Simple interaction of "Ollama" with the Vim editor

### Apple Vision Pro
- [Enchanted](https://github.com/AugustDev/enchanted)

### Database

- [MindsDB](https://github.com/mindsdb/mindsdb/blob/staging/mindsdb/integrations/handlers/ollama_handler/README.md) (Connects Ollama models with nearly 200 data platforms and apps)
- [chromem-go](https://github.com/philippgille/chromem-go/blob/v0.5.0/embed_ollama.go) with [example](https://github.com/philippgille/chromem-go/tree/v0.5.0/examples/rag-wikipedia-ollama)

### Package managers

- [Pacman](https://archlinux.org/packages/extra/x86_64/ollama/)
- [Gentoo](https://github.com/gentoo/guru/tree/master/app-misc/ollama)
- [Helm Chart](https://artifacthub.io/packages/helm/ollama-helm/ollama)
- [Guix channel](https://codeberg.org/tusharhero/ollama-guix)
- [Nix package](https://search.nixos.org/packages?channel=24.05&show=ollama&from=0&size=50&sort=relevance&type=packages&query=ollama)
- [Flox](https://flox.dev/blog/ollama-part-one)

### Libraries

- [LangChain](https://python.langchain.com/docs/integrations/llms/ollama) and [LangChain.js](https://js.langchain.com/docs/modules/model_io/models/llms/integrations/ollama) with [example](https://js.langchain.com/docs/use_cases/question_answering/local_retrieval_qa)
- [Firebase Genkit](https://firebase.google.com/docs/genkit/plugins/ollama)
- [crewAI](https://github.com/crewAIInc/crewAI)
- [LangChainGo](https://github.com/tmc/langchaingo/) with [example](https://github.com/tmc/langchaingo/tree/main/examples/ollama-completion-example)
- [LangChain4j](https://github.com/langchain4j/langchain4j) with [example](https://github.com/langchain4j/langchain4j-examples/tree/main/ollama-examples/src/main/java)
- [LangChainRust](https://github.com/Abraxas-365/langchain-rust) with [example](https://github.com/Abraxas-365/langchain-rust/blob/main/examples/llm_ollama.rs)
- [LlamaIndex](https://docs.llamaindex.ai/en/stable/examples/llm/ollama/) and [LlamaIndexTS](https://ts.llamaindex.ai/modules/llms/available_llms/ollama)
- [LiteLLM](https://github.com/BerriAI/litellm)
- [OllamaFarm for Go](https://github.com/presbrey/ollamafarm)
- [OllamaSharp for .NET](https://github.com/awaescher/OllamaSharp)
- [Ollama for Ruby](https://github.com/gbaptista/ollama-ai)
- [Ollama-rs for Rust](https://github.com/pepperoni21/ollama-rs)
- [Ollama-hpp for C++](https://github.com/jmont-dev/ollama-hpp)
- [Ollama4j for Java](https://github.com/ollama4j/ollama4j)
- [ModelFusion Typescript Library](https://modelfusion.dev/integration/model-provider/ollama)
- [OllamaKit for Swift](https://github.com/kevinhermawan/OllamaKit)
- [Ollama for Dart](https://github.com/breitburg/dart-ollama)
- [Ollama for Laravel](https://github.com/cloudstudio/ollama-laravel)
- [LangChainDart](https://github.com/davidmigloz/langchain_dart)
- [Semantic Kernel - Python](https://github.com/microsoft/semantic-kernel/tree/main/python/semantic_kernel/connectors/ai/ollama)
- [Haystack](https://github.com/deepset-ai/haystack-integrations/blob/main/integrations/ollama.md)
- [Elixir LangChain](https://github.com/brainlid/langchain)
- [Ollama for R - rollama](https://github.com/JBGruber/rollama)
- [Ollama for R - ollama-r](https://github.com/hauselin/ollama-r)
- [Ollama-ex for Elixir](https://github.com/lebrunel/ollama-ex)
- [Ollama Connector for SAP ABAP](https://github.com/b-tocs/abap_btocs_ollama)
- [Testcontainers](https://testcontainers.com/modules/ollama/)
- [Portkey](https://portkey.ai/docs/welcome/integration-guides/ollama)
- [PromptingTools.jl](https://github.com/svilupp/PromptingTools.jl) with an [example](https://svilupp.github.io/PromptingTools.jl/dev/examples/working_with_ollama)
- [LlamaScript](https://github.com/Project-Llama/llamascript)
- [Gollm](https://docs.gollm.co/examples/ollama-example)
- [Ollamaclient for Golang](https://github.com/xyproto/ollamaclient)
- [High-level function abstraction in Go](https://gitlab.com/tozd/go/fun)
- [Ollama PHP](https://github.com/ArdaGnsrn/ollama-php)
- [Agents-Flex for Java](https://github.com/agents-flex/agents-flex) with [example](https://github.com/agents-flex/agents-flex/tree/main/agents-flex-llm/agents-flex-llm-ollama/src/test/java/com/agentsflex/llm/ollama)

### Mobile

- [Enchanted](https://github.com/AugustDev/enchanted)
- [Maid](https://github.com/Mobile-Artificial-Intelligence/maid)
- [ConfiChat](https://github.com/1runeberg/confichat) (Lightweight, standalone, multi-platform, and privacy focused LLM chat interface with optional encryption)

### Extensions & Plugins

- [Raycast extension](https://github.com/MassimilianoPasquini97/raycast_ollama)
- [Discollama](https://github.com/mxyng/discollama) (Discord bot inside the Ollama discord channel)
- [Continue](https://github.com/continuedev/continue)
- [Obsidian Ollama plugin](https://github.com/hinterdupfinger/obsidian-ollama)
- [Logseq Ollama plugin](https://github.com/omagdy7/ollama-logseq)
- [NotesOllama](https://github.com/andersrex/notesollama) (Apple Notes Ollama plugin)
- [Dagger Chatbot](https://github.com/samalba/dagger-chatbot)
- [Discord AI Bot](https://github.com/mekb-turtle/discord-ai-bot)
- [Ollama Telegram Bot](https://github.com/ruecat/ollama-telegram)
- [Hass Ollama Conversation](https://github.com/ej52/hass-ollama-conversation)
- [Rivet plugin](https://github.com/abrenneke/rivet-plugin-ollama)
- [Obsidian BMO Chatbot plugin](https://github.com/longy2k/obsidian-bmo-chatbot)
- [Cliobot](https://github.com/herval/cliobot) (Telegram bot with Ollama support)
- [Copilot for Obsidian plugin](https://github.com/logancyang/obsidian-copilot)
- [Obsidian Local GPT plugin](https://github.com/pfrankov/obsidian-local-gpt)
- [Open Interpreter](https://docs.openinterpreter.com/language-model-setup/local-models/ollama)
- [Llama Coder](https://github.com/ex3ndr/llama-coder) (Copilot alternative using Ollama)
- [Ollama Copilot](https://github.com/bernardo-bruning/ollama-copilot) (Proxy that allows you to use ollama as a copilot like Github copilot)
- [twinny](https://github.com/rjmacarthy/twinny) (Copilot and Copilot chat alternative using Ollama)
- [Wingman-AI](https://github.com/RussellCanfield/wingman-ai) (Copilot code and chat alternative using Ollama and Hugging Face)
- [Page Assist](https://github.com/n4ze3m/page-assist) (Chrome Extension)
- [Plasmoid Ollama Control](https://github.com/imoize/plasmoid-ollamacontrol) (KDE Plasma extension that allows you to quickly manage/control Ollama model)
- [AI Telegram Bot](https://github.com/tusharhero/aitelegrambot) (Telegram bot using Ollama in backend)
- [AI ST Completion](https://github.com/yaroslavyaroslav/OpenAI-sublime-text) (Sublime Text 4 AI assistant plugin with Ollama support)
- [Discord-Ollama Chat Bot](https://github.com/kevinthedang/discord-ollama) (Generalized TypeScript Discord Bot w/ Tuning Documentation)
- [Discord AI chat/moderation bot](https://github.com/rapmd73/Companion) Chat/moderation bot written in python. Uses Ollama to create personalities.
- [Headless Ollama](https://github.com/nischalj10/headless-ollama) (Scripts to automatically install ollama client & models on any OS for apps that depends on ollama server)
- [vnc-lm](https://github.com/jk011ru/vnc-lm) (A containerized Discord bot with support for attachments and web links)
- [LSP-AI](https://github.com/SilasMarvin/lsp-ai) (Open-source language server for AI-powered functionality)
- [QodeAssist](https://github.com/Palm1r/QodeAssist) (AI-powered coding assistant plugin for Qt Creator)
- [Obsidian Quiz Generator plugin](https://github.com/ECuiDev/obsidian-quiz-generator)

### Supported backends

- [llama.cpp](https://github.com/ggerganov/llama.cpp) project founded by Georgi Gerganov.
<|MERGE_RESOLUTION|>--- conflicted
+++ resolved
@@ -329,11 +329,8 @@
 - [crewAI with Mesop](https://github.com/rapidarchitect/ollama-crew-mesop) (Mesop Web Interface to run crewAI with Ollama)
 - [LLMChat](https://github.com/trendy-design/llmchat) (Privacy focused, 100% local, intuitive all-in-one chat interface)
 - [ARGO](https://github.com/xark-argo/argo) (Locally download and run Ollama and Huggingface models with RAG on Mac/Windows/Linux)
-<<<<<<< HEAD
+- [G1](https://github.com/bklieger-groq/g1) (Prototype of using prompting strategies to improve the LLM's reasoning through o1-like reasoning chains.)
 - [Promptery](https://github.com/promptery/promptery) (Open source native desktop client for Ollama.)
-=======
-- [G1](https://github.com/bklieger-groq/g1) (Prototype of using prompting strategies to improve the LLM's reasoning through o1-like reasoning chains.)
->>>>>>> defbf942
 
 ### Terminal
 
