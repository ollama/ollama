module github.com/ollama/ollama

go 1.24.0

require (
	github.com/containerd/console v1.0.3
	github.com/gin-gonic/gin v1.10.0
	github.com/golang/protobuf v1.5.4 // indirect
	github.com/google/uuid v1.6.0
	github.com/olekukonko/tablewriter v0.0.5
	github.com/spf13/cobra v1.7.0
	github.com/stretchr/testify v1.10.0
	github.com/x448/float16 v0.8.4
	golang.org/x/sync v0.11.0
)

require (
	github.com/agnivade/levenshtein v1.1.1
	github.com/d4l3k/go-bfloat16 v0.0.0-20211005043715-690c3bdd05f1
	github.com/dlclark/regexp2 v1.11.4
	github.com/emirpasic/gods/v2 v2.0.0-alpha
	github.com/google/go-cmp v0.6.0
	github.com/mattn/go-runewidth v0.0.14
	github.com/nlpodyssey/gopickle v0.3.0
	github.com/pdevine/tensor v0.0.0-20240510204454-f88f4562727c
	golang.org/x/image v0.22.0
	gonum.org/v1/gonum v0.15.0
)

require (
	github.com/apache/arrow/go/arrow v0.0.0-20211112161151-bc219186db40 // indirect
	github.com/beorn7/perks v1.0.1 // indirect
	github.com/bytedance/sonic/loader v0.2.3 // indirect
	github.com/cenkalti/backoff/v4 v4.3.0 // indirect
	github.com/cespare/xxhash/v2 v2.3.0 // indirect
	github.com/chewxy/hm v1.0.0 // indirect
	github.com/chewxy/math32 v1.11.0 // indirect
	github.com/cloudwego/base64x v0.1.4 // indirect
	github.com/cloudwego/iasm v0.2.0 // indirect
	github.com/davecgh/go-spew v1.1.1 // indirect
	github.com/go-logr/logr v1.4.2 // indirect
	github.com/go-logr/stdr v1.2.2 // indirect
	github.com/gogo/protobuf v1.3.2 // indirect
	github.com/google/flatbuffers v24.3.25+incompatible // indirect
	github.com/grpc-ecosystem/grpc-gateway/v2 v2.25.1 // indirect
	github.com/klauspost/compress v1.17.11 // indirect
	github.com/kr/text v0.2.0 // indirect
	github.com/munnerz/goautoneg v0.0.0-20191010083416-a7dc8b61c822 // indirect
	github.com/pkg/errors v0.9.1 // indirect
	github.com/pmezard/go-difflib v1.0.0 // indirect
	github.com/prometheus/client_golang v1.20.5 // indirect
	github.com/prometheus/client_model v0.6.1 // indirect
	github.com/prometheus/common v0.62.0 // indirect
	github.com/prometheus/procfs v0.15.1 // indirect
	github.com/rivo/uniseg v0.2.0 // indirect
	github.com/xtgo/set v1.0.0 // indirect
	go.opentelemetry.io/auto/sdk v1.1.0 // indirect
	go.opentelemetry.io/contrib/bridges/prometheus v0.59.0 // indirect
	go.opentelemetry.io/contrib/exporters/autoexport v0.59.0 // indirect
	go.opentelemetry.io/contrib/instrumentation/github.com/gin-gonic/gin/otelgin v0.59.0 // indirect
	go.opentelemetry.io/otel v1.34.0 // indirect
	go.opentelemetry.io/otel/exporters/otlp/otlplog/otlploggrpc v0.10.0 // indirect
	go.opentelemetry.io/otel/exporters/otlp/otlplog/otlploghttp v0.10.0 // indirect
	go.opentelemetry.io/otel/exporters/otlp/otlpmetric/otlpmetricgrpc v1.34.0 // indirect
	go.opentelemetry.io/otel/exporters/otlp/otlpmetric/otlpmetrichttp v1.34.0 // indirect
	go.opentelemetry.io/otel/exporters/otlp/otlptrace v1.34.0 // indirect
	go.opentelemetry.io/otel/exporters/otlp/otlptrace/otlptracegrpc v1.34.0 // indirect
	go.opentelemetry.io/otel/exporters/otlp/otlptrace/otlptracehttp v1.34.0 // indirect
	go.opentelemetry.io/otel/exporters/prometheus v0.56.0 // indirect
	go.opentelemetry.io/otel/exporters/stdout/stdoutlog v0.10.0 // indirect
	go.opentelemetry.io/otel/exporters/stdout/stdoutmetric v1.34.0 // indirect
	go.opentelemetry.io/otel/exporters/stdout/stdouttrace v1.34.0 // indirect
	go.opentelemetry.io/otel/log v0.10.0 // indirect
	go.opentelemetry.io/otel/metric v1.34.0 // indirect
	go.opentelemetry.io/otel/sdk v1.34.0 // indirect
	go.opentelemetry.io/otel/sdk/log v0.10.0 // indirect
	go.opentelemetry.io/otel/sdk/metric v1.34.0 // indirect
	go.opentelemetry.io/otel/trace v1.34.0 // indirect
	go.opentelemetry.io/proto/otlp v1.5.0 // indirect
	go4.org/unsafe/assume-no-moving-gc v0.0.0-20231121144256-b99613f794b6 // indirect
	golang.org/x/xerrors v0.0.0-20200804184101-5ec99f83aff1 // indirect
	google.golang.org/genproto/googleapis/api v0.0.0-20250224174004-546df14abb99 // indirect
	google.golang.org/genproto/googleapis/rpc v0.0.0-20250224174004-546df14abb99 // indirect
	google.golang.org/grpc v1.69.4 // indirect
	gorgonia.org/vecf32 v0.9.0 // indirect
	gorgonia.org/vecf64 v0.9.0 // indirect
)

require (
	github.com/bytedance/sonic v1.12.7 // indirect
	github.com/gabriel-vasile/mimetype v1.4.8 // indirect
	github.com/gin-contrib/cors v1.7.2
	github.com/gin-contrib/sse v1.0.0 // indirect
	github.com/go-playground/locales v0.14.1 // indirect
	github.com/go-playground/universal-translator v0.18.1 // indirect
	github.com/go-playground/validator/v10 v10.24.0 // indirect
	github.com/goccy/go-json v0.10.4 // indirect
	github.com/inconshreveable/mousetrap v1.1.0 // indirect
	github.com/json-iterator/go v1.1.12 // indirect
	github.com/klauspost/cpuid/v2 v2.2.9 // indirect
	github.com/leodido/go-urn v1.4.0 // indirect
	github.com/mattn/go-isatty v0.0.20 // indirect
	github.com/modern-go/concurrent v0.0.0-20180306012644-bacd9c7ef1dd // indirect
	github.com/modern-go/reflect2 v1.0.2 // indirect
	github.com/pelletier/go-toml/v2 v2.2.3 // indirect
	github.com/spf13/pflag v1.0.5 // indirect
	github.com/twitchyliquid64/golang-asm v0.15.1 // indirect
	github.com/ugorji/go/codec v1.2.12 // indirect
<<<<<<< HEAD
	golang.org/x/arch v0.13.0 // indirect
	golang.org/x/crypto v0.32.0
	golang.org/x/exp v0.0.0-20231110203233-9a3e6036ecaa
	golang.org/x/net v0.34.0 // indirect
	golang.org/x/sys v0.29.0
	golang.org/x/term v0.28.0
	golang.org/x/text v0.21.0
	google.golang.org/protobuf v1.36.5
=======
	golang.org/x/arch v0.8.0 // indirect
	golang.org/x/crypto v0.33.0
	golang.org/x/exp v0.0.0-20250218142911-aa4b98e5adaa
	golang.org/x/net v0.35.0 // indirect
	golang.org/x/sys v0.30.0
	golang.org/x/term v0.29.0
	golang.org/x/text v0.22.0
	google.golang.org/protobuf v1.34.1
>>>>>>> 53d2990d
	gopkg.in/yaml.v3 v3.0.1 // indirect
)<|MERGE_RESOLUTION|>--- conflicted
+++ resolved
@@ -106,16 +106,6 @@
 	github.com/spf13/pflag v1.0.5 // indirect
 	github.com/twitchyliquid64/golang-asm v0.15.1 // indirect
 	github.com/ugorji/go/codec v1.2.12 // indirect
-<<<<<<< HEAD
-	golang.org/x/arch v0.13.0 // indirect
-	golang.org/x/crypto v0.32.0
-	golang.org/x/exp v0.0.0-20231110203233-9a3e6036ecaa
-	golang.org/x/net v0.34.0 // indirect
-	golang.org/x/sys v0.29.0
-	golang.org/x/term v0.28.0
-	golang.org/x/text v0.21.0
-	google.golang.org/protobuf v1.36.5
-=======
 	golang.org/x/arch v0.8.0 // indirect
 	golang.org/x/crypto v0.33.0
 	golang.org/x/exp v0.0.0-20250218142911-aa4b98e5adaa
@@ -124,6 +114,5 @@
 	golang.org/x/term v0.29.0
 	golang.org/x/text v0.22.0
 	google.golang.org/protobuf v1.34.1
->>>>>>> 53d2990d
 	gopkg.in/yaml.v3 v3.0.1 // indirect
 )