--- conflicted
+++ resolved
@@ -38,13 +38,8 @@
 .NOTPARALLEL:
 apply-patches: $(PATCHED)
 
-<<<<<<< HEAD
-%.patched: %.patch
+llama/patches/.%.patched: llama/patches/%.patch
 	@if git -c commit.gpgSign=false -c user.name=nobody -c 'user.email=<>' -C $(WORKDIR) am -3 $(realpath $<); then touch $@; else git -C $(WORKDIR) am --abort; exit 1; fi
-=======
-llama/patches/.%.patched: llama/patches/%.patch
-	@if git -c user.name=nobody -c 'user.email=<>' -C $(WORKDIR) am -3 $(realpath $<); then touch $@; else git -C $(WORKDIR) am --abort; exit 1; fi
->>>>>>> 79f6376f
 
 .PHONY: checkout
 checkout: $(WORKDIR)
