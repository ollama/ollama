package gpu

import (
	"bufio"
	"fmt"
	"os"
	"strings"

	"github.com/ollama/ollama/format"
)

var CudartGlobs = []string{
	"/usr/local/cuda/lib64/libcudart.so*",
	"/usr/lib/x86_64-linux-gnu/nvidia/current/libcudart.so*",
	"/usr/lib/x86_64-linux-gnu/libcudart.so*",
	"/usr/lib/wsl/lib/libcudart.so*",
	"/usr/lib/wsl/drivers/*/libcudart.so*",
	"/opt/cuda/lib64/libcudart.so*",
	"/usr/local/cuda*/targets/aarch64-linux/lib/libcudart.so*",
	"/usr/lib/aarch64-linux-gnu/nvidia/current/libcudart.so*",
	"/usr/lib/aarch64-linux-gnu/libcudart.so*",
	"/usr/local/cuda/lib*/libcudart.so*",
	"/usr/lib*/libcudart.so*",
	"/usr/local/lib*/libcudart.so*",
}

var NvmlGlobs = []string{}

var NvcudaGlobs = []string{
	"/usr/local/cuda*/targets/*/lib/libcuda.so*",
	"/usr/lib/*-linux-gnu/nvidia/current/libcuda.so*",
	"/usr/lib/*-linux-gnu/libcuda.so*",
	"/usr/lib/wsl/lib/libcuda.so*",
	"/usr/lib/wsl/drivers/*/libcuda.so*",
	"/opt/cuda/lib*/libcuda.so*",
	"/usr/local/cuda/lib*/libcuda.so*",
	"/usr/lib*/libcuda.so*",
	"/usr/local/lib*/libcuda.so*",
}

var OneapiGlobs = []string{
	"/usr/lib/x86_64-linux-gnu/libze_intel_gpu.so*",
	"/usr/lib*/libze_intel_gpu.so*",
}

<<<<<<< HEAD
var VulkanGlobs = []string{
	"/usr/lib/x86_64-linux-gnu/libvulkan.so*",
	"/usr/lib*/libvulkan.so*",
}

var capLinuxGlobs = []string{
	"/usr/lib/x86_64-linux-gnu/libcap.so*",
	"/usr/lib*/libcap.so*",
}

var CudartMgmtName = "libcudart.so*"
var NvcudaMgmtName = "libcuda.so*"
var NvmlMgmtName = "" // not currently wired on linux
var OneapiMgmtName = "libze_intel_gpu.so"
var VulkanMgmtName = "libvulkan.so*"
var libcapMgmtName = "libcap.so*"

func FindLibCapLibs() []string {
	return FindGPULibs(libcapMgmtName, capLinuxGlobs)
}
=======
var (
	CudartMgmtName = "libcudart.so*"
	NvcudaMgmtName = "libcuda.so*"
	NvmlMgmtName   = "" // not currently wired on linux
	OneapiMgmtName = "libze_intel_gpu.so*"
)
>>>>>>> ad935f45

func GetCPUMem() (memInfo, error) {
	var mem memInfo
	var total, available, free, buffers, cached, freeSwap uint64
	f, err := os.Open("/proc/meminfo")
	if err != nil {
		return mem, err
	}
	defer f.Close()
	s := bufio.NewScanner(f)
	for s.Scan() {
		line := s.Text()
		switch {
		case strings.HasPrefix(line, "MemTotal:"):
			_, err = fmt.Sscanf(line, "MemTotal:%d", &total)
		case strings.HasPrefix(line, "MemAvailable:"):
			_, err = fmt.Sscanf(line, "MemAvailable:%d", &available)
		case strings.HasPrefix(line, "MemFree:"):
			_, err = fmt.Sscanf(line, "MemFree:%d", &free)
		case strings.HasPrefix(line, "Buffers:"):
			_, err = fmt.Sscanf(line, "Buffers:%d", &buffers)
		case strings.HasPrefix(line, "Cached:"):
			_, err = fmt.Sscanf(line, "Cached:%d", &cached)
		case strings.HasPrefix(line, "SwapFree:"):
			_, err = fmt.Sscanf(line, "SwapFree:%d", &freeSwap)
		default:
			continue
		}
		if err != nil {
			return mem, err
		}
	}
	mem.TotalMemory = total * format.KibiByte
	mem.FreeSwap = freeSwap * format.KibiByte
	if available > 0 {
		mem.FreeMemory = available * format.KibiByte
	} else {
		mem.FreeMemory = (free + buffers + cached) * format.KibiByte
	}
	return mem, nil
}<|MERGE_RESOLUTION|>--- conflicted
+++ resolved
@@ -43,7 +43,15 @@
 	"/usr/lib*/libze_intel_gpu.so*",
 }
 
-<<<<<<< HEAD
+var (
+	CudartMgmtName = "libcudart.so*"
+	NvcudaMgmtName = "libcuda.so*"
+	NvmlMgmtName   = "" // not currently wired on linux
+	OneapiMgmtName = "libze_intel_gpu.so*"
+	VulkanMgmtName = "libvulkan.so*"
+	libcapMgmtName = "libcap.so*"
+)
+
 var VulkanGlobs = []string{
 	"/usr/lib/x86_64-linux-gnu/libvulkan.so*",
 	"/usr/lib*/libvulkan.so*",
@@ -54,24 +62,9 @@
 	"/usr/lib*/libcap.so*",
 }
 
-var CudartMgmtName = "libcudart.so*"
-var NvcudaMgmtName = "libcuda.so*"
-var NvmlMgmtName = "" // not currently wired on linux
-var OneapiMgmtName = "libze_intel_gpu.so"
-var VulkanMgmtName = "libvulkan.so*"
-var libcapMgmtName = "libcap.so*"
-
 func FindLibCapLibs() []string {
 	return FindGPULibs(libcapMgmtName, capLinuxGlobs)
 }
-=======
-var (
-	CudartMgmtName = "libcudart.so*"
-	NvcudaMgmtName = "libcuda.so*"
-	NvmlMgmtName   = "" // not currently wired on linux
-	OneapiMgmtName = "libze_intel_gpu.so*"
-)
->>>>>>> ad935f45
 
 func GetCPUMem() (memInfo, error) {
 	var mem memInfo
