package envconfig

import (
	"fmt"
	"log/slog"
	"math"
	"net"
	"net/url"
	"os"
	"path/filepath"
	"runtime"
	"strconv"
	"strings"
	"time"
)

// Host returns the scheme and host. Host can be configured via the OLLAMA_HOST environment variable.
// Default is scheme "http" and host "127.0.0.1:11434"
func Host() *url.URL {
	defaultPort := "11434"

	s := strings.TrimSpace(Var("OLLAMA_HOST"))
	scheme, hostport, ok := strings.Cut(s, "://")
	switch {
	case !ok:
		scheme, hostport = "http", s
	case scheme == "http":
		defaultPort = "80"
	case scheme == "https":
		defaultPort = "443"
	}

	hostport, path, _ := strings.Cut(hostport, "/")
	host, port, err := net.SplitHostPort(hostport)
	if err != nil {
		host, port = "127.0.0.1", defaultPort
		if ip := net.ParseIP(strings.Trim(hostport, "[]")); ip != nil {
			host = ip.String()
		} else if hostport != "" {
			host = hostport
		}
	}

	if n, err := strconv.ParseInt(port, 10, 32); err != nil || n > 65535 || n < 0 {
		slog.Warn("invalid port, using default", "port", port, "default", defaultPort)
		port = defaultPort
	}

	return &url.URL{
		Scheme: scheme,
		Host:   net.JoinHostPort(host, port),
		Path:   path,
	}
}

// AllowedOrigins returns a list of allowed origins. AllowedOrigins can be configured via the OLLAMA_ORIGINS environment variable.
func AllowedOrigins() (origins []string) {
	if s := Var("OLLAMA_ORIGINS"); s != "" {
		origins = strings.Split(s, ",")
	}

	for _, origin := range []string{"localhost", "127.0.0.1", "0.0.0.0"} {
		origins = append(origins,
			fmt.Sprintf("http://%s", origin),
			fmt.Sprintf("https://%s", origin),
			fmt.Sprintf("http://%s", net.JoinHostPort(origin, "*")),
			fmt.Sprintf("https://%s", net.JoinHostPort(origin, "*")),
		)
	}

	origins = append(origins,
		"app://*",
		"file://*",
		"tauri://*",
		"vscode-webview://*",
		"vscode-file://*",
	)

	return origins
}

// Models returns the path to the models directory. Models directory can be configured via the OLLAMA_MODELS environment variable.
// Default is $HOME/.ollama/models
func Models() string {
	if s := Var("OLLAMA_MODELS"); s != "" {
		return s
	}

	home, err := os.UserHomeDir()
	if err != nil {
		panic(err)
	}

	return filepath.Join(home, ".ollama", "models")
}

// KeepAlive returns the duration that models stay loaded in memory. KeepAlive can be configured via the OLLAMA_KEEP_ALIVE environment variable.
// Negative values are treated as infinite. Zero is treated as no keep alive.
// Default is 5 minutes.
func KeepAlive() (keepAlive time.Duration) {
	keepAlive = 5 * time.Minute
	if s := Var("OLLAMA_KEEP_ALIVE"); s != "" {
		if d, err := time.ParseDuration(s); err == nil {
			keepAlive = d
		} else if n, err := strconv.ParseInt(s, 10, 64); err == nil {
			keepAlive = time.Duration(n) * time.Second
		}
	}

	if keepAlive < 0 {
		return time.Duration(math.MaxInt64)
	}

	return keepAlive
}

// LoadTimeout returns the duration for stall detection during model loads. LoadTimeout can be configured via the OLLAMA_LOAD_TIMEOUT environment variable.
// Zero or Negative values are treated as infinite.
// Default is 5 minutes.
func LoadTimeout() (loadTimeout time.Duration) {
	loadTimeout = 5 * time.Minute
	if s := Var("OLLAMA_LOAD_TIMEOUT"); s != "" {
		if d, err := time.ParseDuration(s); err == nil {
			loadTimeout = d
		} else if n, err := strconv.ParseInt(s, 10, 64); err == nil {
			loadTimeout = time.Duration(n) * time.Second
		}
	}

	if loadTimeout <= 0 {
		return time.Duration(math.MaxInt64)
	}

	return loadTimeout
}

func Bool(k string) func() bool {
	return func() bool {
		if s := Var(k); s != "" {
			b, err := strconv.ParseBool(s)
			if err != nil {
				return true
			}

			return b
		}

		return false
	}
}

var (
	// Debug enabled additional debug information.
	Debug = Bool("OLLAMA_DEBUG")
	// FlashAttention enables the experimental flash attention feature.
	FlashAttention = Bool("OLLAMA_FLASH_ATTENTION")
	// KvCacheType is the quantization type for the K/V cache.
	KvCacheType = String("OLLAMA_KV_CACHE_TYPE")
	// NoHistory disables readline history.
	NoHistory = Bool("OLLAMA_NOHISTORY")
	// NoPrune disables pruning of model blobs on startup.
	NoPrune = Bool("OLLAMA_NOPRUNE")
	// SchedSpread allows scheduling models across all GPUs.
	SchedSpread = Bool("OLLAMA_SCHED_SPREAD")
	// IntelGPU enables experimental Intel GPU detection.
	IntelGPU = Bool("OLLAMA_INTEL_GPU")
<<<<<<< HEAD
	// NoMMap disables memory mapping of the model file.
	NoMMap = Bool("OLLAMA_NO_MMAP")
=======
	// MultiUserCache optimizes prompt caching for multi-user scenarios
	MultiUserCache = Bool("OLLAMA_MULTIUSER_CACHE")
	// Enable the new Ollama engine
	NewEngine = Bool("OLLAMA_NEW_ENGINE")
	// ContextLength sets the default context length
	ContextLength = Uint("OLLAMA_CONTEXT_LENGTH", 2048)
>>>>>>> e172f095
)

func String(s string) func() string {
	return func() string {
		return Var(s)
	}
}

var (
	LLMLibrary = String("OLLAMA_LLM_LIBRARY")

	CudaVisibleDevices    = String("CUDA_VISIBLE_DEVICES")
	HipVisibleDevices     = String("HIP_VISIBLE_DEVICES")
	RocrVisibleDevices    = String("ROCR_VISIBLE_DEVICES")
	GpuDeviceOrdinal      = String("GPU_DEVICE_ORDINAL")
	HsaOverrideGfxVersion = String("HSA_OVERRIDE_GFX_VERSION")
)

func Uint(key string, defaultValue uint) func() uint {
	return func() uint {
		if s := Var(key); s != "" {
			if n, err := strconv.ParseUint(s, 10, 64); err != nil {
				slog.Warn("invalid environment variable, using default", "key", key, "value", s, "default", defaultValue)
			} else {
				return uint(n)
			}
		}

		return defaultValue
	}
}

var (
	// NumParallel sets the number of parallel model requests. NumParallel can be configured via the OLLAMA_NUM_PARALLEL environment variable.
	NumParallel = Uint("OLLAMA_NUM_PARALLEL", 0)
	// MaxRunners sets the maximum number of loaded models. MaxRunners can be configured via the OLLAMA_MAX_LOADED_MODELS environment variable.
	MaxRunners = Uint("OLLAMA_MAX_LOADED_MODELS", 0)
	// MaxQueue sets the maximum number of queued requests. MaxQueue can be configured via the OLLAMA_MAX_QUEUE environment variable.
	MaxQueue = Uint("OLLAMA_MAX_QUEUE", 512)
	// MaxVRAM sets a maximum VRAM override in bytes. MaxVRAM can be configured via the OLLAMA_MAX_VRAM environment variable.
	MaxVRAM = Uint("OLLAMA_MAX_VRAM", 0)
)

func Uint64(key string, defaultValue uint64) func() uint64 {
	return func() uint64 {
		if s := Var(key); s != "" {
			if n, err := strconv.ParseUint(s, 10, 64); err != nil {
				slog.Warn("invalid environment variable, using default", "key", key, "value", s, "default", defaultValue)
			} else {
				return n
			}
		}

		return defaultValue
	}
}

// Set aside VRAM per GPU
var GpuOverhead = Uint64("OLLAMA_GPU_OVERHEAD", 0)

type EnvVar struct {
	Name        string
	Value       any
	Description string
}

func AsMap() map[string]EnvVar {
	ret := map[string]EnvVar{
		"OLLAMA_DEBUG":             {"OLLAMA_DEBUG", Debug(), "Show additional debug information (e.g. OLLAMA_DEBUG=1)"},
		"OLLAMA_FLASH_ATTENTION":   {"OLLAMA_FLASH_ATTENTION", FlashAttention(), "Enabled flash attention"},
		"OLLAMA_KV_CACHE_TYPE":     {"OLLAMA_KV_CACHE_TYPE", KvCacheType(), "Quantization type for the K/V cache (default: f16)"},
		"OLLAMA_GPU_OVERHEAD":      {"OLLAMA_GPU_OVERHEAD", GpuOverhead(), "Reserve a portion of VRAM per GPU (bytes)"},
		"OLLAMA_HOST":              {"OLLAMA_HOST", Host(), "IP Address for the ollama server (default 127.0.0.1:11434)"},
		"OLLAMA_KEEP_ALIVE":        {"OLLAMA_KEEP_ALIVE", KeepAlive(), "The duration that models stay loaded in memory (default \"5m\")"},
		"OLLAMA_LLM_LIBRARY":       {"OLLAMA_LLM_LIBRARY", LLMLibrary(), "Set LLM library to bypass autodetection"},
		"OLLAMA_LOAD_TIMEOUT":      {"OLLAMA_LOAD_TIMEOUT", LoadTimeout(), "How long to allow model loads to stall before giving up (default \"5m\")"},
		"OLLAMA_MAX_LOADED_MODELS": {"OLLAMA_MAX_LOADED_MODELS", MaxRunners(), "Maximum number of loaded models per GPU"},
		"OLLAMA_MAX_QUEUE":         {"OLLAMA_MAX_QUEUE", MaxQueue(), "Maximum number of queued requests"},
		"OLLAMA_MODELS":            {"OLLAMA_MODELS", Models(), "The path to the models directory"},
		"OLLAMA_NOHISTORY":         {"OLLAMA_NOHISTORY", NoHistory(), "Do not preserve readline history"},
		"OLLAMA_NOPRUNE":           {"OLLAMA_NOPRUNE", NoPrune(), "Do not prune model blobs on startup"},
		"OLLAMA_NO_MMAP":           {"OLLAMA_NO_MMAP", NoMMap(), "Disable memory mapping of the model file"},
		"OLLAMA_NUM_PARALLEL":      {"OLLAMA_NUM_PARALLEL", NumParallel(), "Maximum number of parallel requests"},
		"OLLAMA_ORIGINS":           {"OLLAMA_ORIGINS", AllowedOrigins(), "A comma separated list of allowed origins"},
		"OLLAMA_SCHED_SPREAD":      {"OLLAMA_SCHED_SPREAD", SchedSpread(), "Always schedule model across all GPUs"},
		"OLLAMA_MULTIUSER_CACHE":   {"OLLAMA_MULTIUSER_CACHE", MultiUserCache(), "Optimize prompt caching for multi-user scenarios"},
		"OLLAMA_CONTEXT_LENGTH":    {"OLLAMA_CONTEXT_LENGTH", ContextLength(), "Context length to use unless otherwise specified (default: 2048)"},
		"OLLAMA_NEW_ENGINE":        {"OLLAMA_NEW_ENGINE", NewEngine(), "Enable the new Ollama engine"},

		// Informational
		"HTTP_PROXY":  {"HTTP_PROXY", String("HTTP_PROXY")(), "HTTP proxy"},
		"HTTPS_PROXY": {"HTTPS_PROXY", String("HTTPS_PROXY")(), "HTTPS proxy"},
		"NO_PROXY":    {"NO_PROXY", String("NO_PROXY")(), "No proxy"},
	}

	if runtime.GOOS != "windows" {
		// Windows environment variables are case-insensitive so there's no need to duplicate them
		ret["http_proxy"] = EnvVar{"http_proxy", String("http_proxy")(), "HTTP proxy"}
		ret["https_proxy"] = EnvVar{"https_proxy", String("https_proxy")(), "HTTPS proxy"}
		ret["no_proxy"] = EnvVar{"no_proxy", String("no_proxy")(), "No proxy"}
	}

	if runtime.GOOS != "darwin" {
		ret["CUDA_VISIBLE_DEVICES"] = EnvVar{"CUDA_VISIBLE_DEVICES", CudaVisibleDevices(), "Set which NVIDIA devices are visible"}
		ret["HIP_VISIBLE_DEVICES"] = EnvVar{"HIP_VISIBLE_DEVICES", HipVisibleDevices(), "Set which AMD devices are visible by numeric ID"}
		ret["ROCR_VISIBLE_DEVICES"] = EnvVar{"ROCR_VISIBLE_DEVICES", RocrVisibleDevices(), "Set which AMD devices are visible by UUID or numeric ID"}
		ret["GPU_DEVICE_ORDINAL"] = EnvVar{"GPU_DEVICE_ORDINAL", GpuDeviceOrdinal(), "Set which AMD devices are visible by numeric ID"}
		ret["HSA_OVERRIDE_GFX_VERSION"] = EnvVar{"HSA_OVERRIDE_GFX_VERSION", HsaOverrideGfxVersion(), "Override the gfx used for all detected AMD GPUs"}
		ret["OLLAMA_INTEL_GPU"] = EnvVar{"OLLAMA_INTEL_GPU", IntelGPU(), "Enable experimental Intel GPU detection"}
	}

	return ret
}

func Values() map[string]string {
	vals := make(map[string]string)
	for k, v := range AsMap() {
		vals[k] = fmt.Sprintf("%v", v.Value)
	}
	return vals
}

// Var returns an environment variable stripped of leading and trailing quotes or spaces
func Var(key string) string {
	return strings.Trim(strings.TrimSpace(os.Getenv(key)), "\"'")
}<|MERGE_RESOLUTION|>--- conflicted
+++ resolved
@@ -164,17 +164,14 @@
 	SchedSpread = Bool("OLLAMA_SCHED_SPREAD")
 	// IntelGPU enables experimental Intel GPU detection.
 	IntelGPU = Bool("OLLAMA_INTEL_GPU")
-<<<<<<< HEAD
 	// NoMMap disables memory mapping of the model file.
 	NoMMap = Bool("OLLAMA_NO_MMAP")
-=======
 	// MultiUserCache optimizes prompt caching for multi-user scenarios
 	MultiUserCache = Bool("OLLAMA_MULTIUSER_CACHE")
 	// Enable the new Ollama engine
 	NewEngine = Bool("OLLAMA_NEW_ENGINE")
 	// ContextLength sets the default context length
 	ContextLength = Uint("OLLAMA_CONTEXT_LENGTH", 2048)
->>>>>>> e172f095
 )
 
 func String(s string) func() string {
