package server

import (
	"bytes"
	"context"
	"crypto/sha256"
	"encoding/hex"
	"encoding/json"
	"errors"
	"fmt"
	"io"
	"log"
	"log/slog"
	"net"
	"net/http"
	"net/url"
	"os"
	"path/filepath"
	"runtime"
	"slices"
	"strconv"
	"strings"

	"github.com/ollama/ollama/api"
	"github.com/ollama/ollama/envconfig"
	"github.com/ollama/ollama/fs/gguf"
	"github.com/ollama/ollama/model/parsers"
	"github.com/ollama/ollama/parser"
	"github.com/ollama/ollama/template"
	"github.com/ollama/ollama/thinking"
	"github.com/ollama/ollama/types/model"
	"github.com/ollama/ollama/version"
)

var (
	errCapabilities         = errors.New("does not support")
	errCapabilityCompletion = errors.New("completion")
	errCapabilityTools      = errors.New("tools")
	errCapabilityInsert     = errors.New("insert")
	errCapabilityVision     = errors.New("vision")
	errCapabilityEmbedding  = errors.New("embedding")
	errCapabilityThinking   = errors.New("thinking")
	errInsecureProtocol     = errors.New("insecure protocol http")
)

type registryOptions struct {
	Insecure bool
	Username string
	Password string
	Token    string

	CheckRedirect func(req *http.Request, via []*http.Request) error
}

type Model struct {
<<<<<<< HEAD
	Name            string `json:"name"`
	Config          ConfigV2
	ShortName       string
	ModelPath       string
	ExtraModelPaths []string
	ParentModel     string
	AdapterPaths    []string
	ProjectorPaths  []string
	System          string
	License         []string
	Digest          string
	Options         map[string]any
	Messages        []api.Message
=======
	Name           string `json:"name"`
	Config         model.ConfigV2
	ShortName      string
	ModelPath      string
	ParentModel    string
	AdapterPaths   []string
	ProjectorPaths []string
	System         string
	License        []string
	Digest         string
	Options        map[string]any
	Messages       []api.Message
>>>>>>> 8852220f

	Template *template.Template
}

// Capabilities returns the capabilities that the model supports
func (m *Model) Capabilities() []model.Capability {
	capabilities := []model.Capability{}

	// Check for completion capability
	if m.ModelPath != "" {
		f, err := gguf.Open(m.ModelPath)
		if err == nil {
			defer f.Close()

			if f.KeyValue("pooling_type").Valid() {
				capabilities = append(capabilities, model.CapabilityEmbedding)
			} else {
				// If no embedding is specified, we assume the model supports completion
				capabilities = append(capabilities, model.CapabilityCompletion)
			}
			if f.KeyValue("vision.block_count").Valid() {
				capabilities = append(capabilities, model.CapabilityVision)
			}
		} else {
			slog.Error("couldn't open model file", "error", err)
		}
	} else if len(m.Config.Capabilities) > 0 {
		for _, c := range m.Config.Capabilities {
			capabilities = append(capabilities, model.Capability(c))
		}
	} else {
		slog.Warn("unknown capabilities for model", "model", m.Name)
	}

	if m.Template == nil {
		return capabilities
	}

	builtinParser := parsers.ParserForName(m.Config.Parser)
	// Check for tools capability
	v, err := m.Template.Vars()
	if err != nil {
		slog.Warn("model template contains errors", "error", err)
	}
	if slices.Contains(v, "tools") || (builtinParser != nil && builtinParser.HasToolSupport()) {
		capabilities = append(capabilities, model.CapabilityTools)
	}

	// Check for insert capability
	if slices.Contains(v, "suffix") {
		capabilities = append(capabilities, model.CapabilityInsert)
	}

	// Check for vision capability in projector-based models
	if len(m.ProjectorPaths) > 0 {
		capabilities = append(capabilities, model.CapabilityVision)
	}

	// Skip the thinking check if it's already set
	if slices.Contains(capabilities, "thinking") {
		return capabilities
	}

	// Check for thinking capability
	openingTag, closingTag := thinking.InferTags(m.Template.Template)
	hasTags := openingTag != "" && closingTag != ""
	isGptoss := slices.Contains([]string{"gptoss", "gpt-oss"}, m.Config.ModelFamily)
	if hasTags || isGptoss || (builtinParser != nil && builtinParser.HasThinkingSupport()) {
		capabilities = append(capabilities, model.CapabilityThinking)
	}

	return capabilities
}

// CheckCapabilities checks if the model has the specified capabilities returning an error describing
// any missing or unknown capabilities
func (m *Model) CheckCapabilities(want ...model.Capability) error {
	available := m.Capabilities()
	var errs []error

	// Map capabilities to their corresponding error
	capToErr := map[model.Capability]error{
		model.CapabilityCompletion: errCapabilityCompletion,
		model.CapabilityTools:      errCapabilityTools,
		model.CapabilityInsert:     errCapabilityInsert,
		model.CapabilityVision:     errCapabilityVision,
		model.CapabilityEmbedding:  errCapabilityEmbedding,
		model.CapabilityThinking:   errCapabilityThinking,
	}

	for _, cap := range want {
		err, ok := capToErr[cap]
		if !ok {
			slog.Error("unknown capability", "capability", cap)
			return fmt.Errorf("unknown capability: %s", cap)
		}

		if !slices.Contains(available, cap) {
			errs = append(errs, err)
		}
	}

	var err error
	if len(errs) > 0 {
		err = fmt.Errorf("%w %w", errCapabilities, errors.Join(errs...))
	}

	if slices.Contains(errs, errCapabilityThinking) {
		if m.Config.ModelFamily == "qwen3" || model.ParseName(m.Name).Model == "deepseek-r1" {
			// append a message to the existing error
			return fmt.Errorf("%w. Pull the model again to get the latest version with full thinking support", err)
		}
	}

	return err
}

func (m *Model) String() string {
	var modelfile parser.Modelfile

	modelfile.Commands = append(modelfile.Commands, parser.Command{
		Name: "model",
		Args: m.ModelPath,
	})

	for _, extraModels := range m.ExtraModelPaths {
		modelfile.Commands = append(modelfile.Commands, parser.Command{
			Name: "model",
			Args: extraModels,
		})
	}

	for _, adapter := range m.AdapterPaths {
		modelfile.Commands = append(modelfile.Commands, parser.Command{
			Name: "adapter",
			Args: adapter,
		})
	}

	for _, projector := range m.ProjectorPaths {
		modelfile.Commands = append(modelfile.Commands, parser.Command{
			Name: "model",
			Args: projector,
		})
	}

	if m.Template != nil {
		modelfile.Commands = append(modelfile.Commands, parser.Command{
			Name: "template",
			Args: m.Template.String(),
		})
	}

	if m.System != "" {
		modelfile.Commands = append(modelfile.Commands, parser.Command{
			Name: "system",
			Args: m.System,
		})
	}

	if m.Config.Renderer != "" {
		modelfile.Commands = append(modelfile.Commands, parser.Command{
			Name: "renderer",
			Args: m.Config.Renderer,
		})
	}

	if m.Config.Parser != "" {
		modelfile.Commands = append(modelfile.Commands, parser.Command{
			Name: "parser",
			Args: m.Config.Parser,
		})
	}

	for k, v := range m.Options {
		switch v := v.(type) {
		case []any:
			for _, s := range v {
				modelfile.Commands = append(modelfile.Commands, parser.Command{
					Name: k,
					Args: fmt.Sprintf("%v", s),
				})
			}
		default:
			modelfile.Commands = append(modelfile.Commands, parser.Command{
				Name: k,
				Args: fmt.Sprintf("%v", v),
			})
		}
	}

	for _, license := range m.License {
		modelfile.Commands = append(modelfile.Commands, parser.Command{
			Name: "license",
			Args: license,
		})
	}

	for _, msg := range m.Messages {
		modelfile.Commands = append(modelfile.Commands, parser.Command{
			Name: "message",
			Args: fmt.Sprintf("%s: %s", msg.Role, msg.Content),
		})
	}

	return modelfile.String()
}

func GetManifest(mp ModelPath) (*Manifest, string, error) {
	fp, err := mp.GetManifestPath()
	if err != nil {
		return nil, "", err
	}

	f, err := os.Open(fp)
	if err != nil {
		return nil, "", err
	}
	defer f.Close()

	sha256sum := sha256.New()

	var manifest Manifest
	if err := json.NewDecoder(io.TeeReader(f, sha256sum)).Decode(&manifest); err != nil {
		return nil, "", err
	}

	return &manifest, hex.EncodeToString(sha256sum.Sum(nil)), nil
}

func GetModel(name string) (*Model, error) {
	mp := ParseModelPath(name)
	manifest, digest, err := GetManifest(mp)
	if err != nil {
		return nil, err
	}

	model := &Model{
		Name:      mp.GetFullTagname(),
		ShortName: mp.GetShortTagname(),
		Digest:    digest,
		Template:  template.DefaultTemplate,
	}

	if manifest.Config.Digest != "" {
		filename, err := GetBlobsPath(manifest.Config.Digest)
		if err != nil {
			return nil, err
		}

		configFile, err := os.Open(filename)
		if err != nil {
			return nil, err
		}
		defer configFile.Close()

		if err := json.NewDecoder(configFile).Decode(&model.Config); err != nil {
			return nil, err
		}
	}

	readMainModelFlag := false

	for _, layer := range manifest.Layers {
		filename, err := GetBlobsPath(layer.Digest)
		if err != nil {
			return nil, err
		}

		switch layer.MediaType {
		case "application/vnd.ollama.image.model":
			if !readMainModelFlag {
				model.ModelPath = filename
				model.ParentModel = layer.From
				readMainModelFlag = true
			} else {
				model.ExtraModelPaths = append(model.ExtraModelPaths, filename)
			}
		case "application/vnd.ollama.image.embed":
			// Deprecated in versions  > 0.1.2
			// TODO: remove this warning in a future version
			slog.Info("WARNING: model contains embeddings, but embeddings in modelfiles have been deprecated and will be ignored.")
		case "application/vnd.ollama.image.adapter":
			model.AdapterPaths = append(model.AdapterPaths, filename)
		case "application/vnd.ollama.image.projector":
			model.ProjectorPaths = append(model.ProjectorPaths, filename)
		case "application/vnd.ollama.image.prompt",
			"application/vnd.ollama.image.template":
			bts, err := os.ReadFile(filename)
			if err != nil {
				return nil, err
			}

			model.Template, err = template.Parse(string(bts))
			if err != nil {
				return nil, err
			}
		case "application/vnd.ollama.image.system":
			bts, err := os.ReadFile(filename)
			if err != nil {
				return nil, err
			}

			model.System = string(bts)
		case "application/vnd.ollama.image.params":
			params, err := os.Open(filename)
			if err != nil {
				return nil, err
			}
			defer params.Close()

			// parse model options parameters into a map so that we can see which fields have been specified explicitly
			if err = json.NewDecoder(params).Decode(&model.Options); err != nil {
				return nil, err
			}
		case "application/vnd.ollama.image.messages":
			msgs, err := os.Open(filename)
			if err != nil {
				return nil, err
			}
			defer msgs.Close()

			if err = json.NewDecoder(msgs).Decode(&model.Messages); err != nil {
				return nil, err
			}
		case "application/vnd.ollama.image.license":
			bts, err := os.ReadFile(filename)
			if err != nil {
				return nil, err
			}
			model.License = append(model.License, string(bts))
		}
	}

	return model, nil
}

func CopyModel(src, dst model.Name) error {
	if !dst.IsFullyQualified() {
		return model.Unqualified(dst)
	}
	if !src.IsFullyQualified() {
		return model.Unqualified(src)
	}

	if src.Filepath() == dst.Filepath() {
		return nil
	}

	manifests, err := GetManifestPath()
	if err != nil {
		return err
	}

	dstpath := filepath.Join(manifests, dst.Filepath())
	if err := os.MkdirAll(filepath.Dir(dstpath), 0o755); err != nil {
		return err
	}

	srcpath := filepath.Join(manifests, src.Filepath())
	srcfile, err := os.Open(srcpath)
	if err != nil {
		return err
	}
	defer srcfile.Close()

	dstfile, err := os.Create(dstpath)
	if err != nil {
		return err
	}
	defer dstfile.Close()

	_, err = io.Copy(dstfile, srcfile)
	return err
}

func deleteUnusedLayers(deleteMap map[string]struct{}) error {
	// Ignore corrupt manifests to avoid blocking deletion of layers that are freshly orphaned
	manifests, err := Manifests(true)
	if err != nil {
		return err
	}

	for _, manifest := range manifests {
		for _, layer := range manifest.Layers {
			delete(deleteMap, layer.Digest)
		}

		delete(deleteMap, manifest.Config.Digest)
	}

	// only delete the files which are still in the deleteMap
	for k := range deleteMap {
		fp, err := GetBlobsPath(k)
		if err != nil {
			slog.Info(fmt.Sprintf("couldn't get file path for '%s': %v", k, err))
			continue
		}
		if err := os.Remove(fp); err != nil {
			slog.Info(fmt.Sprintf("couldn't remove file '%s': %v", fp, err))
			continue
		}
	}

	return nil
}

func PruneLayers() error {
	deleteMap := make(map[string]struct{})
	p, err := GetBlobsPath("")
	if err != nil {
		return err
	}

	blobs, err := os.ReadDir(p)
	if err != nil {
		slog.Info(fmt.Sprintf("couldn't read dir '%s': %v", p, err))
		return err
	}

	for _, blob := range blobs {
		name := blob.Name()
		name = strings.ReplaceAll(name, "-", ":")

		_, err := GetBlobsPath(name)
		if err != nil {
			if errors.Is(err, ErrInvalidDigestFormat) {
				// remove invalid blobs (e.g. partial downloads)
				if err := os.Remove(filepath.Join(p, blob.Name())); err != nil {
					slog.Error("couldn't remove blob", "blob", blob.Name(), "error", err)
				}
			}

			continue
		}

		deleteMap[name] = struct{}{}
	}

	slog.Info(fmt.Sprintf("total blobs: %d", len(deleteMap)))

	if err := deleteUnusedLayers(deleteMap); err != nil {
		slog.Error(fmt.Sprintf("couldn't remove unused layers: %v", err))
		return nil
	}

	slog.Info(fmt.Sprintf("total unused blobs removed: %d", len(deleteMap)))

	return nil
}

func PruneDirectory(path string) error {
	info, err := os.Lstat(path)
	if err != nil {
		return err
	}

	if info.IsDir() && info.Mode()&os.ModeSymlink == 0 {
		entries, err := os.ReadDir(path)
		if err != nil {
			return err
		}

		for _, entry := range entries {
			if err := PruneDirectory(filepath.Join(path, entry.Name())); err != nil {
				return err
			}
		}

		entries, err = os.ReadDir(path)
		if err != nil {
			return err
		}

		if len(entries) > 0 {
			return nil
		}

		return os.Remove(path)
	}

	return nil
}

func PushModel(ctx context.Context, name string, regOpts *registryOptions, fn func(api.ProgressResponse)) error {
	mp := ParseModelPath(name)
	fn(api.ProgressResponse{Status: "retrieving manifest"})

	if mp.ProtocolScheme == "http" && !regOpts.Insecure {
		return errInsecureProtocol
	}

	manifest, _, err := GetManifest(mp)
	if err != nil {
		fn(api.ProgressResponse{Status: "couldn't retrieve manifest"})
		return err
	}

	var layers []Layer
	layers = append(layers, manifest.Layers...)
	if manifest.Config.Digest != "" {
		layers = append(layers, manifest.Config)
	}

	for _, layer := range layers {
		if err := uploadBlob(ctx, mp, layer, regOpts, fn); err != nil {
			slog.Info(fmt.Sprintf("error uploading blob: %v", err))
			return err
		}
	}

	fn(api.ProgressResponse{Status: "pushing manifest"})
	requestURL := mp.BaseURL()
	requestURL = requestURL.JoinPath("v2", mp.GetNamespaceRepository(), "manifests", mp.Tag)

	manifestJSON, err := json.Marshal(manifest)
	if err != nil {
		return err
	}

	headers := make(http.Header)
	headers.Set("Content-Type", "application/vnd.docker.distribution.manifest.v2+json")
	resp, err := makeRequestWithRetry(ctx, http.MethodPut, requestURL, headers, bytes.NewReader(manifestJSON), regOpts)
	if err != nil {
		return err
	}
	defer resp.Body.Close()

	fn(api.ProgressResponse{Status: "success"})

	return nil
}

func PullModel(ctx context.Context, name string, regOpts *registryOptions, fn func(api.ProgressResponse)) error {
	mp := ParseModelPath(name)

	// build deleteMap to prune unused layers
	deleteMap := make(map[string]struct{})
	manifest, _, err := GetManifest(mp)
	if errors.Is(err, os.ErrNotExist) {
		// noop
	} else if err != nil {
		slog.Warn("pulling model with bad existing manifest", "name", name, "error", err)
	} else {
		for _, l := range manifest.Layers {
			deleteMap[l.Digest] = struct{}{}
		}
		if manifest.Config.Digest != "" {
			deleteMap[manifest.Config.Digest] = struct{}{}
		}
	}

	if mp.ProtocolScheme == "http" && !regOpts.Insecure {
		return errInsecureProtocol
	}

	fn(api.ProgressResponse{Status: "pulling manifest"})

	manifest, err = pullModelManifest(ctx, mp, regOpts)
	if err != nil {
		return fmt.Errorf("pull model manifest: %s", err)
	}

	var layers []Layer
	layers = append(layers, manifest.Layers...)
	if manifest.Config.Digest != "" {
		layers = append(layers, manifest.Config)
	}

	skipVerify := make(map[string]bool)
	for _, layer := range layers {
		cacheHit, err := downloadBlob(ctx, downloadOpts{
			mp:      mp,
			digest:  layer.Digest,
			regOpts: regOpts,
			fn:      fn,
		})
		if err != nil {
			return err
		}
		skipVerify[layer.Digest] = cacheHit
		delete(deleteMap, layer.Digest)
	}
	delete(deleteMap, manifest.Config.Digest)

	fn(api.ProgressResponse{Status: "verifying sha256 digest"})
	for _, layer := range layers {
		if skipVerify[layer.Digest] {
			continue
		}
		if err := verifyBlob(layer.Digest); err != nil {
			if errors.Is(err, errDigestMismatch) {
				// something went wrong, delete the blob
				fp, err := GetBlobsPath(layer.Digest)
				if err != nil {
					return err
				}
				if err := os.Remove(fp); err != nil {
					// log this, but return the original error
					slog.Info(fmt.Sprintf("couldn't remove file with digest mismatch '%s': %v", fp, err))
				}
			}
			return err
		}
	}

	fn(api.ProgressResponse{Status: "writing manifest"})

	manifestJSON, err := json.Marshal(manifest)
	if err != nil {
		return err
	}

	fp, err := mp.GetManifestPath()
	if err != nil {
		return err
	}
	if err := os.MkdirAll(filepath.Dir(fp), 0o755); err != nil {
		return err
	}

	err = os.WriteFile(fp, manifestJSON, 0o644)
	if err != nil {
		slog.Info(fmt.Sprintf("couldn't write to %s", fp))
		return err
	}

	if !envconfig.NoPrune() && len(deleteMap) > 0 {
		fn(api.ProgressResponse{Status: "removing unused layers"})
		if err := deleteUnusedLayers(deleteMap); err != nil {
			fn(api.ProgressResponse{Status: fmt.Sprintf("couldn't remove unused layers: %v", err)})
		}
	}

	fn(api.ProgressResponse{Status: "success"})

	return nil
}

func pullModelManifest(ctx context.Context, mp ModelPath, regOpts *registryOptions) (*Manifest, error) {
	requestURL := mp.BaseURL().JoinPath("v2", mp.GetNamespaceRepository(), "manifests", mp.Tag)

	headers := make(http.Header)
	headers.Set("Accept", "application/vnd.docker.distribution.manifest.v2+json")
	resp, err := makeRequestWithRetry(ctx, http.MethodGet, requestURL, headers, nil, regOpts)
	if err != nil {
		return nil, err
	}
	defer resp.Body.Close()

	var m Manifest
	if err := json.NewDecoder(resp.Body).Decode(&m); err != nil {
		return nil, err
	}

	return &m, err
}

// GetSHA256Digest returns the SHA256 hash of a given buffer and returns it, and the size of buffer
func GetSHA256Digest(r io.Reader) (string, int64) {
	h := sha256.New()
	n, err := io.Copy(h, r)
	if err != nil {
		log.Fatal(err)
	}

	return fmt.Sprintf("sha256:%x", h.Sum(nil)), n
}

var errUnauthorized = errors.New("unauthorized: access denied")

func makeRequestWithRetry(ctx context.Context, method string, requestURL *url.URL, headers http.Header, body io.ReadSeeker, regOpts *registryOptions) (*http.Response, error) {
	for range 2 {
		resp, err := makeRequest(ctx, method, requestURL, headers, body, regOpts)
		if err != nil {
			if !errors.Is(err, context.Canceled) {
				slog.Info(fmt.Sprintf("request failed: %v", err))
			}

			return nil, err
		}

		switch {
		case resp.StatusCode == http.StatusUnauthorized:
			resp.Body.Close()

			// Handle authentication error with one retry
			challenge := parseRegistryChallenge(resp.Header.Get("www-authenticate"))
			token, err := getAuthorizationToken(ctx, challenge)
			if err != nil {
				return nil, err
			}
			regOpts.Token = token
			if body != nil {
				_, err = body.Seek(0, io.SeekStart)
				if err != nil {
					return nil, err
				}
			}
		case resp.StatusCode == http.StatusNotFound:
			resp.Body.Close()
			return nil, os.ErrNotExist
		case resp.StatusCode >= http.StatusBadRequest:
			defer resp.Body.Close()
			responseBody, err := io.ReadAll(resp.Body)
			if err != nil {
				return nil, fmt.Errorf("%d: %s", resp.StatusCode, err)
			}
			return nil, fmt.Errorf("%d: %s", resp.StatusCode, responseBody)
		default:
			return resp, nil
		}
	}

	return nil, errUnauthorized
}

// testMakeRequestDialContext specifies the dial function for the http client in
// makeRequest. It can be used to resolve hosts in model names to local
// addresses for testing. For example, the model name ("example.com/my/model")
// can be directed to push/pull from "127.0.0.1:1234".
//
// This is not safe to set across goroutines. It should be set in
// the main test goroutine, and not by tests marked to run in parallel with
// t.Parallel().
//
// It should be cleared after use, otherwise it will affect other tests.
//
// Ideally we would have some set this up the stack, but the code is not
// structured in a way that makes this easy, so this will have to do for now.
var testMakeRequestDialContext func(ctx context.Context, network, addr string) (net.Conn, error)

func makeRequest(ctx context.Context, method string, requestURL *url.URL, headers http.Header, body io.Reader, regOpts *registryOptions) (*http.Response, error) {
	if requestURL.Scheme != "http" && regOpts != nil && regOpts.Insecure {
		requestURL.Scheme = "http"
	}

	req, err := http.NewRequestWithContext(ctx, method, requestURL.String(), body)
	if err != nil {
		return nil, err
	}

	if headers != nil {
		req.Header = headers
	}

	if regOpts != nil {
		if regOpts.Token != "" {
			req.Header.Set("Authorization", "Bearer "+regOpts.Token)
		} else if regOpts.Username != "" && regOpts.Password != "" {
			req.SetBasicAuth(regOpts.Username, regOpts.Password)
		}
	}

	req.Header.Set("User-Agent", fmt.Sprintf("ollama/%s (%s %s) Go/%s", version.Version, runtime.GOARCH, runtime.GOOS, runtime.Version()))

	if s := req.Header.Get("Content-Length"); s != "" {
		contentLength, err := strconv.ParseInt(s, 10, 64)
		if err != nil {
			return nil, err
		}

		req.ContentLength = contentLength
	}

	c := &http.Client{
		CheckRedirect: regOpts.CheckRedirect,
	}
	if testMakeRequestDialContext != nil {
		tr := http.DefaultTransport.(*http.Transport).Clone()
		tr.DialContext = testMakeRequestDialContext
		c.Transport = tr
	}
	return c.Do(req)
}

func getValue(header, key string) string {
	startIdx := strings.Index(header, key+"=")
	if startIdx == -1 {
		return ""
	}

	// Move the index to the starting quote after the key.
	startIdx += len(key) + 2
	endIdx := startIdx

	for endIdx < len(header) {
		if header[endIdx] == '"' {
			if endIdx+1 < len(header) && header[endIdx+1] != ',' { // If the next character isn't a comma, continue
				endIdx++
				continue
			}
			break
		}
		endIdx++
	}
	return header[startIdx:endIdx]
}

func parseRegistryChallenge(authStr string) registryChallenge {
	authStr = strings.TrimPrefix(authStr, "Bearer ")

	return registryChallenge{
		Realm:   getValue(authStr, "realm"),
		Service: getValue(authStr, "service"),
		Scope:   getValue(authStr, "scope"),
	}
}

var errDigestMismatch = errors.New("digest mismatch, file must be downloaded again")

func verifyBlob(digest string) error {
	fp, err := GetBlobsPath(digest)
	if err != nil {
		return err
	}

	f, err := os.Open(fp)
	if err != nil {
		return err
	}
	defer f.Close()

	fileDigest, _ := GetSHA256Digest(f)
	if digest != fileDigest {
		return fmt.Errorf("%w: want %s, got %s", errDigestMismatch, digest, fileDigest)
	}

	return nil
}<|MERGE_RESOLUTION|>--- conflicted
+++ resolved
@@ -53,9 +53,8 @@
 }
 
 type Model struct {
-<<<<<<< HEAD
 	Name            string `json:"name"`
-	Config          ConfigV2
+	Config          model.ConfigV2
 	ShortName       string
 	ModelPath       string
 	ExtraModelPaths []string
@@ -67,20 +66,6 @@
 	Digest          string
 	Options         map[string]any
 	Messages        []api.Message
-=======
-	Name           string `json:"name"`
-	Config         model.ConfigV2
-	ShortName      string
-	ModelPath      string
-	ParentModel    string
-	AdapterPaths   []string
-	ProjectorPaths []string
-	System         string
-	License        []string
-	Digest         string
-	Options        map[string]any
-	Messages       []api.Message
->>>>>>> 8852220f
 
 	Template *template.Template
 }
