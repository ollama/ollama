--- conflicted
+++ resolved
@@ -46,31 +46,20 @@
 
 	context.CancelFunc
 
-<<<<<<< HEAD
-	done                    bool
-	err                     error
-	references              atomic.Int32
-	checkBlobUpdateInterval time.Duration
-=======
 	done       chan struct{}
 	err        error
 	references atomic.Int32
->>>>>>> b86c0a15
+	checkBlobUpdateInterval time.Duration
 }
 
 type blobDownloadPart struct {
 	N         int
 	Offset    int64
 	Size      int64
-<<<<<<< HEAD
-	Completed int64
+	Completed atomic.Int64
+
+	timeoutAtMu sync.Mutex
 	timeoutAt time.Time
-=======
-	Completed atomic.Int64
-
-	lastUpdatedMu sync.Mutex
-	lastUpdated   time.Time
->>>>>>> b86c0a15
 
 	*blobDownload `json:"-"`
 }
@@ -128,13 +117,9 @@
 func (p *blobDownloadPart) Write(b []byte) (n int, err error) {
 	n = len(b)
 	p.blobDownload.Completed.Add(int64(n))
-<<<<<<< HEAD
+	p.timeoutAtMu.Lock()
 	p.timeoutAt = time.Now().Add(p.checkBlobUpdateInterval)
-=======
-	p.lastUpdatedMu.Lock()
-	p.lastUpdated = time.Now()
-	p.lastUpdatedMu.Unlock()
->>>>>>> b86c0a15
+	p.timeoutAtMu.Unlock()
 	return n, nil
 }
 
@@ -373,7 +358,9 @@
 
 	g.Go(func() error {
 		ticker := time.NewTicker(time.Second)
+		part.timeoutAtMu.Lock()
 		part.timeoutAt = time.Now().Add(b.checkBlobUpdateInterval)
+		part.timeoutAtMu.Unlock()
 		for {
 			select {
 			case <-ticker.C:
@@ -381,23 +368,15 @@
 					return nil
 				}
 
-<<<<<<< HEAD
-				if time.Now().After(part.timeoutAt) {
-					const msg = "%s part %d stalled; retrying. If this persists, press ctrl-c to exit, then 'ollama pull' to find a faster connection."
-					slog.Info(fmt.Sprintf(msg, b.Digest[7:19], part.N))
-=======
-				part.lastUpdatedMu.Lock()
-				lastUpdated := part.lastUpdated
-				part.lastUpdatedMu.Unlock()
-
-				if !lastUpdated.IsZero() && time.Since(lastUpdated) > 30*time.Second {
+				part.timeoutAtMu.Lock()
+				timeoutAt := part.timeoutAt
+				part.timeoutAtMu.Unlock()
+
+				if time.Now().After(timeoutAt) {
 					const msg = "%s part %d stalled; retrying. If this persists, press ctrl-c to exit, then 'ollama pull' to find a faster connection."
 					slog.Info(fmt.Sprintf(msg, b.Digest[7:19], part.N))
 					// reset last updated
-					part.lastUpdatedMu.Lock()
 					part.lastUpdated = time.Time{}
-					part.lastUpdatedMu.Unlock()
->>>>>>> b86c0a15
 					return errPartStalled
 				}
 			case <-ctx.Done():
@@ -507,7 +486,7 @@
 		return true, nil
 	}
 
-	data, ok := blobDownloadManager.LoadOrStore(opts.digest, &blobDownload{Name: fp, Digest: opts.digest, checkBlobUpdateInterval: 5 * time.Second})
+	data, ok := blobDownloadManager.LoadOrStore(opts.digest, &blobDownload{Name: fp, Digest: opts.digest, checkBlobUpdateInterval: 30 * time.Second})
 	download := data.(*blobDownload)
 	if !ok {
 		requestURL := opts.mp.BaseURL()
