package server

import (
	"bytes"
	"cmp"
	"context"
	"encoding/base64"
	"encoding/json"
	"errors"
	"fmt"
	"image"
	"io"
	"io/fs"
	"log/slog"
	"math"
	"math/rand"
	"net"
	"net/http"
	"net/netip"
	"net/url"
	"os"
	"os/signal"
	"slices"
	"strings"
	"syscall"
	"time"

	"github.com/gin-contrib/cors"
	"github.com/gin-gonic/gin"
	"go.opentelemetry.io/otel/attribute"
	"go.opentelemetry.io/otel/metric"
	"golang.org/x/image/webp"
	"golang.org/x/sync/errgroup"

	"github.com/ollama/ollama/api"
	"github.com/ollama/ollama/auth"
	"github.com/ollama/ollama/discover"
	"github.com/ollama/ollama/envconfig"
	"github.com/ollama/ollama/format"
	"github.com/ollama/ollama/fs/ggml"
	"github.com/ollama/ollama/llm"
	"github.com/ollama/ollama/logutil"
	"github.com/ollama/ollama/middleware"
	"github.com/ollama/ollama/model/parsers"
	"github.com/ollama/ollama/model/renderers"
	"github.com/ollama/ollama/server/internal/client/ollama"
	"github.com/ollama/ollama/server/internal/registry"
	"github.com/ollama/ollama/telemetry"
	"github.com/ollama/ollama/template"
	"github.com/ollama/ollama/thinking"
	"github.com/ollama/ollama/tools"
	"github.com/ollama/ollama/types/errtypes"
	"github.com/ollama/ollama/types/model"
	"github.com/ollama/ollama/version"
	"github.com/prometheus/client_golang/prometheus/promhttp"
)

const signinURLStr = "https://ollama.com/connect?name=%s&key=%s"

func shouldUseHarmony(model *Model) bool {
	if slices.Contains([]string{"gptoss", "gpt-oss"}, model.Config.ModelFamily) {
		// heuristic to check whether the template expects to be parsed via harmony:
		// search for harmony tags that are nearly always used
		if model.Template.Contains("<|start|>") && model.Template.Contains("<|end|>") {
			return true
		}
	}

	return false
}

func experimentEnabled(name string) bool {
	return slices.Contains(strings.Split(os.Getenv("OLLAMA_EXPERIMENT"), ","), name)
}

var useClient2 = experimentEnabled("client2")

// Low VRAM mode is based on the sum of total VRAM (not free) and triggers
// reduced context length on some models
var lowVRAMThreshold uint64 = 20 * format.GibiByte

var mode string = gin.DebugMode

type Server struct {
	addr    net.Addr
	sched   *Scheduler
<<<<<<< HEAD
	metrics *telemetry.Metrics
=======
	lowVRAM bool
>>>>>>> 80d34260
}

func init() {
	switch mode {
	case gin.DebugMode:
	case gin.ReleaseMode:
	case gin.TestMode:
	default:
		mode = gin.DebugMode
	}

	gin.SetMode(mode)

	// Tell renderers to use [img] tags
	renderers.RenderImgTags = true
}

var (
	errRequired    = errors.New("is required")
	errBadTemplate = errors.New("template error")
)

func modelOptions(model *Model, requestOpts map[string]any) (api.Options, error) {
	opts := api.DefaultOptions()
	if err := opts.FromMap(model.Options); err != nil {
		return api.Options{}, err
	}

	if err := opts.FromMap(requestOpts); err != nil {
		return api.Options{}, err
	}

	return opts, nil
}

// scheduleRunner schedules a runner after validating inputs such as capabilities and model options.
// It returns the allocated runner, model instance, and consolidated options if successful and error otherwise.
func (s *Server) scheduleRunner(ctx context.Context, name string, caps []model.Capability, requestOpts map[string]any, keepAlive *api.Duration) (llm.LlamaServer, *Model, *api.Options, error) {
	if name == "" {
		return nil, nil, nil, fmt.Errorf("model %w", errRequired)
	}

	model, err := GetModel(name)
	if err != nil {
		return nil, nil, nil, err
	}

	if slices.Contains(model.Config.ModelFamilies, "mllama") && len(model.ProjectorPaths) > 0 {
		return nil, nil, nil, fmt.Errorf("'llama3.2-vision' is no longer compatible with your version of Ollama and has been replaced by a newer version. To re-download, run 'ollama pull llama3.2-vision'")
	}

	if err := model.CheckCapabilities(caps...); err != nil {
		return nil, nil, nil, fmt.Errorf("%s %w", name, err)
	}

	opts, err := modelOptions(model, requestOpts)
	if err != nil {
		return nil, nil, nil, err
	}

	// This model is much more capable with a larger context, so set that
	// unless it would penalize performance too much
	if !s.lowVRAM && slices.Contains([]string{
		"gptoss", "gpt-oss",
		"qwen3vl", "qwen3vlmoe",
	}, model.Config.ModelFamily) {
		opts.NumCtx = max(opts.NumCtx, 8192)
	}

	runnerCh, errCh := s.sched.GetRunner(ctx, model, opts, keepAlive)
	var runner *runnerRef
	select {
	case runner = <-runnerCh:
	case err = <-errCh:
		return nil, nil, nil, err
	}

	return runner.llama, model, &opts, nil
}

func signinURL() (string, error) {
	pubKey, err := auth.GetPublicKey()
	if err != nil {
		return "", err
	}

	encKey := base64.RawURLEncoding.EncodeToString([]byte(pubKey))
	h, _ := os.Hostname()
	return fmt.Sprintf(signinURLStr, url.PathEscape(h), encKey), nil
}

func (s *Server) GenerateHandler(c *gin.Context) {
	checkpointStart := time.Now()
	var req api.GenerateRequest
	if err := c.ShouldBindJSON(&req); errors.Is(err, io.EOF) {
		c.AbortWithStatusJSON(http.StatusBadRequest, gin.H{"error": "missing request body"})
		return
	} else if err != nil {
		c.AbortWithStatusJSON(http.StatusBadRequest, gin.H{"error": err.Error()})
		return
	}

	name := model.ParseName(req.Model)
	if !name.IsValid() {
		// Ideally this is "invalid model name" but we're keeping with
		// what the API currently returns until we can change it.
		c.JSON(http.StatusNotFound, gin.H{"error": fmt.Sprintf("model '%s' not found", req.Model)})
		return
	}

	// We cannot currently consolidate this into GetModel because all we'll
	// induce infinite recursion given the current code structure.
	name, err := getExistingName(name)
	if err != nil {
		c.JSON(http.StatusNotFound, gin.H{"error": fmt.Sprintf("model '%s' not found", req.Model)})
		return
	}

	m, err := GetModel(name.String())
	if err != nil {
		switch {
		case errors.Is(err, fs.ErrNotExist):
			c.JSON(http.StatusNotFound, gin.H{"error": fmt.Sprintf("model '%s' not found", req.Model)})
		case err.Error() == errtypes.InvalidModelNameErrMsg:
			c.JSON(http.StatusBadRequest, gin.H{"error": err.Error()})
		default:
			c.JSON(http.StatusInternalServerError, gin.H{"error": err.Error()})
		}
		return
	}

	if m.Config.RemoteHost != "" && m.Config.RemoteModel != "" {
		origModel := req.Model

		remoteURL, err := url.Parse(m.Config.RemoteHost)
		if err != nil {
			c.JSON(http.StatusInternalServerError, gin.H{"error": err.Error()})
			return
		}

		if !slices.Contains(envconfig.Remotes(), remoteURL.Hostname()) {
			slog.Info("remote model", "remotes", envconfig.Remotes(), "remoteURL", m.Config.RemoteHost, "hostname", remoteURL.Hostname())
			c.JSON(http.StatusBadRequest, gin.H{"error": "this server cannot run this remote model"})
			return
		}

		req.Model = m.Config.RemoteModel

		if req.Template == "" && m.Template.String() != "" {
			req.Template = m.Template.String()
		}

		if req.Options == nil {
			req.Options = map[string]any{}
		}

		for k, v := range m.Options {
			if _, ok := req.Options[k]; !ok {
				req.Options[k] = v
			}
		}

		// update the system prompt from the model if one isn't already specified
		if req.System == "" && m.System != "" {
			req.System = m.System
		}

		if len(m.Messages) > 0 {
			slog.Warn("embedded messages in the model not supported with '/api/generate'; try '/api/chat' instead")
		}

		fn := func(resp api.GenerateResponse) error {
			resp.Model = origModel
			resp.RemoteModel = m.Config.RemoteModel
			resp.RemoteHost = m.Config.RemoteHost

			data, err := json.Marshal(resp)
			if err != nil {
				return err
			}

			if _, err = c.Writer.Write(append(data, '\n')); err != nil {
				return err
			}
			c.Writer.Flush()
			return nil
		}

		client := api.NewClient(remoteURL, http.DefaultClient)
		err = client.Generate(c, &req, fn)
		if err != nil {
			var authError api.AuthorizationError
			if errors.As(err, &authError) {
				sURL, sErr := signinURL()
				if sErr != nil {
					slog.Error(sErr.Error())
					c.JSON(http.StatusInternalServerError, gin.H{"error": "error getting authorization details"})
					return
				}

				c.JSON(authError.StatusCode, gin.H{"error": "unauthorized", "signin_url": sURL})
				return
			}
			var apiError api.StatusError
			if errors.As(err, &apiError) {
				c.JSON(apiError.StatusCode, apiError)
				return
			}
			c.JSON(http.StatusInternalServerError, gin.H{"error": err.Error()})
			return
		}

		contentType := "application/json; charset=utf-8"
		if req.Stream != nil && *req.Stream {
			contentType = "application/x-ndjson"
		}
		c.Header("Content-Type", contentType)

		return
	}

	// expire the runner
	if req.Prompt == "" && req.KeepAlive != nil && req.KeepAlive.Duration == 0 {
		s.sched.expireRunner(m)

		c.JSON(http.StatusOK, api.GenerateResponse{
			Model:      req.Model,
			CreatedAt:  time.Now().UTC(),
			Response:   "",
			Done:       true,
			DoneReason: "unload",
		})
		return
	}

	if req.Raw && (req.Template != "" || req.System != "" || len(req.Context) > 0) {
		c.AbortWithStatusJSON(http.StatusBadRequest, gin.H{"error": "raw mode does not support template, system, or context"})
		return
	}

	var builtinParser parsers.Parser
	if shouldUseHarmony(m) && m.Config.Parser == "" {
		m.Config.Parser = "harmony"
	}

	if !req.Raw && m.Config.Parser != "" {
		builtinParser = parsers.ParserForName(m.Config.Parser)
		if builtinParser != nil {
			// no tools or last message for generate endpoint
			builtinParser.Init(nil, nil)
		}
	}

	// Validate Think value: string values currently only allowed for harmony/gptoss models
	if req.Think != nil && req.Think.IsString() && m.Config.Parser != "harmony" {
		c.JSON(http.StatusBadRequest, gin.H{"error": fmt.Sprintf("think value %q is not supported for this model", req.Think.String())})
		return
	}

	caps := []model.Capability{model.CapabilityCompletion}
	if req.Suffix != "" {
		caps = append(caps, model.CapabilityInsert)
	}

	modelCaps := m.Capabilities()
	if slices.Contains(modelCaps, model.CapabilityThinking) {
		caps = append(caps, model.CapabilityThinking)
		if req.Think == nil {
			req.Think = &api.ThinkValue{Value: true}
		}
	} else {
		if req.Think != nil && req.Think.Bool() {
			c.JSON(http.StatusBadRequest, gin.H{"error": fmt.Sprintf("%q does not support thinking", req.Model)})
			return
		}
	}

	r, m, opts, err := s.scheduleRunner(c.Request.Context(), name.String(), caps, req.Options, req.KeepAlive)
	if errors.Is(err, errCapabilityCompletion) {
		c.JSON(http.StatusBadRequest, gin.H{"error": fmt.Sprintf("%q does not support generate", req.Model)})
		return
	} else if err != nil {
		handleScheduleError(c, req.Model, err)
		return
	}

	checkpointLoaded := time.Now()

	// load the model
	if req.Prompt == "" {
		c.JSON(http.StatusOK, api.GenerateResponse{
			Model:      req.Model,
			CreatedAt:  time.Now().UTC(),
			Done:       true,
			DoneReason: "load",
		})
		return
	}

	if slices.Contains(m.Config.ModelFamilies, "mllama") && len(req.Images) > 1 {
		c.AbortWithStatusJSON(http.StatusBadRequest, gin.H{"error": "this model only supports one image while more than one image requested"})
		return
	}

	images := make([]llm.ImageData, len(req.Images))
	for i := range req.Images {
		images[i] = llm.ImageData{ID: i, Data: req.Images[i]}
	}

	prompt := req.Prompt
	if !req.Raw {
		tmpl := m.Template
		if req.Template != "" {
			tmpl, err = template.Parse(req.Template)
			if err != nil {
				c.JSON(http.StatusInternalServerError, gin.H{"error": err.Error()})
				return
			}
		}

		var values template.Values
		if req.Suffix != "" {
			values.Prompt = prompt
			values.Suffix = req.Suffix
		} else {
			var msgs []api.Message
			if req.System != "" {
				msgs = append(msgs, api.Message{Role: "system", Content: req.System})
			} else if m.System != "" {
				msgs = append(msgs, api.Message{Role: "system", Content: m.System})
			}

			if req.Context == nil {
				msgs = append(msgs, m.Messages...)
			}

			userMsg := api.Message{Role: "user", Content: req.Prompt}
			for _, i := range images {
				userMsg.Images = append(userMsg.Images, i.Data)
			}
			values.Messages = append(msgs, userMsg)
		}

		values.Think = req.Think != nil && req.Think.Bool()
		values.ThinkLevel = ""
		if req.Think != nil {
			values.ThinkLevel = req.Think.String()
		}
		values.IsThinkSet = req.Think != nil

		var b bytes.Buffer
		if req.Context != nil {
			slog.Warn("the context field is deprecated and will be removed in a future version of Ollama")
			s, err := r.Detokenize(c.Request.Context(), req.Context)
			if err != nil {
				c.JSON(http.StatusInternalServerError, gin.H{"error": err.Error()})
				return
			}
			b.WriteString(s)
		}

		// check that we're in the `api/chat`-like flow, and if so, generate the
		// prompt the same way
		// TEMP(drifkin): we should really just detect the chat-like flow and call
		// the real chat handler, but doing this as a stopgap to get renderer
		// support for generate
		if values.Messages != nil && values.Suffix == "" && req.Template == "" {
			prompt, images, err = chatPrompt(c.Request.Context(), m, r.Tokenize, opts, values.Messages, []api.Tool{}, req.Think, req.Truncate == nil || *req.Truncate)
			if err != nil {
				c.JSON(http.StatusInternalServerError, gin.H{"error": err.Error()})
				return
			}
			// TEMP(drifkin): req.Context will be removed very soon, but we're temporarily supporting it in this flow here
			if req.Context != nil {
				b.WriteString(prompt)
				prompt = b.String()
			}
		} else {
			// legacy flow
			if err := tmpl.Execute(&b, values); err != nil {
				c.JSON(http.StatusInternalServerError, gin.H{"error": err.Error()})
				return
			}

			prompt = b.String()
		}
	}

	// If debug mode is enabled, return the rendered template instead of calling the model
	if req.DebugRenderOnly {
		c.JSON(http.StatusOK, api.GenerateResponse{
			Model:     req.Model,
			CreatedAt: time.Now().UTC(),
			DebugInfo: &api.DebugInfo{
				RenderedTemplate: prompt,
				ImageCount:       len(images),
			},
		})
		return
	}

	var thinkingState *thinking.Parser
	if builtinParser == nil {
		openingTag, closingTag := thinking.InferTags(m.Template.Template)
		if req.Think != nil && req.Think.Bool() && openingTag != "" && closingTag != "" {
			thinkingState = &thinking.Parser{
				OpeningTag: openingTag,
				ClosingTag: closingTag,
			}
			if strings.HasSuffix(strings.TrimSpace(prompt), openingTag) {
				thinkingState.AddContent(openingTag)
			}
		}
	}

	ch := make(chan any)
	go func() {
		// TODO (jmorganca): avoid building the response twice both here and below
		var sb strings.Builder
		defer close(ch)
		if err := r.Completion(c.Request.Context(), llm.CompletionRequest{
			Prompt:   prompt,
			Images:   images,
			Format:   req.Format,
			Options:  opts,
			Shift:    req.Shift == nil || *req.Shift,
			Truncate: req.Truncate == nil || *req.Truncate,
		}, func(cr llm.CompletionResponse) {
			res := api.GenerateResponse{
				Model:     req.Model,
				CreatedAt: time.Now().UTC(),
				Response:  cr.Content,
				Done:      cr.Done,
				Metrics: api.Metrics{
					PromptEvalCount:    cr.PromptEvalCount,
					PromptEvalDuration: cr.PromptEvalDuration,
					EvalCount:          cr.EvalCount,
					EvalDuration:       cr.EvalDuration,
				},
			}

			if builtinParser != nil {
				content, thinking, toolCalls, err := builtinParser.Add(cr.Content, cr.Done)
				if err != nil {
					ch <- gin.H{"error": err.Error()}
					return
				}
				res.Response = content
				res.Thinking = thinking
				if cr.Done && len(toolCalls) > 0 {
					res.ToolCalls = toolCalls
				}
			} else if thinkingState != nil {
				thinking, content := thinkingState.AddContent(cr.Content)
				res.Thinking = thinking
				res.Response = content
			}

			if _, err := sb.WriteString(cr.Content); err != nil {
				ch <- gin.H{"error": err.Error()}
			}

			if cr.Done {
				res.DoneReason = cr.DoneReason.String()
				res.TotalDuration = time.Since(checkpointStart)
				res.LoadDuration = checkpointLoaded.Sub(checkpointStart)

				attrs := metric.WithAttributes(
					attribute.String("model", req.Model),
					attribute.String("reason", res.DoneReason),
				)
				s.metrics.TotalDuration.Add(c.Request.Context(), res.TotalDuration.Seconds(), attrs)
				s.metrics.LoadDuration.Add(c.Request.Context(), res.LoadDuration.Seconds(), attrs)
				s.metrics.PromptEvalCount.Add(c.Request.Context(), int64(cr.PromptEvalCount), attrs)
				s.metrics.PromptEvalDuration.Add(c.Request.Context(), cr.PromptEvalDuration.Seconds(), attrs)
				s.metrics.EvalCount.Add(c.Request.Context(), int64(cr.EvalCount), attrs)
				s.metrics.EvalDuration.Add(c.Request.Context(), cr.EvalDuration.Seconds(), attrs)

				if !req.Raw {
					tokens, err := r.Tokenize(c.Request.Context(), prompt+sb.String())
					if err != nil {
						ch <- gin.H{"error": err.Error()}
						return
					}
					res.Context = tokens
				}
			}

			if builtinParser != nil {
				// only send messages with meaningful content (empty messages confuse clients)
				if res.Response != "" || res.Thinking != "" || res.Done || len(res.ToolCalls) > 0 {
					ch <- res
				}

				return
			}

			ch <- res
		}); err != nil {
			var serr api.StatusError
			if errors.As(err, &serr) {
				ch <- gin.H{"error": serr.ErrorMessage, "status": serr.StatusCode}
			} else {
				ch <- gin.H{"error": err.Error()}
			}
		}
	}()

	if req.Stream != nil && !*req.Stream {
		var r api.GenerateResponse
		var sbThinking strings.Builder
		var sbContent strings.Builder
		for rr := range ch {
			switch t := rr.(type) {
			case api.GenerateResponse:
				sbThinking.WriteString(t.Thinking)
				sbContent.WriteString(t.Response)
				r = t
			case gin.H:
				msg, ok := t["error"].(string)
				if !ok {
					msg = "unexpected error format in response"
				}

				status, ok := t["status"].(int)
				if !ok {
					status = http.StatusInternalServerError
				}

				c.JSON(status, gin.H{"error": msg})
				return
			default:
				c.JSON(http.StatusInternalServerError, gin.H{"error": "unexpected response"})
				return
			}
		}

		r.Thinking = sbThinking.String()
		r.Response = sbContent.String()

		c.JSON(http.StatusOK, r)
		return
	}

	streamResponse(c, ch)
}

func (s *Server) EmbedHandler(c *gin.Context) {
	checkpointStart := time.Now()
	var req api.EmbedRequest
	err := c.ShouldBindJSON(&req)
	switch {
	case errors.Is(err, io.EOF):
		c.AbortWithStatusJSON(http.StatusBadRequest, gin.H{"error": "missing request body"})
		return
	case err != nil:
		c.AbortWithStatusJSON(http.StatusBadRequest, gin.H{"error": err.Error()})
		return
	}

	truncate := true
	if req.Truncate != nil && !*req.Truncate {
		truncate = false
	}

	var input []string

	switch i := req.Input.(type) {
	case string:
		if len(i) > 0 {
			input = append(input, i)
		}
	case []any:
		for _, v := range i {
			if _, ok := v.(string); !ok {
				c.AbortWithStatusJSON(http.StatusBadRequest, gin.H{"error": "invalid input type"})
				return
			}
			input = append(input, v.(string))
		}
	default:
		if req.Input != nil {
			c.AbortWithStatusJSON(http.StatusBadRequest, gin.H{"error": "invalid input type"})
			return
		}
	}

	name, err := getExistingName(model.ParseName(req.Model))
	if err != nil {
		c.JSON(http.StatusNotFound, gin.H{"error": fmt.Sprintf("model '%s' not found", req.Model)})
		return
	}

	r, m, opts, err := s.scheduleRunner(c.Request.Context(), name.String(), []model.Capability{}, req.Options, req.KeepAlive)
	if err != nil {
		handleScheduleError(c, req.Model, err)
		return
	}

	checkpointLoaded := time.Now()

	if len(input) == 0 {
		c.JSON(http.StatusOK, api.EmbedResponse{Model: req.Model, Embeddings: [][]float32{}})
		return
	}

	kvData, _, err := getModelData(m.ModelPath, false)
	if err != nil {
		c.JSON(http.StatusInternalServerError, gin.H{"error": err.Error()})
		return
	}

	var count int
	for i, s := range input {
		tokens, err := r.Tokenize(c.Request.Context(), s)
		if err != nil {
			c.JSON(http.StatusInternalServerError, gin.H{"error": err.Error()})
			return
		}

		ctxLen := min(opts.NumCtx, int(kvData.ContextLength()))
		if len(tokens) > ctxLen {
			if !truncate {
				c.JSON(http.StatusBadRequest, gin.H{"error": "input exceeds maximum context length"})
				return
			}

			if bos := kvData.Uint("tokenizer.ggml.bos_token_id"); tokens[0] != int(bos) && kvData.Bool("add_bos_token", true) {
				ctxLen--
			}

			if eos := kvData.Uint("tokenizer.ggml.eos_token_id"); tokens[len(tokens)-1] != int(eos) && kvData.Bool("add_eos_token", true) {
				ctxLen--
			}

			slog.Info("", "ctxLen", ctxLen, "tokenCount", len(tokens))
			if ctxLen <= 0 {
				// return error if the truncated input would be empty or just special tokens
				c.JSON(http.StatusBadRequest, gin.H{"error": "input after truncation exceeds maximum context length"})
				return
			}

			tokens = tokens[:ctxLen]

			s, err = r.Detokenize(c.Request.Context(), tokens)
			if err != nil {
				c.JSON(http.StatusInternalServerError, gin.H{"error": err.Error()})
				return
			}
		}

		count += len(tokens)

		input[i] = s
	}

	var g errgroup.Group
	embeddings := make([][]float32, len(input))
	for i, text := range input {
		g.Go(func() error {
			embedding, err := r.Embedding(c.Request.Context(), text)
			if err != nil {
				return err
			}
			// TODO: this first normalization should be done by the model
			embedding = normalize(embedding)
			if req.Dimensions > 0 && req.Dimensions < len(embedding) {
				embedding = normalize(embedding[:req.Dimensions])
			}
			embeddings[i] = embedding
			return nil
		})
	}

	if err := g.Wait(); err != nil {
		c.AbortWithStatusJSON(http.StatusInternalServerError, gin.H{"error": strings.TrimSpace(err.Error())})
		return
	}

	resp := api.EmbedResponse{
		Model:           req.Model,
		Embeddings:      embeddings,
		TotalDuration:   time.Since(checkpointStart),
		LoadDuration:    checkpointLoaded.Sub(checkpointStart),
		PromptEvalCount: count,
	}

	attrs := metric.WithAttributes(
		attribute.String("model", req.Model),
	)
	s.metrics.TotalDuration.Add(c.Request.Context(), resp.TotalDuration.Seconds(), attrs)
	s.metrics.LoadDuration.Add(c.Request.Context(), resp.LoadDuration.Seconds(), attrs)
	s.metrics.PromptEvalCount.Add(c.Request.Context(), int64(resp.PromptEvalCount), attrs)
	s.metrics.PromptEvalDuration.Add(c.Request.Context(), resp.TotalDuration.Seconds(), attrs)

	c.JSON(http.StatusOK, resp)
}

func normalize(vec []float32) []float32 {
	var sum float32
	for _, v := range vec {
		sum += v * v
	}

	norm := float32(1.0 / max(math.Sqrt(float64(sum)), 1e-12))
	for i := range vec {
		vec[i] *= norm
	}
	return vec
}

func (s *Server) EmbeddingsHandler(c *gin.Context) {
	var req api.EmbeddingRequest
	if err := c.ShouldBindJSON(&req); errors.Is(err, io.EOF) {
		c.AbortWithStatusJSON(http.StatusBadRequest, gin.H{"error": "missing request body"})
		return
	} else if err != nil {
		c.AbortWithStatusJSON(http.StatusBadRequest, gin.H{"error": err.Error()})
		return
	}

	name := model.ParseName(req.Model)
	if !name.IsValid() {
		c.JSON(http.StatusBadRequest, gin.H{"error": "model is required"})
		return
	}

	r, _, _, err := s.scheduleRunner(c.Request.Context(), name.String(), []model.Capability{}, req.Options, req.KeepAlive)
	if err != nil {
		handleScheduleError(c, req.Model, err)
		return
	}

	// an empty request loads the model
	if req.Prompt == "" {
		c.JSON(http.StatusOK, api.EmbeddingResponse{Embedding: []float64{}})
		return
	}

	embedding, err := r.Embedding(c.Request.Context(), req.Prompt)
	if err != nil {
		c.AbortWithStatusJSON(http.StatusInternalServerError, gin.H{"error": strings.TrimSpace(err.Error())})
		return
	}

	var e []float64
	for _, v := range embedding {
		e = append(e, float64(v))
	}

	resp := api.EmbeddingResponse{
		Embedding: e,
	}
	c.JSON(http.StatusOK, resp)
}

func (s *Server) PullHandler(c *gin.Context) {
	var req api.PullRequest
	err := c.ShouldBindJSON(&req)
	switch {
	case errors.Is(err, io.EOF):
		c.AbortWithStatusJSON(http.StatusBadRequest, gin.H{"error": "missing request body"})
		return
	case err != nil:
		c.AbortWithStatusJSON(http.StatusBadRequest, gin.H{"error": err.Error()})
		return
	}

	name := model.ParseName(cmp.Or(req.Model, req.Name))
	if !name.IsValid() {
		c.AbortWithStatusJSON(http.StatusBadRequest, gin.H{"error": errtypes.InvalidModelNameErrMsg})
		return
	}

	name, err = getExistingName(name)
	if err != nil {
		c.AbortWithStatusJSON(http.StatusBadRequest, gin.H{"error": err.Error()})
		return
	}

	ch := make(chan any)
	go func() {
		defer close(ch)
		fn := func(r api.ProgressResponse) {
			ch <- r
		}

		regOpts := &registryOptions{
			Insecure: req.Insecure,
		}

		ctx, cancel := context.WithCancel(c.Request.Context())
		defer cancel()

		if err := PullModel(ctx, name.DisplayShortest(), regOpts, fn); err != nil {
			ch <- gin.H{"error": err.Error()}
		}
	}()

	if req.Stream != nil && !*req.Stream {
		waitForStream(c, ch)
		return
	}

	streamResponse(c, ch)
}

func (s *Server) PushHandler(c *gin.Context) {
	var req api.PushRequest
	err := c.ShouldBindJSON(&req)
	switch {
	case errors.Is(err, io.EOF):
		c.AbortWithStatusJSON(http.StatusBadRequest, gin.H{"error": "missing request body"})
		return
	case err != nil:
		c.AbortWithStatusJSON(http.StatusBadRequest, gin.H{"error": err.Error()})
		return
	}

	var mname string
	if req.Model != "" {
		mname = req.Model
	} else if req.Name != "" {
		mname = req.Name
	} else {
		c.AbortWithStatusJSON(http.StatusBadRequest, gin.H{"error": "model is required"})
		return
	}

	ch := make(chan any)
	go func() {
		defer close(ch)
		fn := func(r api.ProgressResponse) {
			ch <- r
		}

		regOpts := &registryOptions{
			Insecure: req.Insecure,
		}

		ctx, cancel := context.WithCancel(c.Request.Context())
		defer cancel()

		name, err := getExistingName(model.ParseName(mname))
		if err != nil {
			ch <- gin.H{"error": err.Error()}
			return
		}

		if err := PushModel(ctx, name.DisplayShortest(), regOpts, fn); err != nil {
			ch <- gin.H{"error": err.Error()}
		}
	}()

	if req.Stream != nil && !*req.Stream {
		waitForStream(c, ch)
		return
	}

	streamResponse(c, ch)
}

// getExistingName searches the models directory for the longest prefix match of
// the input name and returns the input name with all existing parts replaced
// with each part found. If no parts are found, the input name is returned as
// is.
func getExistingName(n model.Name) (model.Name, error) {
	var zero model.Name
	existing, err := Manifests(true)
	if err != nil {
		return zero, err
	}
	var set model.Name // tracks parts already canonicalized
	for e := range existing {
		if set.Host == "" && strings.EqualFold(e.Host, n.Host) {
			n.Host = e.Host
		}
		if set.Namespace == "" && strings.EqualFold(e.Namespace, n.Namespace) {
			n.Namespace = e.Namespace
		}
		if set.Model == "" && strings.EqualFold(e.Model, n.Model) {
			n.Model = e.Model
		}
		if set.Tag == "" && strings.EqualFold(e.Tag, n.Tag) {
			n.Tag = e.Tag
		}
	}
	return n, nil
}

func (s *Server) DeleteHandler(c *gin.Context) {
	var r api.DeleteRequest
	if err := c.ShouldBindJSON(&r); errors.Is(err, io.EOF) {
		c.AbortWithStatusJSON(http.StatusBadRequest, gin.H{"error": "missing request body"})
		return
	} else if err != nil {
		c.AbortWithStatusJSON(http.StatusBadRequest, gin.H{"error": err.Error()})
		return
	}

	n := model.ParseName(cmp.Or(r.Model, r.Name))
	if !n.IsValid() {
		c.AbortWithStatusJSON(http.StatusBadRequest, gin.H{"error": fmt.Sprintf("name %q is invalid", cmp.Or(r.Model, r.Name))})
		return
	}

	n, err := getExistingName(n)
	if err != nil {
		c.JSON(http.StatusNotFound, gin.H{"error": fmt.Sprintf("model '%s' not found", cmp.Or(r.Model, r.Name))})
		return
	}

	m, err := ParseNamedManifest(n)
	if err != nil {
		switch {
		case os.IsNotExist(err):
			c.JSON(http.StatusNotFound, gin.H{"error": fmt.Sprintf("model '%s' not found", cmp.Or(r.Model, r.Name))})
		default:
			c.JSON(http.StatusInternalServerError, gin.H{"error": err.Error()})
		}
		return
	}

	if err := m.Remove(); err != nil {
		c.JSON(http.StatusInternalServerError, gin.H{"error": err.Error()})
		return
	}

	if err := m.RemoveLayers(); err != nil {
		c.JSON(http.StatusInternalServerError, gin.H{"error": err.Error()})
		return
	}
}

func (s *Server) ShowHandler(c *gin.Context) {
	var req api.ShowRequest
	err := c.ShouldBindJSON(&req)
	switch {
	case errors.Is(err, io.EOF):
		c.AbortWithStatusJSON(http.StatusBadRequest, gin.H{"error": "missing request body"})
		return
	case err != nil:
		c.AbortWithStatusJSON(http.StatusBadRequest, gin.H{"error": err.Error()})
		return
	}

	if req.Model != "" {
		// noop
	} else if req.Name != "" {
		req.Model = req.Name
	} else {
		c.AbortWithStatusJSON(http.StatusBadRequest, gin.H{"error": "model is required"})
		return
	}

	resp, err := GetModelInfo(req)
	if err != nil {
		switch {
		case os.IsNotExist(err):
			c.JSON(http.StatusNotFound, gin.H{"error": fmt.Sprintf("model '%s' not found", req.Model)})
		case err.Error() == errtypes.InvalidModelNameErrMsg:
			c.JSON(http.StatusBadRequest, gin.H{"error": err.Error()})
		default:
			c.JSON(http.StatusInternalServerError, gin.H{"error": err.Error()})
		}
		return
	}

	c.JSON(http.StatusOK, resp)
}

func GetModelInfo(req api.ShowRequest) (*api.ShowResponse, error) {
	name := model.ParseName(req.Model)
	if !name.IsValid() {
		return nil, ErrModelPathInvalid
	}
	name, err := getExistingName(name)
	if err != nil {
		return nil, err
	}

	m, err := GetModel(name.String())
	if err != nil {
		return nil, err
	}

	modelDetails := api.ModelDetails{
		ParentModel:       m.ParentModel,
		Format:            m.Config.ModelFormat,
		Family:            m.Config.ModelFamily,
		Families:          m.Config.ModelFamilies,
		ParameterSize:     m.Config.ModelType,
		QuantizationLevel: m.Config.FileType,
	}

	if req.System != "" {
		m.System = req.System
	}

	msgs := make([]api.Message, len(m.Messages))
	for i, msg := range m.Messages {
		msgs[i] = api.Message{Role: msg.Role, Content: msg.Content}
	}

	manifest, err := ParseNamedManifest(name)
	if err != nil {
		return nil, err
	}

	resp := &api.ShowResponse{
		License:      strings.Join(m.License, "\n"),
		System:       m.System,
		Template:     m.Template.String(),
		Details:      modelDetails,
		Messages:     msgs,
		Capabilities: m.Capabilities(),
		ModifiedAt:   manifest.fi.ModTime(),
	}

	if m.Config.RemoteHost != "" {
		resp.RemoteHost = m.Config.RemoteHost
		resp.RemoteModel = m.Config.RemoteModel

		if m.Config.ModelFamily != "" {
			resp.ModelInfo = make(map[string]any)
			resp.ModelInfo["general.architecture"] = m.Config.ModelFamily

			if m.Config.BaseName != "" {
				resp.ModelInfo["general.basename"] = m.Config.BaseName
			}

			if m.Config.ContextLen > 0 {
				resp.ModelInfo[fmt.Sprintf("%s.context_length", m.Config.ModelFamily)] = m.Config.ContextLen
			}

			if m.Config.EmbedLen > 0 {
				resp.ModelInfo[fmt.Sprintf("%s.embedding_length", m.Config.ModelFamily)] = m.Config.EmbedLen
			}
		}
	}

	var params []string
	cs := 30
	for k, v := range m.Options {
		switch val := v.(type) {
		case []any:
			for _, nv := range val {
				params = append(params, fmt.Sprintf("%-*s %#v", cs, k, nv))
			}
		default:
			params = append(params, fmt.Sprintf("%-*s %#v", cs, k, v))
		}
	}
	resp.Parameters = strings.Join(params, "\n")

	if len(req.Options) > 0 {
		if m.Options == nil {
			m.Options = make(map[string]any)
		}
		for k, v := range req.Options {
			m.Options[k] = v
		}
	}

	var sb strings.Builder
	fmt.Fprintln(&sb, "# Modelfile generated by \"ollama show\"")
	fmt.Fprintln(&sb, "# To build a new Modelfile based on this, replace FROM with:")
	fmt.Fprintf(&sb, "# FROM %s\n\n", m.ShortName)
	fmt.Fprint(&sb, m.String())
	resp.Modelfile = sb.String()

	// skip loading tensor information if this is a remote model
	if m.Config.RemoteHost != "" && m.Config.RemoteModel != "" {
		return resp, nil
	}

	kvData, tensors, err := getModelData(m.ModelPath, req.Verbose)
	if err != nil {
		return nil, err
	}

	delete(kvData, "general.name")
	delete(kvData, "tokenizer.chat_template")
	resp.ModelInfo = kvData

	tensorData := make([]api.Tensor, len(tensors.Items()))
	for cnt, t := range tensors.Items() {
		tensorData[cnt] = api.Tensor{Name: t.Name, Type: t.Type(), Shape: t.Shape}
	}
	resp.Tensors = tensorData

	if len(m.ProjectorPaths) > 0 {
		projectorData, _, err := getModelData(m.ProjectorPaths[0], req.Verbose)
		if err != nil {
			return nil, err
		}
		resp.ProjectorInfo = projectorData
	}

	return resp, nil
}

func getModelData(digest string, verbose bool) (ggml.KV, ggml.Tensors, error) {
	maxArraySize := 0
	if verbose {
		maxArraySize = -1
	}
	data, err := llm.LoadModel(digest, maxArraySize)
	if err != nil {
		return nil, ggml.Tensors{}, err
	}

	kv := data.KV()

	if !verbose {
		for k := range kv {
			if t, ok := kv[k].([]any); len(t) > 5 && ok {
				kv[k] = []any{}
			}
		}
	}

	return kv, data.Tensors(), nil
}

func (s *Server) ListHandler(c *gin.Context) {
	ms, err := Manifests(true)
	if err != nil {
		c.JSON(http.StatusInternalServerError, gin.H{"error": err.Error()})
		return
	}

	models := []api.ListModelResponse{}
	for n, m := range ms {
		var cf ConfigV2

		if m.Config.Digest != "" {
			f, err := m.Config.Open()
			if err != nil {
				slog.Warn("bad manifest filepath", "name", n, "error", err)
				continue
			}
			defer f.Close()

			if err := json.NewDecoder(f).Decode(&cf); err != nil {
				slog.Warn("bad manifest config", "name", n, "error", err)
				continue
			}
		}

		// tag should never be masked
		models = append(models, api.ListModelResponse{
			Model:       n.DisplayShortest(),
			Name:        n.DisplayShortest(),
			RemoteModel: cf.RemoteModel,
			RemoteHost:  cf.RemoteHost,
			Size:        m.Size(),
			Digest:      m.digest,
			ModifiedAt:  m.fi.ModTime(),
			Details: api.ModelDetails{
				Format:            cf.ModelFormat,
				Family:            cf.ModelFamily,
				Families:          cf.ModelFamilies,
				ParameterSize:     cf.ModelType,
				QuantizationLevel: cf.FileType,
			},
		})
	}

	slices.SortStableFunc(models, func(i, j api.ListModelResponse) int {
		// most recently modified first
		return cmp.Compare(j.ModifiedAt.Unix(), i.ModifiedAt.Unix())
	})

	c.JSON(http.StatusOK, api.ListResponse{Models: models})
}

func (s *Server) CopyHandler(c *gin.Context) {
	var r api.CopyRequest
	if err := c.ShouldBindJSON(&r); errors.Is(err, io.EOF) {
		c.AbortWithStatusJSON(http.StatusBadRequest, gin.H{"error": "missing request body"})
		return
	} else if err != nil {
		c.AbortWithStatusJSON(http.StatusBadRequest, gin.H{"error": err.Error()})
		return
	}

	src := model.ParseName(r.Source)
	if !src.IsValid() {
		c.AbortWithStatusJSON(http.StatusBadRequest, gin.H{"error": fmt.Sprintf("source %q is invalid", r.Source)})
		return
	}
	src, err := getExistingName(src)
	if err != nil {
		c.AbortWithStatusJSON(http.StatusBadRequest, gin.H{"error": err.Error()})
		return
	}

	dst := model.ParseName(r.Destination)
	if !dst.IsValid() {
		c.AbortWithStatusJSON(http.StatusBadRequest, gin.H{"error": fmt.Sprintf("destination %q is invalid", r.Destination)})
		return
	}
	dst, err = getExistingName(dst)
	if err != nil {
		c.AbortWithStatusJSON(http.StatusBadRequest, gin.H{"error": err.Error()})
		return
	}

	if err := CopyModel(src, dst); errors.Is(err, os.ErrNotExist) {
		c.JSON(http.StatusNotFound, gin.H{"error": fmt.Sprintf("model %q not found", r.Source)})
	} else if err != nil {
		c.JSON(http.StatusInternalServerError, gin.H{"error": err.Error()})
	}
}

func (s *Server) HeadBlobHandler(c *gin.Context) {
	path, err := GetBlobsPath(c.Param("digest"))
	if err != nil {
		c.AbortWithStatusJSON(http.StatusBadRequest, gin.H{"error": err.Error()})
		return
	}

	if _, err := os.Stat(path); err != nil {
		c.AbortWithStatusJSON(http.StatusNotFound, gin.H{"error": fmt.Sprintf("blob %q not found", c.Param("digest"))})
		return
	}

	c.Status(http.StatusOK)
}

func (s *Server) CreateBlobHandler(c *gin.Context) {
	if ib, ok := intermediateBlobs[c.Param("digest")]; ok {
		p, err := GetBlobsPath(ib)
		if err != nil {
			c.AbortWithStatusJSON(http.StatusInternalServerError, gin.H{"error": err.Error()})
			return
		}

		if _, err := os.Stat(p); errors.Is(err, os.ErrNotExist) {
			slog.Info("evicting intermediate blob which no longer exists", "digest", ib)
			delete(intermediateBlobs, c.Param("digest"))
		} else if err != nil {
			c.AbortWithStatusJSON(http.StatusInternalServerError, gin.H{"error": err.Error()})
			return
		} else {
			c.Status(http.StatusOK)
			return
		}
	}

	path, err := GetBlobsPath(c.Param("digest"))
	if err != nil {
		c.AbortWithStatusJSON(http.StatusBadRequest, gin.H{"error": err.Error()})
		return
	}

	_, err = os.Stat(path)
	switch {
	case errors.Is(err, os.ErrNotExist):
		// noop
	case err != nil:
		c.AbortWithStatusJSON(http.StatusInternalServerError, gin.H{"error": err.Error()})
		return
	default:
		c.Status(http.StatusOK)
		return
	}

	layer, err := NewLayer(c.Request.Body, "")
	if err != nil {
		c.AbortWithStatusJSON(http.StatusInternalServerError, gin.H{"error": err.Error()})
		return
	}

	if layer.Digest != c.Param("digest") {
		c.AbortWithStatusJSON(http.StatusBadRequest, gin.H{"error": fmt.Sprintf("digest mismatch, expected %q, got %q", c.Param("digest"), layer.Digest)})
		return
	}

	c.Status(http.StatusCreated)
}

func isLocalIP(ip netip.Addr) bool {
	if interfaces, err := net.Interfaces(); err == nil {
		for _, iface := range interfaces {
			addrs, err := iface.Addrs()
			if err != nil {
				continue
			}

			for _, a := range addrs {
				if parsed, _, err := net.ParseCIDR(a.String()); err == nil {
					if parsed.String() == ip.String() {
						return true
					}
				}
			}
		}
	}

	return false
}

func allowedHost(host string) bool {
	host = strings.ToLower(host)

	if host == "" || host == "localhost" {
		return true
	}

	if hostname, err := os.Hostname(); err == nil && host == strings.ToLower(hostname) {
		return true
	}

	tlds := []string{
		"localhost",
		"local",
		"internal",
	}

	// check if the host is a local TLD
	for _, tld := range tlds {
		if strings.HasSuffix(host, "."+tld) {
			return true
		}
	}

	return false
}

func allowedHostsMiddleware(addr net.Addr) gin.HandlerFunc {
	return func(c *gin.Context) {
		if addr == nil {
			c.Next()
			return
		}

		if addr, err := netip.ParseAddrPort(addr.String()); err == nil && !addr.Addr().IsLoopback() {
			c.Next()
			return
		}

		host, _, err := net.SplitHostPort(c.Request.Host)
		if err != nil {
			host = c.Request.Host
		}

		if addr, err := netip.ParseAddr(host); err == nil {
			if addr.IsLoopback() || addr.IsPrivate() || addr.IsUnspecified() || isLocalIP(addr) {
				c.Next()
				return
			}
		}

		if allowedHost(host) {
			if c.Request.Method == http.MethodOptions {
				c.AbortWithStatus(http.StatusNoContent)
				return
			}

			c.Next()
			return
		}

		c.AbortWithStatus(http.StatusForbidden)
	}
}

func (s *Server) GenerateRoutes(rc *ollama.Registry) (http.Handler, error) {
	corsConfig := cors.DefaultConfig()
	corsConfig.AllowWildcard = true
	corsConfig.AllowBrowserExtensions = true
	corsConfig.AllowHeaders = []string{
		"Authorization",
		"Content-Type",
		"User-Agent",
		"Accept",
		"X-Requested-With",

		// OpenAI compatibility headers
		"OpenAI-Beta",
		"x-stainless-arch",
		"x-stainless-async",
		"x-stainless-custom-poll-interval",
		"x-stainless-helper-method",
		"x-stainless-lang",
		"x-stainless-os",
		"x-stainless-package-version",
		"x-stainless-poll-helper",
		"x-stainless-retry-count",
		"x-stainless-runtime",
		"x-stainless-runtime-version",
		"x-stainless-timeout",
	}
	corsConfig.AllowOrigins = envconfig.AllowedOrigins()

	m, err := telemetry.InitMetrics()
	if err != nil {
		slog.Warn(fmt.Sprintf("Metrics initialization failed with %s", err))
	}
	s.metrics = m
	s.metrics.Start.Record(nil, time.Now().UnixMicro()/1e6, metric.WithAttributes(
		attribute.String("version", version.Version),
	))

	r := gin.Default()
	r.HandleMethodNotAllowed = true
	r.Use(
		cors.New(corsConfig),
		allowedHostsMiddleware(s.addr),
		prometheusMetricsMiddleware(s.metrics),
	)

	// General
	r.HEAD("/", func(c *gin.Context) { c.String(http.StatusOK, "Ollama is running") })
	r.GET("/", func(c *gin.Context) { c.String(http.StatusOK, "Ollama is running") })
	r.HEAD("/api/version", func(c *gin.Context) { c.JSON(http.StatusOK, gin.H{"version": version.Version}) })
	r.GET("/api/version", func(c *gin.Context) { c.JSON(http.StatusOK, gin.H{"version": version.Version}) })

	// Local model cache management (new implementation is at end of function)
	r.POST("/api/pull", s.PullHandler)
	r.POST("/api/push", s.PushHandler)
	r.HEAD("/api/tags", s.ListHandler)
	r.GET("/api/tags", s.ListHandler)
	r.POST("/api/show", s.ShowHandler)
	r.DELETE("/api/delete", s.DeleteHandler)

	r.POST("/api/me", s.WhoamiHandler)

	r.POST("/api/signout", s.SignoutHandler)
	// deprecated
	r.DELETE("/api/user/keys/:encodedKey", s.SignoutHandler)

	// Create
	r.POST("/api/create", s.CreateHandler)
	r.POST("/api/blobs/:digest", s.CreateBlobHandler)
	r.HEAD("/api/blobs/:digest", s.HeadBlobHandler)
	r.POST("/api/copy", s.CopyHandler)

	// Inference
	r.GET("/api/ps", s.PsHandler)
	r.POST("/api/generate", s.GenerateHandler)
	r.POST("/api/chat", s.ChatHandler)
	r.POST("/api/embed", s.EmbedHandler)
	r.POST("/api/embeddings", s.EmbeddingsHandler)

	r.GET("/metrics", s.MetricsHandler)

	// Inference (OpenAI compatibility)
	r.POST("/v1/chat/completions", middleware.ChatMiddleware(), s.ChatHandler)
	r.POST("/v1/completions", middleware.CompletionsMiddleware(), s.GenerateHandler)
	r.POST("/v1/embeddings", middleware.EmbeddingsMiddleware(), s.EmbedHandler)
	r.GET("/v1/models", middleware.ListMiddleware(), s.ListHandler)
	r.GET("/v1/models/:model", middleware.RetrieveMiddleware(), s.ShowHandler)

	if rc != nil {
		// wrap old with new
		rs := &registry.Local{
			Client:   rc,
			Logger:   slog.Default(), // TODO(bmizerany): Take a logger, do not use slog.Default()
			Fallback: r,

			Prune: PruneLayers,
		}
		return rs, nil
	}

	return r, nil
}

func Serve(ln net.Listener) error {
	slog.SetDefault(logutil.NewLogger(os.Stderr, envconfig.LogLevel()))
	slog.Info("server config", "env", envconfig.Values())

	blobsDir, err := GetBlobsPath("")
	if err != nil {
		return err
	}
	if err := fixBlobs(blobsDir); err != nil {
		return err
	}

	if !envconfig.NoPrune() {
		if _, err := Manifests(false); err != nil {
			slog.Warn("corrupt manifests detected, skipping prune operation.  Re-pull or delete to clear", "error", err)
		} else {
			// clean up unused layers and manifests
			if err := PruneLayers(); err != nil {
				return err
			}

			manifestsPath, err := GetManifestPath()
			if err != nil {
				return err
			}

			if err := PruneDirectory(manifestsPath); err != nil {
				return err
			}
		}
	}

	s := &Server{addr: ln.Addr()}

	var rc *ollama.Registry
	if useClient2 {
		var err error
		rc, err = ollama.DefaultRegistry()
		if err != nil {
			return err
		}
	}

	h, err := s.GenerateRoutes(rc)
	if err != nil {
		return err
	}

	http.Handle("/", h)

	ctx, done := context.WithCancel(context.Background())
	schedCtx, schedDone := context.WithCancel(ctx)
	sched := InitScheduler(schedCtx)
	s.sched = sched

	slog.Info(fmt.Sprintf("Listening on %s (version %s)", ln.Addr(), version.Version))
	srvr := &http.Server{
		// Use http.DefaultServeMux so we get net/http/pprof for
		// free.
		//
		// TODO(bmizerany): Decide if we want to make this
		// configurable so it is not exposed by default, or allow
		// users to bind it to a different port. This was a quick
		// and easy way to get pprof, but it may not be the best
		// way.
		Handler: nil,
	}

	// listen for a ctrl+c and stop any loaded llm
	signals := make(chan os.Signal, 1)
	signal.Notify(signals, syscall.SIGINT, syscall.SIGTERM)
	go func() {
		<-signals
		srvr.Close()
		schedDone()
		sched.unloadAllRunners()
		done()
	}()

	s.sched.Run(schedCtx)

	// register the experimental webp decoder
	// so webp images can be used in multimodal inputs
	image.RegisterFormat("webp", "RIFF????WEBP", webp.Decode, webp.DecodeConfig)

	// At startup we retrieve GPU information so we can get log messages before loading a model
	// This will log warnings to the log in case we have problems with detected GPUs
	gpus := discover.GPUDevices(ctx, nil)
	discover.LogDetails(gpus)

	var totalVRAM uint64
	for _, gpu := range gpus {
		totalVRAM += gpu.TotalMemory - envconfig.GpuOverhead()
	}
	if totalVRAM < lowVRAMThreshold {
		s.lowVRAM = true
		slog.Info("entering low vram mode", "total vram", format.HumanBytes2(totalVRAM), "threshold", format.HumanBytes2(lowVRAMThreshold))
	}

	err = srvr.Serve(ln)
	// If server is closed from the signal handler, wait for the ctx to be done
	// otherwise error out quickly
	if !errors.Is(err, http.ErrServerClosed) {
		return err
	}
	<-ctx.Done()
	return nil
}

func waitForStream(c *gin.Context, ch chan any) {
	c.Header("Content-Type", "application/json")
	var latest api.ProgressResponse
	for resp := range ch {
		switch r := resp.(type) {
		case api.ProgressResponse:
			latest = r
		case gin.H:
			status, ok := r["status"].(int)
			if !ok {
				status = http.StatusInternalServerError
			}
			errorMsg, ok := r["error"].(string)
			if !ok {
				errorMsg = "unknown error"
			}
			c.JSON(status, gin.H{"error": errorMsg})
			return
		default:
			c.JSON(http.StatusInternalServerError, gin.H{"error": "unknown message type"})
			return
		}
	}

	c.JSON(http.StatusOK, latest)
}

func streamResponse(c *gin.Context, ch chan any) {
	c.Header("Content-Type", "application/x-ndjson")
	c.Stream(func(w io.Writer) bool {
		val, ok := <-ch
		if !ok {
			return false
		}

		// errors are provided as a gin.H with an "error" field and
		// an optional "status" field.  For errors that are streamed
		// before any content, we need to set the status code and
		// content type for the error.
		if h, ok := val.(gin.H); ok {
			if e, ok := h["error"].(string); ok {
				status, ok := h["status"].(int)
				if !ok {
					status = http.StatusInternalServerError
				}

				if !c.Writer.Written() {
					c.Header("Content-Type", "application/json")
					c.JSON(status, gin.H{"error": e})
				} else {
					if err := json.NewEncoder(c.Writer).Encode(gin.H{"error": e}); err != nil {
						slog.Error("streamResponse failed to encode json error", "error", err)
					}
				}

				return false
			}
		}

		bts, err := json.Marshal(val)
		if err != nil {
			slog.Info(fmt.Sprintf("streamResponse: json.Marshal failed with %s", err))
			return false
		}

		// Delineate chunks with new-line delimiter
		bts = append(bts, '\n')
		if _, err := w.Write(bts); err != nil {
			slog.Info(fmt.Sprintf("streamResponse: w.Write failed with %s", err))
			return false
		}

		return true
	})
}

func (s *Server) WhoamiHandler(c *gin.Context) {
	// todo allow other hosts
	u, err := url.Parse("https://ollama.com")
	if err != nil {
		slog.Error(err.Error())
		c.JSON(http.StatusInternalServerError, gin.H{"error": "URL parse error"})
		return
	}

	client := api.NewClient(u, http.DefaultClient)
	user, err := client.Whoami(c)
	if err != nil {
		slog.Error(err.Error())
	}

	// user isn't signed in
	if user != nil && user.Name == "" {
		sURL, sErr := signinURL()
		if sErr != nil {
			slog.Error(sErr.Error())
			c.JSON(http.StatusInternalServerError, gin.H{"error": "error getting authorization details"})
			return
		}

		c.JSON(http.StatusUnauthorized, gin.H{"error": "unauthorized", "signin_url": sURL})
		return
	}

	c.JSON(http.StatusOK, user)
}

func (s *Server) SignoutHandler(c *gin.Context) {
	pubKey, err := auth.GetPublicKey()
	if err != nil {
		slog.Error("couldn't get public key", "error", err)
		c.JSON(http.StatusInternalServerError, gin.H{"error": "there was an error signing out"})
		return
	}

	encKey := base64.RawURLEncoding.EncodeToString([]byte(pubKey))

	// todo allow other hosts
	u, err := url.Parse("https://ollama.com")
	if err != nil {
		slog.Error(err.Error())
		c.JSON(http.StatusInternalServerError, gin.H{"error": "URL parse error"})
		return
	}

	client := api.NewClient(u, http.DefaultClient)
	err = client.Disconnect(c, encKey)
	if err != nil {
		var authError api.AuthorizationError
		if errors.As(err, &authError) {
			c.JSON(http.StatusUnauthorized, gin.H{"error": "you are not currently signed in"})
			return
		}
		c.JSON(http.StatusInternalServerError, gin.H{"error": "there was an error signing out"})
		return
	}

	c.JSON(http.StatusOK, nil)
}

func (s *Server) PsHandler(c *gin.Context) {
	models := []api.ProcessModelResponse{}

	for _, v := range s.sched.loaded {
		model := v.model
		modelDetails := api.ModelDetails{
			Format:            model.Config.ModelFormat,
			Family:            model.Config.ModelFamily,
			Families:          model.Config.ModelFamilies,
			ParameterSize:     model.Config.ModelType,
			QuantizationLevel: model.Config.FileType,
		}

		mr := api.ProcessModelResponse{
			Model:     model.ShortName,
			Name:      model.ShortName,
			Size:      int64(v.totalSize),
			SizeVRAM:  int64(v.vramSize),
			Digest:    model.Digest,
			Details:   modelDetails,
			ExpiresAt: v.expiresAt,
		}
		if v.Options != nil {
			mr.ContextLength = v.Options.NumCtx
		}
		// The scheduler waits to set expiresAt, so if a model is loading it's
		// possible that it will be set to the unix epoch. For those cases, just
		// calculate the time w/ the sessionDuration instead.
		var epoch time.Time
		if v.expiresAt == epoch {
			mr.ExpiresAt = time.Now().Add(v.sessionDuration)
		}

		models = append(models, mr)
	}

	slices.SortStableFunc(models, func(i, j api.ProcessModelResponse) int {
		// longest duration remaining listed first
		return cmp.Compare(j.ExpiresAt.Unix(), i.ExpiresAt.Unix())
	})

	c.JSON(http.StatusOK, api.ProcessResponse{Models: models})
}

func toolCallId() string {
	const letterBytes = "abcdefghijklmnopqrstuvwxyz0123456789"
	b := make([]byte, 8)
	for i := range b {
		b[i] = letterBytes[rand.Intn(len(letterBytes))]
	}
	return "call_" + strings.ToLower(string(b))
}

func (s *Server) ChatHandler(c *gin.Context) {
	checkpointStart := time.Now()

	var req api.ChatRequest
	if err := c.ShouldBindJSON(&req); errors.Is(err, io.EOF) {
		c.AbortWithStatusJSON(http.StatusBadRequest, gin.H{"error": "missing request body"})
		return
	} else if err != nil {
		c.AbortWithStatusJSON(http.StatusBadRequest, gin.H{"error": err.Error()})
		return
	}

	name := model.ParseName(req.Model)
	if !name.IsValid() {
		c.JSON(http.StatusBadRequest, gin.H{"error": "model is required"})
		return
	}

	name, err := getExistingName(name)
	if err != nil {
		c.JSON(http.StatusBadRequest, gin.H{"error": "model is required"})
		return
	}

	m, err := GetModel(req.Model)
	if err != nil {
		switch {
		case os.IsNotExist(err):
			c.JSON(http.StatusNotFound, gin.H{"error": fmt.Sprintf("model '%s' not found", req.Model)})
		case err.Error() == errtypes.InvalidModelNameErrMsg:
			c.JSON(http.StatusBadRequest, gin.H{"error": err.Error()})
		default:
			c.JSON(http.StatusInternalServerError, gin.H{"error": err.Error()})
		}
		return
	}

	// expire the runner
	if len(req.Messages) == 0 && req.KeepAlive != nil && req.KeepAlive.Duration == 0 {
		s.sched.expireRunner(m)

		c.JSON(http.StatusOK, api.ChatResponse{
			Model:      req.Model,
			CreatedAt:  time.Now().UTC(),
			Message:    api.Message{Role: "assistant"},
			Done:       true,
			DoneReason: "unload",
		})
		return
	}

	if m.Config.RemoteHost != "" && m.Config.RemoteModel != "" {
		origModel := req.Model

		remoteURL, err := url.Parse(m.Config.RemoteHost)
		if err != nil {
			c.JSON(http.StatusInternalServerError, gin.H{"error": err.Error()})
			return
		}

		if !slices.Contains(envconfig.Remotes(), remoteURL.Hostname()) {
			slog.Info("remote model", "remotes", envconfig.Remotes(), "remoteURL", m.Config.RemoteHost, "hostname", remoteURL.Hostname())
			c.JSON(http.StatusBadRequest, gin.H{"error": "this server cannot run this remote model"})
			return
		}

		req.Model = m.Config.RemoteModel
		if req.Options == nil {
			req.Options = map[string]any{}
		}

		var msgs []api.Message
		if len(req.Messages) > 0 {
			msgs = append(m.Messages, req.Messages...)
			if req.Messages[0].Role != "system" && m.System != "" {
				msgs = append([]api.Message{{Role: "system", Content: m.System}}, msgs...)
			}
		}

		msgs = filterThinkTags(msgs, m)
		req.Messages = msgs

		for k, v := range m.Options {
			if _, ok := req.Options[k]; !ok {
				req.Options[k] = v
			}
		}

		fn := func(resp api.ChatResponse) error {
			resp.Model = origModel
			resp.RemoteModel = m.Config.RemoteModel
			resp.RemoteHost = m.Config.RemoteHost

			data, err := json.Marshal(resp)
			if err != nil {
				return err
			}

			if _, err = c.Writer.Write(append(data, '\n')); err != nil {
				return err
			}
			c.Writer.Flush()
			return nil
		}

		client := api.NewClient(remoteURL, http.DefaultClient)
		err = client.Chat(c, &req, fn)
		if err != nil {
			var authError api.AuthorizationError
			if errors.As(err, &authError) {
				sURL, sErr := signinURL()
				if sErr != nil {
					slog.Error(sErr.Error())
					c.JSON(http.StatusInternalServerError, gin.H{"error": "error getting authorization details"})
					return
				}

				c.JSON(authError.StatusCode, gin.H{"error": "unauthorized", "signin_url": sURL})
				return
			}
			var apiError api.StatusError
			if errors.As(err, &apiError) {
				c.JSON(apiError.StatusCode, apiError)
				return
			}
			c.JSON(http.StatusInternalServerError, gin.H{"error": err.Error()})
			return
		}

		contentType := "application/json; charset=utf-8"
		if req.Stream != nil && *req.Stream {
			contentType = "application/x-ndjson"
		}
		c.Header("Content-Type", contentType)

		return
	}

	caps := []model.Capability{model.CapabilityCompletion}
	if len(req.Tools) > 0 {
		caps = append(caps, model.CapabilityTools)
	}

	modelCaps := m.Capabilities()
	if slices.Contains(modelCaps, model.CapabilityThinking) {
		caps = append(caps, model.CapabilityThinking)
		if req.Think == nil {
			req.Think = &api.ThinkValue{Value: true}
		}
	} else {
		if req.Think != nil && req.Think.Bool() {
			c.JSON(http.StatusBadRequest, gin.H{"error": fmt.Sprintf("%q does not support thinking", req.Model)})
			return
		}
	}

	r, m, opts, err := s.scheduleRunner(c.Request.Context(), name.String(), caps, req.Options, req.KeepAlive)
	if errors.Is(err, errCapabilityCompletion) {
		c.JSON(http.StatusBadRequest, gin.H{"error": fmt.Sprintf("%q does not support chat", req.Model)})
		return
	} else if err != nil {
		handleScheduleError(c, req.Model, err)
		return
	}

	checkpointLoaded := time.Now()

	if len(req.Messages) == 0 {
		c.JSON(http.StatusOK, api.ChatResponse{
			Model:      req.Model,
			CreatedAt:  time.Now().UTC(),
			Message:    api.Message{Role: "assistant"},
			Done:       true,
			DoneReason: "load",
		})
		return
	}

	msgs := append(m.Messages, req.Messages...)
	if req.Messages[0].Role != "system" && m.System != "" {
		msgs = append([]api.Message{{Role: "system", Content: m.System}}, msgs...)
	}
	msgs = filterThinkTags(msgs, m)

	if shouldUseHarmony(m) && m.Config.Parser == "" {
		m.Config.Parser = "harmony"
	}

	var builtinParser parsers.Parser
	processedTools := req.Tools

	if m.Config.Parser != "" {
		builtinParser = parsers.ParserForName(m.Config.Parser)
		if builtinParser != nil {
			// Determine last message for chat prefill
			var lastMessage *api.Message
			if len(msgs) > 0 {
				lastMessage = &msgs[len(msgs)-1]
			}
			// Initialize parser and get processed tools
			processedTools = builtinParser.Init(req.Tools, lastMessage)
		}
	}

	truncate := req.Truncate == nil || *req.Truncate
	prompt, images, err := chatPrompt(c.Request.Context(), m, r.Tokenize, opts, msgs, processedTools, req.Think, truncate)
	if err != nil {
		slog.Error("chat prompt error", "error", err)
		c.JSON(http.StatusInternalServerError, gin.H{"error": err.Error()})
		return
	}

	// If debug mode is enabled, return the rendered template instead of calling the model
	if req.DebugRenderOnly {
		c.JSON(http.StatusOK, api.ChatResponse{
			Model:     req.Model,
			CreatedAt: time.Now().UTC(),
			DebugInfo: &api.DebugInfo{
				RenderedTemplate: prompt,
				ImageCount:       len(images),
			},
		})
		return
	}

	// Validate Think value: string values currently only allowed for harmony/gptoss models
	if req.Think != nil && req.Think.IsString() && m.Config.Parser != "harmony" {
		c.JSON(http.StatusBadRequest, gin.H{"error": fmt.Sprintf("think value %q is not supported for this model", req.Think.String())})
		return
	}

	var thinkingState *thinking.Parser
	openingTag, closingTag := thinking.InferTags(m.Template.Template)
	if req.Think != nil && req.Think.Bool() && openingTag != "" && closingTag != "" {
		thinkingState = &thinking.Parser{
			OpeningTag: openingTag,
			ClosingTag: closingTag,
		}

		if strings.HasSuffix(strings.TrimSpace(prompt), openingTag) {
			thinkingState.AddContent(openingTag)
		}
	}

	var toolParser *tools.Parser
	if len(req.Tools) > 0 && (builtinParser == nil || !builtinParser.HasToolSupport()) {
		toolParser = tools.NewParser(m.Template.Template, req.Tools)
	}

	type structuredOutputsState int
	const (
		structuredOutputsState_None structuredOutputsState = iota
		structuredOutputsState_ReadyToApply
		structuredOutputsState_Applying
	)

	ch := make(chan any)
	go func() {
		defer close(ch)

<<<<<<< HEAD
		if err := r.Completion(c.Request.Context(), llm.CompletionRequest{
			Prompt:  prompt,
			Images:  images,
			Format:  req.Format,
			Options: opts,
		}, func(r llm.CompletionResponse) {
			res := api.ChatResponse{
				Model:     req.Model,
				CreatedAt: time.Now().UTC(),
				Message:   api.Message{Role: "assistant", Content: r.Content},
				Done:      r.Done,
				Metrics: api.Metrics{
					PromptEvalCount:    r.PromptEvalCount,
					PromptEvalDuration: r.PromptEvalDuration,
					EvalCount:          r.EvalCount,
					EvalDuration:       r.EvalDuration,
				},
			}
			if r.Done {
				res.DoneReason = r.DoneReason.String()
				res.TotalDuration = time.Since(checkpointStart)
				res.LoadDuration = checkpointLoaded.Sub(checkpointStart)

				attrs := metric.WithAttributes(
					attribute.String("model", req.Model),
					attribute.String("reason", res.DoneReason),
				)
				s.metrics.TotalDuration.Add(c.Request.Context(), res.TotalDuration.Seconds(), attrs)
				s.metrics.LoadDuration.Add(c.Request.Context(), res.LoadDuration.Seconds(), attrs)
				s.metrics.PromptEvalCount.Add(c.Request.Context(), int64(r.PromptEvalCount), attrs)
				s.metrics.PromptEvalDuration.Add(c.Request.Context(), r.PromptEvalDuration.Seconds(), attrs)
				s.metrics.EvalCount.Add(c.Request.Context(), int64(r.EvalCount), attrs)
				s.metrics.EvalDuration.Add(c.Request.Context(), r.EvalDuration.Seconds(), attrs)
			}
=======
		structuredOutputsState := structuredOutputsState_None

		for {
			var tb strings.Builder

			currentFormat := req.Format
			// structured outputs via double request is enabled when:
			// 1. the model supports the thinking capability and
			// 2. it uses a built-in parser or our generic thinking parser
>>>>>>> 80d34260

			// Note that the current approach does not work for (potential future)
			// non-thinking models that emit anything before actual content. This
			// current approach uses the transition from parsed thinking content to
			// parsed non-thinking content as the signal to turn constraining on

			if req.Format != nil && structuredOutputsState == structuredOutputsState_None && ((builtinParser != nil || thinkingState != nil) && slices.Contains(m.Capabilities(), model.CapabilityThinking)) {
				currentFormat = nil
			}

			// sets up new context given parent context per request
			ctx, cancel := context.WithCancel(c.Request.Context())
			err := r.Completion(ctx, llm.CompletionRequest{
				Prompt:   prompt,
				Images:   images,
				Format:   currentFormat,
				Options:  opts,
				Shift:    req.Shift == nil || *req.Shift,
				Truncate: truncate,
			}, func(r llm.CompletionResponse) {
				res := api.ChatResponse{
					Model:     req.Model,
					CreatedAt: time.Now().UTC(),
					Message:   api.Message{Role: "assistant", Content: r.Content},
					Done:      r.Done,
					Metrics: api.Metrics{
						PromptEvalCount:    r.PromptEvalCount,
						PromptEvalDuration: r.PromptEvalDuration,
						EvalCount:          r.EvalCount,
						EvalDuration:       r.EvalDuration,
					},
				}
				if r.Done {
					res.DoneReason = r.DoneReason.String()
					res.TotalDuration = time.Since(checkpointStart)
					res.LoadDuration = checkpointLoaded.Sub(checkpointStart)
				}

				if builtinParser != nil {
					slog.Log(context.TODO(), logutil.LevelTrace, "builtin parser input", "parser", m.Config.Parser, "content", r.Content)

					content, thinking, toolCalls, err := builtinParser.Add(r.Content, r.Done)
					if err != nil {
						ch <- gin.H{"error": err.Error()}
						return
					}

					res.Message.Content = content
					res.Message.Thinking = thinking
					for i := range toolCalls {
						toolCalls[i].ID = toolCallId()
					}
					res.Message.ToolCalls = toolCalls

					tb.WriteString(thinking)
					// we are now receiving content from the model - we should start applying structured outputs
					if structuredOutputsState == structuredOutputsState_None && req.Format != nil && tb.String() != "" && res.Message.Content != "" {
						structuredOutputsState = structuredOutputsState_ReadyToApply
						cancel()
						return
					}

					if res.Message.Content != "" || res.Message.Thinking != "" || len(res.Message.ToolCalls) > 0 || r.Done {
						slog.Log(context.TODO(), logutil.LevelTrace, "builtin parser output", "parser", m.Config.Parser, "content", content, "thinking", thinking, "toolCalls", toolCalls, "done", r.Done)
						ch <- res
					} else {
						slog.Log(context.TODO(), logutil.LevelTrace, "builtin parser empty output", "parser", m.Config.Parser)
					}
					return
				}

				if thinkingState != nil {
					thinkingContent, remainingContent := thinkingState.AddContent(res.Message.Content)
					if thinkingContent == "" && remainingContent == "" && !r.Done {
						// need to accumulate more to decide what to send
						return
					}
					res.Message.Thinking = thinkingContent
					tb.WriteString(thinkingContent)
					// emit the collected thinking text before restarting with structured outputs and clear unstructured content
					// to avoid leaking mixed tokens like "</think>Hello"
					if structuredOutputsState == structuredOutputsState_None && req.Format != nil && tb.String() != "" && remainingContent != "" {
						structuredOutputsState = structuredOutputsState_ReadyToApply
						res.Message.Content = ""
						ch <- res
						cancel()
						return
					}
					res.Message.Content = remainingContent
				}

				if len(req.Tools) > 0 {
					toolCalls, content := toolParser.Add(res.Message.Content)
					if len(content) > 0 {
						res.Message.Content = content
					} else if len(toolCalls) > 0 {
						for i := range toolCalls {
							toolCalls[i].ID = toolCallId()
						}
						res.Message.ToolCalls = toolCalls
						res.Message.Content = ""
					} else if res.Message.Thinking != "" {
						// don't return
					} else {
						if r.Done {
							res.Message.Content = toolParser.Content()
							ch <- res
						}
						return
					}
				}

				ch <- res
			})
			if err != nil {
				if structuredOutputsState == structuredOutputsState_ReadyToApply && strings.Contains(err.Error(), "context canceled") && c.Request.Context().Err() == nil {
					// only ignores error if it's a context cancellation due to setting structured outputs
				} else {
					var serr api.StatusError
					if errors.As(err, &serr) {
						ch <- gin.H{"error": serr.ErrorMessage, "status": serr.StatusCode}
					} else {
						ch <- gin.H{"error": err.Error()}
					}
					return
				}
			}

			// ignored structured outputs cancellation falls through to here, start a new request with the structured outputs and updated prompt. use the
			if structuredOutputsState == structuredOutputsState_ReadyToApply {
				structuredOutputsState = structuredOutputsState_Applying
				msg := api.Message{
					Role:     "assistant",
					Thinking: tb.String(),
				}

				msgs = append(msgs, msg)
				prompt, _, err = chatPrompt(c.Request.Context(), m, r.Tokenize, opts, msgs, processedTools, req.Think, truncate)
				if err != nil {
					slog.Error("chat prompt error applying structured outputs", "error", err)
					ch <- gin.H{"error": err.Error()}
					return
				}
				// force constraining by terminating thinking header, the parser is already at this state
				// when the last message is thinking, the rendered for gpt-oss cannot disambiguate between having the
				// model continue thinking or ending thinking and outputting the final message.
				// TODO(parthsareen): consider adding prefill disambiguation logic to the renderer for structured outputs.
				if shouldUseHarmony(m) || (builtinParser != nil && m.Config.Parser == "harmony") {
					prompt += "<|end|><|start|>assistant<|channel|>final<|message|>"
				}
				continue
			}

			break
		}
	}()

	if req.Stream != nil && !*req.Stream {
		var resp api.ChatResponse
		var toolCalls []api.ToolCall
		var sbThinking strings.Builder
		var sbContent strings.Builder
		for rr := range ch {
			switch t := rr.(type) {
			case api.ChatResponse:
				sbThinking.WriteString(t.Message.Thinking)
				sbContent.WriteString(t.Message.Content)
				resp = t
				if len(req.Tools) > 0 {
					toolCalls = append(toolCalls, t.Message.ToolCalls...)
				}
			case gin.H:
				msg, ok := t["error"].(string)
				if !ok {
					msg = "unexpected error format in response"
				}

				status, ok := t["status"].(int)
				if !ok {
					status = http.StatusInternalServerError
				}

				c.JSON(status, gin.H{"error": msg})
				return
			default:
				c.JSON(http.StatusInternalServerError, gin.H{"error": "unexpected response"})
				return
			}
		}

		resp.Message.Content = sbContent.String()
		resp.Message.Thinking = sbThinking.String()

		if len(toolCalls) > 0 {
			resp.Message.ToolCalls = toolCalls
		}

		c.JSON(http.StatusOK, resp)
		return
	}

	streamResponse(c, ch)
}

func handleScheduleError(c *gin.Context, name string, err error) {
	switch {
	case errors.Is(err, errCapabilities), errors.Is(err, errRequired):
		c.JSON(http.StatusBadRequest, gin.H{"error": err.Error()})
	case errors.Is(err, context.Canceled):
		c.JSON(499, gin.H{"error": "request canceled"})
	case errors.Is(err, ErrMaxQueue):
		c.JSON(http.StatusServiceUnavailable, gin.H{"error": err.Error()})
	case errors.Is(err, os.ErrNotExist):
		c.JSON(http.StatusNotFound, gin.H{"error": fmt.Sprintf("model %q not found, try pulling it first", name)})
	default:
		c.JSON(http.StatusInternalServerError, gin.H{"error": err.Error()})
	}
}

func filterThinkTags(msgs []api.Message, m *Model) []api.Message {
	if m.Config.ModelFamily == "qwen3" || model.ParseName(m.Name).Model == "deepseek-r1" {
		finalUserIndex := -1
		for i, msg := range msgs {
			if msg.Role == "user" {
				finalUserIndex = i
			}
		}

		for i, msg := range msgs {
			if msg.Role == "assistant" && i < finalUserIndex {
				// TODO(drifkin): this is from before we added proper thinking support.
				// However, even if thinking is not enabled (and therefore we shouldn't
				// change the user output), we should probably perform this filtering
				// for all thinking models (not just qwen3 & deepseek-r1) since it tends
				// to save tokens and improve quality.
				thinkingState := &thinking.Parser{
					OpeningTag: "<think>",
					ClosingTag: "</think>",
				}
				_, content := thinkingState.AddContent(msg.Content)
				msgs[i].Content = content
			}
		}
	}
	return msgs
}

func prometheusMetricsMiddleware(m *telemetry.Metrics) gin.HandlerFunc {
	return func(c *gin.Context) {
		// Call the next middleware/handler
		c.Next()

		responseStatus := c.Writer.Status()
		statusText := http.StatusText(responseStatus)

		route := c.FullPath()

		m.RecordRequests(c.Request.Context(), "all", int64(responseStatus), statusText)

		// Record the specific route action metric
		if route != "" {
			action := routeToAction(route)
			m.RecordRequests(c.Request.Context(), action, int64(responseStatus), statusText)
		}
	}
}

// routeToAction converts a route pattern to an action string (e.g., `/api/pull` -> "pull").
func routeToAction(route string) string {
	// Customized mapping goes in the case statements.
	switch route {
	case "/api/chat", "/v1/chat/completions":
		return "chat"
	case "/api/embed", "/v1/embeddings":
		return "embed"
	default:
		// Default action derived from the route itself (e.g., `/api/pull` -> "pull")
		parts := strings.Split(route, "/")
		if len(parts) > 2 {
			return parts[len(parts)-1] // Use the last part of the route as the action
		}

		return "head"
	}
}

// MetricsHandler returns the gin.HandlerFunc that provides the Prometheus metrics format on GET requests
func (s *Server) MetricsHandler(c *gin.Context) {
	promhttp.Handler().ServeHTTP(c.Writer, c.Request)
}<|MERGE_RESOLUTION|>--- conflicted
+++ resolved
@@ -84,11 +84,8 @@
 type Server struct {
 	addr    net.Addr
 	sched   *Scheduler
-<<<<<<< HEAD
+	lowVRAM bool
 	metrics *telemetry.Metrics
-=======
-	lowVRAM bool
->>>>>>> 80d34260
 }
 
 func init() {
@@ -2122,42 +2119,6 @@
 	go func() {
 		defer close(ch)
 
-<<<<<<< HEAD
-		if err := r.Completion(c.Request.Context(), llm.CompletionRequest{
-			Prompt:  prompt,
-			Images:  images,
-			Format:  req.Format,
-			Options: opts,
-		}, func(r llm.CompletionResponse) {
-			res := api.ChatResponse{
-				Model:     req.Model,
-				CreatedAt: time.Now().UTC(),
-				Message:   api.Message{Role: "assistant", Content: r.Content},
-				Done:      r.Done,
-				Metrics: api.Metrics{
-					PromptEvalCount:    r.PromptEvalCount,
-					PromptEvalDuration: r.PromptEvalDuration,
-					EvalCount:          r.EvalCount,
-					EvalDuration:       r.EvalDuration,
-				},
-			}
-			if r.Done {
-				res.DoneReason = r.DoneReason.String()
-				res.TotalDuration = time.Since(checkpointStart)
-				res.LoadDuration = checkpointLoaded.Sub(checkpointStart)
-
-				attrs := metric.WithAttributes(
-					attribute.String("model", req.Model),
-					attribute.String("reason", res.DoneReason),
-				)
-				s.metrics.TotalDuration.Add(c.Request.Context(), res.TotalDuration.Seconds(), attrs)
-				s.metrics.LoadDuration.Add(c.Request.Context(), res.LoadDuration.Seconds(), attrs)
-				s.metrics.PromptEvalCount.Add(c.Request.Context(), int64(r.PromptEvalCount), attrs)
-				s.metrics.PromptEvalDuration.Add(c.Request.Context(), r.PromptEvalDuration.Seconds(), attrs)
-				s.metrics.EvalCount.Add(c.Request.Context(), int64(r.EvalCount), attrs)
-				s.metrics.EvalDuration.Add(c.Request.Context(), r.EvalDuration.Seconds(), attrs)
-			}
-=======
 		structuredOutputsState := structuredOutputsState_None
 
 		for {
@@ -2167,7 +2128,6 @@
 			// structured outputs via double request is enabled when:
 			// 1. the model supports the thinking capability and
 			// 2. it uses a built-in parser or our generic thinking parser
->>>>>>> 80d34260
 
 			// Note that the current approach does not work for (potential future)
 			// non-thinking models that emit anything before actual content. This
@@ -2204,6 +2164,17 @@
 					res.DoneReason = r.DoneReason.String()
 					res.TotalDuration = time.Since(checkpointStart)
 					res.LoadDuration = checkpointLoaded.Sub(checkpointStart)
+
+					attrs := metric.WithAttributes(
+						attribute.String("model", req.Model),
+						attribute.String("reason", res.DoneReason),
+					)
+					s.metrics.TotalDuration.Add(c.Request.Context(), res.TotalDuration.Seconds(), attrs)
+					s.metrics.LoadDuration.Add(c.Request.Context(), res.LoadDuration.Seconds(), attrs)
+					s.metrics.PromptEvalCount.Add(c.Request.Context(), int64(r.PromptEvalCount), attrs)
+					s.metrics.PromptEvalDuration.Add(c.Request.Context(), r.PromptEvalDuration.Seconds(), attrs)
+					s.metrics.EvalCount.Add(c.Request.Context(), int64(r.EvalCount), attrs)
+					s.metrics.EvalDuration.Add(c.Request.Context(), r.EvalDuration.Seconds(), attrs)
 				}
 
 				if builtinParser != nil {
