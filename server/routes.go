package server

import (
	"cmp"
	"context"
	"encoding/json"
	"errors"
	"fmt"
	"io"
	"io/fs"
	"log/slog"
	"math"
	"net"
	"net/http"
	"net/netip"
	"os"
	"os/signal"
	"path/filepath"
	"strconv"
	"strings"
	"syscall"
	"time"

	"github.com/gin-contrib/cors"
	"github.com/gin-gonic/gin"
	"golang.org/x/exp/slices"

	"github.com/ollama/ollama/api"
	"github.com/ollama/ollama/gpu"
	"github.com/ollama/ollama/llm"
	"github.com/ollama/ollama/openai"
	"github.com/ollama/ollama/server/envconfig"
	"github.com/ollama/ollama/types/model"
	"github.com/ollama/ollama/version"
)

var mode string = gin.DebugMode

type Server struct {
	addr  net.Addr
	sched *Scheduler
}

func init() {
	switch mode {
	case gin.DebugMode:
	case gin.ReleaseMode:
	case gin.TestMode:
	default:
		mode = gin.DebugMode
	}

	gin.SetMode(mode)
}

var defaultSessionDuration = 5 * time.Minute

func modelOptions(model *Model, requestOpts map[string]interface{}) (api.Options, error) {
	opts := api.DefaultOptions()
	if err := opts.FromMap(model.Options); err != nil {
		return api.Options{}, err
	}

	if err := opts.FromMap(requestOpts); err != nil {
		return api.Options{}, err
	}

	return opts, nil
}

func isSupportedImageType(image []byte) bool {
	contentType := http.DetectContentType(image)
	allowedTypes := []string{"image/jpeg", "image/jpg", "image/png"}
	return slices.Contains(allowedTypes, contentType)
}

func (s *Server) GenerateHandler(c *gin.Context) {

	checkpointStart := time.Now()
	var req api.GenerateRequest
	err := c.ShouldBindJSON(&req)

	switch {
	case errors.Is(err, io.EOF):
		c.AbortWithStatusJSON(http.StatusBadRequest, gin.H{"error": "missing request body"})
		return
	case err != nil:
		c.AbortWithStatusJSON(http.StatusBadRequest, gin.H{"error": err.Error()})
		return
	}

	// validate the request
	switch {
	case req.Model == "":
		c.AbortWithStatusJSON(http.StatusBadRequest, gin.H{"error": "model is required"})
		return
	case len(req.Format) > 0 && req.Format != "json":
		c.AbortWithStatusJSON(http.StatusBadRequest, gin.H{"error": "format must be json"})
		return
	case req.Raw && (req.Template != "" || req.System != "" || len(req.Context) > 0):
		c.AbortWithStatusJSON(http.StatusBadRequest, gin.H{"error": "raw mode does not support template, system, or context"})
		return
	}

	for _, img := range req.Images {
		if !isSupportedImageType(img) {
			c.AbortWithStatusJSON(http.StatusBadRequest, gin.H{"error": "unsupported image format"})
			return
		}
	}

	model, err := GetModel(req.Model)
	if err != nil {
		var pErr *fs.PathError
		if errors.As(err, &pErr) {
			c.JSON(http.StatusNotFound, gin.H{"error": fmt.Sprintf("model '%s' not found, try pulling it first", req.Model)})
			return
		}
		c.JSON(http.StatusInternalServerError, gin.H{"error": err.Error()})
		return
	}

	if model.IsEmbedding() {
		c.AbortWithStatusJSON(http.StatusBadRequest, gin.H{"error": "embedding models do not support generate"})
		return
	}

	opts, err := modelOptions(model, req.Options)
	if err != nil {
		c.JSON(http.StatusInternalServerError, gin.H{"error": err.Error()})
		return
	}

	var sessionDuration time.Duration
	if req.KeepAlive == nil {
		sessionDuration = getDefaultSessionDuration()
	} else {
		sessionDuration = req.KeepAlive.Duration
	}

	rCh, eCh := s.sched.GetRunner(c.Request.Context(), model, opts, sessionDuration)
	var runner *runnerRef
	select {
	case runner = <-rCh:
	case err = <-eCh:
		handleErrorResponse(c, err)
		return
	}

	// an empty request loads the model
	// note: for a short while template was used in lieu
	// of `raw` mode so we need to check for it too
	if req.Prompt == "" && req.Template == "" && req.System == "" {
		c.JSON(http.StatusOK, api.GenerateResponse{
			CreatedAt:  time.Now().UTC(),
			Model:      req.Model,
			Done:       true,
			DoneReason: "load",
		})
		return
	}

	checkpointLoaded := time.Now()

	var prompt string
	switch {
	case req.Raw:
		prompt = req.Prompt
	case req.Prompt != "":
		if req.Template == "" {
			req.Template = model.Template
		}

		if req.System == "" {
			req.System = model.System
		}

		slog.Debug("generate handler", "prompt", req.Prompt)
		slog.Debug("generate handler", "template", req.Template)
		slog.Debug("generate handler", "system", req.System)

		var sb strings.Builder
		for i := range req.Images {
			fmt.Fprintf(&sb, "[img-%d] ", i)
		}

		sb.WriteString(req.Prompt)

		p, err := Prompt(req.Template, req.System, sb.String(), "", true)
		if err != nil {
			c.JSON(http.StatusInternalServerError, gin.H{"error": err.Error()})
			return
		}

		sb.Reset()
		if req.Context != nil {
			prev, err := runner.llama.Detokenize(c.Request.Context(), req.Context)
			if err != nil {
				c.JSON(http.StatusInternalServerError, gin.H{"error": err.Error()})
				return
			}

			sb.WriteString(prev)
		}

		sb.WriteString(p)

		prompt = sb.String()
	}

	slog.Debug("generate handler", "prompt", prompt)

	ch := make(chan any)
	var generated strings.Builder
	go func() {
		defer close(ch)

		fn := func(r llm.CompletionResponse) {
			// Build up the full response
			if _, err := generated.WriteString(r.Content); err != nil {
				ch <- gin.H{"error": err.Error()}
				return
			}

			resp := api.GenerateResponse{
<<<<<<< HEAD
				Model:     req.Model,
				CreatedAt: time.Now().UTC(),
				Done:      r.Done,
				Response:  r.Content,
				CompletionProbabilities: r.CompletionProbabilities,
=======
				Model:      req.Model,
				CreatedAt:  time.Now().UTC(),
				Done:       r.Done,
				Response:   r.Content,
				DoneReason: r.DoneReason,
>>>>>>> 4ec7445a
				Metrics: api.Metrics{
					PromptEvalCount:    r.PromptEvalCount,
					PromptEvalDuration: r.PromptEvalDuration,
					EvalCount:          r.EvalCount,
					EvalDuration:       r.EvalDuration,
				},
			}

			if r.Done {
				resp.TotalDuration = time.Since(checkpointStart)
				resp.LoadDuration = checkpointLoaded.Sub(checkpointStart)

				if !req.Raw {
					p, err := Prompt(req.Template, req.System, req.Prompt, generated.String(), false)
					if err != nil {
						c.JSON(http.StatusInternalServerError, gin.H{"error": err.Error()})
						return
					}

					// TODO (jmorganca): encode() should not strip special tokens
					tokens, err := runner.llama.Tokenize(c.Request.Context(), p)
					if err != nil {
						ch <- gin.H{"error": err.Error()}
						return
					}

					resp.Context = append(req.Context, tokens...)
				}
			}

			ch <- resp
		}

		var images []llm.ImageData
		for i := range req.Images {
			images = append(images, llm.ImageData{
				ID:   i,
				Data: req.Images[i],
			})
		}

		// Start prediction
		req := llm.CompletionRequest{
			Prompt:  prompt,
			Format:  req.Format,
			Images:  images,
			Options: opts,
		}
		if err := runner.llama.Completion(c.Request.Context(), req, fn); err != nil {
			ch <- gin.H{"error": err.Error()}
		}
	}()

	if req.Stream != nil && !*req.Stream {
		// Accumulate responses into the final response
		var final api.GenerateResponse
		var sb strings.Builder
		for resp := range ch {
			switch r := resp.(type) {
			case api.GenerateResponse:
				sb.WriteString(r.Response)
				final = r
			case gin.H:
				if errorMsg, ok := r["error"].(string); ok {
					c.JSON(http.StatusInternalServerError, gin.H{"error": errorMsg})
					return
				} else {
					c.JSON(http.StatusInternalServerError, gin.H{"error": "unexpected error format in response"})
					return
				}
			default:
				c.JSON(http.StatusInternalServerError, gin.H{"error": "unexpected error"})
				return
			}
		}

		final.Response = sb.String()
		c.JSON(http.StatusOK, final)
		return
	}

	streamResponse(c, ch)
}

func getDefaultSessionDuration() time.Duration {
	if t, exists := os.LookupEnv("OLLAMA_KEEP_ALIVE"); exists {
		v, err := strconv.Atoi(t)
		if err != nil {
			d, err := time.ParseDuration(t)
			if err != nil {
				return defaultSessionDuration
			}

			if d < 0 {
				return time.Duration(math.MaxInt64)
			}

			return d
		}

		d := time.Duration(v) * time.Second
		if d < 0 {
			return time.Duration(math.MaxInt64)
		}
		return d
	}

	return defaultSessionDuration
}

func (s *Server) EmbeddingsHandler(c *gin.Context) {
	var req api.EmbeddingRequest
	err := c.ShouldBindJSON(&req)
	switch {
	case errors.Is(err, io.EOF):
		c.AbortWithStatusJSON(http.StatusBadRequest, gin.H{"error": "missing request body"})
		return
	case err != nil:
		c.AbortWithStatusJSON(http.StatusBadRequest, gin.H{"error": err.Error()})
		return
	}

	if req.Model == "" {
		c.AbortWithStatusJSON(http.StatusBadRequest, gin.H{"error": "model is required"})
		return
	}

	model, err := GetModel(req.Model)
	if err != nil {
		var pErr *fs.PathError
		if errors.As(err, &pErr) {
			c.JSON(http.StatusNotFound, gin.H{"error": fmt.Sprintf("model '%s' not found, try pulling it first", req.Model)})
			return
		}
		c.JSON(http.StatusInternalServerError, gin.H{"error": err.Error()})
		return
	}

	opts, err := modelOptions(model, req.Options)
	if err != nil {
		c.JSON(http.StatusInternalServerError, gin.H{"error": err.Error()})
		return
	}

	var sessionDuration time.Duration
	if req.KeepAlive == nil {
		sessionDuration = getDefaultSessionDuration()
	} else {
		sessionDuration = req.KeepAlive.Duration
	}

	rCh, eCh := s.sched.GetRunner(c.Request.Context(), model, opts, sessionDuration)
	var runner *runnerRef
	select {
	case runner = <-rCh:
	case err = <-eCh:
		handleErrorResponse(c, err)
		return
	}

	// an empty request loads the model
	if req.Prompt == "" {
		c.JSON(http.StatusOK, api.EmbeddingResponse{Embedding: []float64{}})
		return
	}

	embedding, err := runner.llama.Embedding(c.Request.Context(), req.Prompt)
	if err != nil {
		slog.Info(fmt.Sprintf("embedding generation failed: %v", err))
		c.JSON(http.StatusInternalServerError, gin.H{"error": "failed to generate embedding"})
		return
	}

	resp := api.EmbeddingResponse{
		Embedding: embedding,
	}
	c.JSON(http.StatusOK, resp)
}

func (s *Server) PullModelHandler(c *gin.Context) {
	var req api.PullRequest
	err := c.ShouldBindJSON(&req)
	switch {
	case errors.Is(err, io.EOF):
		c.AbortWithStatusJSON(http.StatusBadRequest, gin.H{"error": "missing request body"})
		return
	case err != nil:
		c.AbortWithStatusJSON(http.StatusBadRequest, gin.H{"error": err.Error()})
		return
	}

	var model string
	if req.Model != "" {
		model = req.Model
	} else if req.Name != "" {
		model = req.Name
	} else {
		c.AbortWithStatusJSON(http.StatusBadRequest, gin.H{"error": "model is required"})
		return
	}

	ch := make(chan any)
	go func() {
		defer close(ch)
		fn := func(r api.ProgressResponse) {
			ch <- r
		}

		regOpts := &registryOptions{
			Insecure: req.Insecure,
		}

		ctx, cancel := context.WithCancel(c.Request.Context())
		defer cancel()

		if err := PullModel(ctx, model, regOpts, fn); err != nil {
			ch <- gin.H{"error": err.Error()}
		}
	}()

	if req.Stream != nil && !*req.Stream {
		waitForStream(c, ch)
		return
	}

	streamResponse(c, ch)
}

func (s *Server) PushModelHandler(c *gin.Context) {
	var req api.PushRequest
	err := c.ShouldBindJSON(&req)
	switch {
	case errors.Is(err, io.EOF):
		c.AbortWithStatusJSON(http.StatusBadRequest, gin.H{"error": "missing request body"})
		return
	case err != nil:
		c.AbortWithStatusJSON(http.StatusBadRequest, gin.H{"error": err.Error()})
		return
	}

	var model string
	if req.Model != "" {
		model = req.Model
	} else if req.Name != "" {
		model = req.Name
	} else {
		c.AbortWithStatusJSON(http.StatusBadRequest, gin.H{"error": "model is required"})
		return
	}

	ch := make(chan any)
	go func() {
		defer close(ch)
		fn := func(r api.ProgressResponse) {
			ch <- r
		}

		regOpts := &registryOptions{
			Insecure: req.Insecure,
		}

		ctx, cancel := context.WithCancel(c.Request.Context())
		defer cancel()

		if err := PushModel(ctx, model, regOpts, fn); err != nil {
			ch <- gin.H{"error": err.Error()}
		}
	}()

	if req.Stream != nil && !*req.Stream {
		waitForStream(c, ch)
		return
	}

	streamResponse(c, ch)
}

func (s *Server) CreateModelHandler(c *gin.Context) {
	var req api.CreateRequest
	if err := c.ShouldBindJSON(&req); errors.Is(err, io.EOF) {
		c.AbortWithStatusJSON(http.StatusBadRequest, gin.H{"error": "missing request body"})
		return
	} else if err != nil {
		c.AbortWithStatusJSON(http.StatusBadRequest, gin.H{"error": err.Error()})
		return
	}

	name := model.ParseName(cmp.Or(req.Model, req.Name))
	if !name.IsValid() {
		c.AbortWithStatusJSON(http.StatusBadRequest, gin.H{"error": "invalid model name"})
		return
	}

	if req.Path == "" && req.Modelfile == "" {
		c.AbortWithStatusJSON(http.StatusBadRequest, gin.H{"error": "path or modelfile are required"})
		return
	}

	var r io.Reader = strings.NewReader(req.Modelfile)
	if req.Path != "" && req.Modelfile == "" {
		f, err := os.Open(req.Path)
		if err != nil {
			c.AbortWithStatusJSON(http.StatusBadRequest, gin.H{"error": fmt.Sprintf("error reading modelfile: %s", err)})
			return
		}
		defer f.Close()

		r = f
	}

	modelfile, err := model.ParseFile(r)
	if err != nil {
		c.AbortWithStatusJSON(http.StatusBadRequest, gin.H{"error": err.Error()})
		return
	}

	ch := make(chan any)
	go func() {
		defer close(ch)
		fn := func(resp api.ProgressResponse) {
			ch <- resp
		}

		ctx, cancel := context.WithCancel(c.Request.Context())
		defer cancel()

		quantization := req.Quantization
		if req.Quantize != "" {
			quantization = req.Quantize
		}

		if err := CreateModel(ctx, name.String(), filepath.Dir(req.Path), strings.ToUpper(quantization), modelfile, fn); err != nil {
			ch <- gin.H{"error": err.Error()}
		}
	}()

	if req.Stream != nil && !*req.Stream {
		waitForStream(c, ch)
		return
	}

	streamResponse(c, ch)
}

func (s *Server) DeleteModelHandler(c *gin.Context) {
	var req api.DeleteRequest
	err := c.ShouldBindJSON(&req)
	switch {
	case errors.Is(err, io.EOF):
		c.AbortWithStatusJSON(http.StatusBadRequest, gin.H{"error": "missing request body"})
		return
	case err != nil:
		c.AbortWithStatusJSON(http.StatusBadRequest, gin.H{"error": err.Error()})
		return
	}

	var model string
	if req.Model != "" {
		model = req.Model
	} else if req.Name != "" {
		model = req.Name
	} else {
		c.AbortWithStatusJSON(http.StatusBadRequest, gin.H{"error": "model is required"})
		return
	}

	if err := DeleteModel(model); err != nil {
		if os.IsNotExist(err) {
			c.JSON(http.StatusNotFound, gin.H{"error": fmt.Sprintf("model '%s' not found", model)})
		} else {
			c.JSON(http.StatusInternalServerError, gin.H{"error": err.Error()})
		}
		return
	}

	manifestsPath, err := GetManifestPath()
	if err != nil {
		c.JSON(http.StatusInternalServerError, gin.H{"error": err.Error()})
		return
	}

	if err := PruneDirectory(manifestsPath); err != nil {
		c.JSON(http.StatusInternalServerError, gin.H{"error": err.Error()})
		return
	}

	c.JSON(http.StatusOK, nil)
}

func (s *Server) ShowModelHandler(c *gin.Context) {
	var req api.ShowRequest
	err := c.ShouldBindJSON(&req)
	switch {
	case errors.Is(err, io.EOF):
		c.AbortWithStatusJSON(http.StatusBadRequest, gin.H{"error": "missing request body"})
		return
	case err != nil:
		c.AbortWithStatusJSON(http.StatusBadRequest, gin.H{"error": err.Error()})
		return
	}

	if req.Model != "" {
		// noop
	} else if req.Name != "" {
		req.Model = req.Name
	} else {
		c.AbortWithStatusJSON(http.StatusBadRequest, gin.H{"error": "model is required"})
		return
	}

	resp, err := GetModelInfo(req)
	if err != nil {
		if os.IsNotExist(err) {
			c.JSON(http.StatusNotFound, gin.H{"error": fmt.Sprintf("model '%s' not found", req.Model)})
		} else {
			c.JSON(http.StatusInternalServerError, gin.H{"error": err.Error()})
		}
		return
	}

	c.JSON(http.StatusOK, resp)
}

func GetModelInfo(req api.ShowRequest) (*api.ShowResponse, error) {
	model, err := GetModel(req.Model)
	if err != nil {
		return nil, err
	}

	modelDetails := api.ModelDetails{
		ParentModel:       model.ParentModel,
		Format:            model.Config.ModelFormat,
		Family:            model.Config.ModelFamily,
		Families:          model.Config.ModelFamilies,
		ParameterSize:     model.Config.ModelType,
		QuantizationLevel: model.Config.FileType,
	}

	if req.System != "" {
		model.System = req.System
	}

	if req.Template != "" {
		model.Template = req.Template
	}

	msgs := make([]api.Message, 0)
	for _, msg := range model.Messages {
		msgs = append(msgs, api.Message{Role: msg.Role, Content: msg.Content})
	}

	resp := &api.ShowResponse{
		License:  strings.Join(model.License, "\n"),
		System:   model.System,
		Template: model.Template,
		Details:  modelDetails,
		Messages: msgs,
	}

	var params []string
	cs := 30
	for k, v := range model.Options {
		switch val := v.(type) {
		case []interface{}:
			for _, nv := range val {
				params = append(params, fmt.Sprintf("%-*s %#v", cs, k, nv))
			}
		default:
			params = append(params, fmt.Sprintf("%-*s %#v", cs, k, v))
		}
	}
	resp.Parameters = strings.Join(params, "\n")

	for k, v := range req.Options {
		if _, ok := req.Options[k]; ok {
			model.Options[k] = v
		}
	}

	var sb strings.Builder
	fmt.Fprintln(&sb, "# Modelfile generate by \"ollama show\"")
	fmt.Fprintln(&sb, "# To build a new Modelfile based on this, replace FROM with:")
	fmt.Fprintf(&sb, "# FROM %s\n\n", model.ShortName)
	fmt.Fprint(&sb, model.String())
	resp.Modelfile = sb.String()

	return resp, nil
}

func (s *Server) ListModelsHandler(c *gin.Context) {
	manifests, err := GetManifestPath()
	if err != nil {
		c.JSON(http.StatusInternalServerError, gin.H{"error": err.Error()})
		return
	}

	var models []api.ModelResponse
	if err := filepath.Walk(manifests, func(path string, info os.FileInfo, _ error) error {
		if !info.IsDir() {
			rel, err := filepath.Rel(manifests, path)
			if err != nil {
				return err
			}

			if hidden, err := filepath.Match(".*", filepath.Base(rel)); err != nil {
				return err
			} else if hidden {
				return nil
			}

			n := model.ParseNameFromFilepath(rel)
			if !n.IsValid() {
				slog.Warn("bad manifest filepath", "path", rel)
				return nil
			}

			m, err := ParseNamedManifest(n)
			if err != nil {
				slog.Warn("bad manifest", "name", n, "error", err)
				return nil
			}

			f, err := m.Config.Open()
			if err != nil {
				slog.Warn("bad manifest config filepath", "name", n, "error", err)
				return nil
			}
			defer f.Close()

			var c ConfigV2
			if err := json.NewDecoder(f).Decode(&c); err != nil {
				slog.Warn("bad manifest config", "name", n, "error", err)
				return nil
			}

			// tag should never be masked
			models = append(models, api.ModelResponse{
				Model:      n.DisplayShortest(),
				Name:       n.DisplayShortest(),
				Size:       m.Size(),
				Digest:     m.Digest,
				ModifiedAt: info.ModTime(),
				Details: api.ModelDetails{
					Format:            c.ModelFormat,
					Family:            c.ModelFamily,
					Families:          c.ModelFamilies,
					ParameterSize:     c.ModelType,
					QuantizationLevel: c.FileType,
				},
			})
		}

		return nil
	}); err != nil {
		c.JSON(http.StatusInternalServerError, gin.H{"error": err.Error()})
		return
	}

	slices.SortStableFunc(models, func(i, j api.ModelResponse) int {
		// most recently modified first
		return cmp.Compare(j.ModifiedAt.Unix(), i.ModifiedAt.Unix())
	})

	c.JSON(http.StatusOK, api.ListResponse{Models: models})
}

func (s *Server) CopyModelHandler(c *gin.Context) {
	var r api.CopyRequest
	if err := c.ShouldBindJSON(&r); errors.Is(err, io.EOF) {
		c.AbortWithStatusJSON(http.StatusBadRequest, gin.H{"error": "missing request body"})
		return
	} else if err != nil {
		c.AbortWithStatusJSON(http.StatusBadRequest, gin.H{"error": err.Error()})
		return
	}

	src := model.ParseName(r.Source)
	if !src.IsValid() {
		c.AbortWithStatusJSON(http.StatusBadRequest, gin.H{"error": fmt.Sprintf("source %q is invalid", r.Source)})
		return
	}

	dst := model.ParseName(r.Destination)
	if !dst.IsValid() {
		c.AbortWithStatusJSON(http.StatusBadRequest, gin.H{"error": fmt.Sprintf("destination %q is invalid", r.Destination)})
		return
	}

	if err := CopyModel(src, dst); errors.Is(err, os.ErrNotExist) {
		c.JSON(http.StatusNotFound, gin.H{"error": fmt.Sprintf("model %q not found", r.Source)})
	} else if err != nil {
		c.JSON(http.StatusInternalServerError, gin.H{"error": err.Error()})
	}
}

func (s *Server) HeadBlobHandler(c *gin.Context) {
	path, err := GetBlobsPath(c.Param("digest"))
	if err != nil {
		c.AbortWithStatusJSON(http.StatusBadRequest, gin.H{"error": err.Error()})
		return
	}

	if _, err := os.Stat(path); err != nil {
		c.AbortWithStatusJSON(http.StatusNotFound, gin.H{"error": fmt.Sprintf("blob %q not found", c.Param("digest"))})
		return
	}

	c.Status(http.StatusOK)
}

func (s *Server) CreateBlobHandler(c *gin.Context) {
	path, err := GetBlobsPath(c.Param("digest"))
	if err != nil {
		c.AbortWithStatusJSON(http.StatusBadRequest, gin.H{"error": err.Error()})
		return
	}

	_, err = os.Stat(path)
	switch {
	case errors.Is(err, os.ErrNotExist):
		// noop
	case err != nil:
		c.AbortWithStatusJSON(http.StatusInternalServerError, gin.H{"error": err.Error()})
		return
	default:
		c.Status(http.StatusOK)
		return
	}

	layer, err := NewLayer(c.Request.Body, "")
	if err != nil {
		c.AbortWithStatusJSON(http.StatusInternalServerError, gin.H{"error": err.Error()})
		return
	}

	if layer.Digest != c.Param("digest") {
		c.AbortWithStatusJSON(http.StatusBadRequest, gin.H{"error": fmt.Sprintf("digest mismatch, expected %q, got %q", c.Param("digest"), layer.Digest)})
		return
	}

	c.Status(http.StatusCreated)
}

func isLocalIP(ip netip.Addr) bool {
	if interfaces, err := net.Interfaces(); err == nil {
		for _, iface := range interfaces {
			addrs, err := iface.Addrs()
			if err != nil {
				continue
			}

			for _, a := range addrs {
				if parsed, _, err := net.ParseCIDR(a.String()); err == nil {
					if parsed.String() == ip.String() {
						return true
					}
				}
			}
		}
	}

	return false
}

func allowedHost(host string) bool {
	if host == "" || host == "localhost" {
		return true
	}

	if hostname, err := os.Hostname(); err == nil && host == hostname {
		return true
	}

	var tlds = []string{
		"localhost",
		"local",
		"internal",
	}

	// check if the host is a local TLD
	for _, tld := range tlds {
		if strings.HasSuffix(host, "."+tld) {
			return true
		}
	}

	return false
}

func allowedHostsMiddleware(addr net.Addr) gin.HandlerFunc {
	return func(c *gin.Context) {
		if addr == nil {
			c.Next()
			return
		}

		if addr, err := netip.ParseAddrPort(addr.String()); err == nil && !addr.Addr().IsLoopback() {
			c.Next()
			return
		}

		host, _, err := net.SplitHostPort(c.Request.Host)
		if err != nil {
			host = c.Request.Host
		}

		if addr, err := netip.ParseAddr(host); err == nil {
			if addr.IsLoopback() || addr.IsPrivate() || addr.IsUnspecified() || isLocalIP(addr) {
				c.Next()
				return
			}
		}

		if allowedHost(host) {
			if c.Request.Method == "OPTIONS" {
				c.AbortWithStatus(http.StatusNoContent)
				return
			}

			c.Next()
			return
		}

		c.AbortWithStatus(http.StatusForbidden)
	}
}

func (s *Server) GenerateRoutes() http.Handler {
	config := cors.DefaultConfig()
	config.AllowWildcard = true
	config.AllowBrowserExtensions = true
	config.AllowHeaders = []string{"Authorization", "Content-Type", "User-Agent", "Accept", "X-Requested-With"}
	config.AllowOrigins = envconfig.AllowOrigins

	r := gin.Default()
	r.Use(
		cors.New(config),
		allowedHostsMiddleware(s.addr),
	)

	r.POST("/api/pull", s.PullModelHandler)
	r.POST("/api/generate", s.GenerateHandler)
	r.POST("/api/chat", s.ChatHandler)
	r.POST("/api/embeddings", s.EmbeddingsHandler)
	r.POST("/api/create", s.CreateModelHandler)
	r.POST("/api/push", s.PushModelHandler)
	r.POST("/api/copy", s.CopyModelHandler)
	r.DELETE("/api/delete", s.DeleteModelHandler)
	r.POST("/api/show", s.ShowModelHandler)
	r.POST("/api/blobs/:digest", s.CreateBlobHandler)
	r.HEAD("/api/blobs/:digest", s.HeadBlobHandler)

	// Compatibility endpoints
	r.POST("/v1/chat/completions", openai.Middleware(), s.ChatHandler)

	for _, method := range []string{http.MethodGet, http.MethodHead} {
		r.Handle(method, "/", func(c *gin.Context) {
			c.String(http.StatusOK, "Ollama is running")
		})

		r.Handle(method, "/api/tags", s.ListModelsHandler)
		r.Handle(method, "/api/version", func(c *gin.Context) {
			c.JSON(http.StatusOK, gin.H{"version": version.Version})
		})
	}

	return r
}

func Serve(ln net.Listener) error {
	level := slog.LevelInfo
	if envconfig.Debug {
		level = slog.LevelDebug
	}

	slog.Info("server config", "env", envconfig.AsMap())
	handler := slog.NewTextHandler(os.Stderr, &slog.HandlerOptions{
		Level:     level,
		AddSource: true,
		ReplaceAttr: func(_ []string, attr slog.Attr) slog.Attr {
			if attr.Key == slog.SourceKey {
				source := attr.Value.Any().(*slog.Source)
				source.File = filepath.Base(source.File)
			}

			return attr
		},
	})

	slog.SetDefault(slog.New(handler))

	blobsDir, err := GetBlobsPath("")
	if err != nil {
		return err
	}
	if err := fixBlobs(blobsDir); err != nil {
		return err
	}

	if !envconfig.NoPrune {
		// clean up unused layers and manifests
		if err := PruneLayers(); err != nil {
			return err
		}

		manifestsPath, err := GetManifestPath()
		if err != nil {
			return err
		}

		if err := PruneDirectory(manifestsPath); err != nil {
			return err
		}
	}

	ctx, done := context.WithCancel(context.Background())
	schedCtx, schedDone := context.WithCancel(ctx)
	sched := InitScheduler(schedCtx)
	s := &Server{addr: ln.Addr(), sched: sched}
	r := s.GenerateRoutes()

	slog.Info(fmt.Sprintf("Listening on %s (version %s)", ln.Addr(), version.Version))
	srvr := &http.Server{
		Handler: r,
	}

	// listen for a ctrl+c and stop any loaded llm
	signals := make(chan os.Signal, 1)
	signal.Notify(signals, syscall.SIGINT, syscall.SIGTERM)
	go func() {
		<-signals
		srvr.Close()
		schedDone()
		sched.unloadAllRunners()
		gpu.Cleanup()
		done()
	}()

	if err := llm.Init(); err != nil {
		return fmt.Errorf("unable to initialize llm library %w", err)
	}

	s.sched.Run(schedCtx)

	// At startup we retrieve GPU information so we can get log messages before loading a model
	// This will log warnings to the log in case we have problems with detected GPUs
	gpus := gpu.GetGPUInfo()
	gpus.LogDetails()

	err = srvr.Serve(ln)
	// If server is closed from the signal handler, wait for the ctx to be done
	// otherwise error out quickly
	if !errors.Is(err, http.ErrServerClosed) {
		return err
	}
	<-ctx.Done()
	return err
}

func waitForStream(c *gin.Context, ch chan interface{}) {
	c.Header("Content-Type", "application/json")
	for resp := range ch {
		switch r := resp.(type) {
		case api.ProgressResponse:
			if r.Status == "success" {
				c.JSON(http.StatusOK, r)
				return
			}
		case gin.H:
			if errorMsg, ok := r["error"].(string); ok {
				c.JSON(http.StatusInternalServerError, gin.H{"error": errorMsg})
				return
			} else {
				c.JSON(http.StatusInternalServerError, gin.H{"error": "unexpected error format in progress response"})
				return
			}
		default:
			c.JSON(http.StatusInternalServerError, gin.H{"error": "unexpected progress response"})
			return
		}
	}
	c.JSON(http.StatusInternalServerError, gin.H{"error": "unexpected end of progress response"})
}

func streamResponse(c *gin.Context, ch chan any) {
	c.Header("Content-Type", "application/x-ndjson")
	c.Stream(func(w io.Writer) bool {
		val, ok := <-ch
		if !ok {
			return false
		}

		bts, err := json.Marshal(val)
		if err != nil {
			slog.Info(fmt.Sprintf("streamResponse: json.Marshal failed with %s", err))
			return false
		}

		// Delineate chunks with new-line delimiter
		bts = append(bts, '\n')
		if _, err := w.Write(bts); err != nil {
			slog.Info(fmt.Sprintf("streamResponse: w.Write failed with %s", err))
			return false
		}

		return true
	})
}

// ChatPrompt builds up a prompt from a series of messages for the currently `loaded` model
func chatPrompt(ctx context.Context, runner *runnerRef, template string, messages []api.Message, numCtx int) (string, error) {
	encode := func(s string) ([]int, error) {
		return runner.llama.Tokenize(ctx, s)
	}

	prompt, err := ChatPrompt(template, messages, numCtx, encode)
	if err != nil {
		return "", err
	}

	return prompt, nil
}

func (s *Server) ChatHandler(c *gin.Context) {
	checkpointStart := time.Now()

	var req api.ChatRequest
	err := c.ShouldBindJSON(&req)
	switch {
	case errors.Is(err, io.EOF):
		c.AbortWithStatusJSON(http.StatusBadRequest, gin.H{"error": "missing request body"})
		return
	case err != nil:
		c.AbortWithStatusJSON(http.StatusBadRequest, gin.H{"error": err.Error()})
		return
	}

	// validate the request
	switch {
	case req.Model == "":
		c.AbortWithStatusJSON(http.StatusBadRequest, gin.H{"error": "model is required"})
		return
	case len(req.Format) > 0 && req.Format != "json":
		c.AbortWithStatusJSON(http.StatusBadRequest, gin.H{"error": "format must be json"})
		return
	}

	model, err := GetModel(req.Model)
	if err != nil {
		var pErr *fs.PathError
		if errors.As(err, &pErr) {
			c.JSON(http.StatusNotFound, gin.H{"error": fmt.Sprintf("model '%s' not found, try pulling it first", req.Model)})
			return
		}
		c.JSON(http.StatusInternalServerError, gin.H{"error": err.Error()})
		return
	}

	if model.IsEmbedding() {
		c.AbortWithStatusJSON(http.StatusBadRequest, gin.H{"error": "embedding models do not support chat"})
		return
	}

	opts, err := modelOptions(model, req.Options)
	if err != nil {
		c.JSON(http.StatusInternalServerError, gin.H{"error": err.Error()})
		return
	}

	var sessionDuration time.Duration
	if req.KeepAlive == nil {
		sessionDuration = getDefaultSessionDuration()
	} else {
		sessionDuration = req.KeepAlive.Duration
	}

	rCh, eCh := s.sched.GetRunner(c.Request.Context(), model, opts, sessionDuration)
	var runner *runnerRef
	select {
	case runner = <-rCh:
	case err = <-eCh:
		handleErrorResponse(c, err)
		return
	}

	checkpointLoaded := time.Now()

	// if the first message is not a system message, then add the model's default system message
	if len(req.Messages) > 0 && req.Messages[0].Role != "system" {
		req.Messages = append([]api.Message{
			{
				Role:    "system",
				Content: model.System,
			},
		}, req.Messages...)
	}

	prompt, err := chatPrompt(c.Request.Context(), runner, model.Template, req.Messages, opts.NumCtx)
	if err != nil {
		c.JSON(http.StatusBadRequest, gin.H{"error": err.Error()})
		return
	}

	// an empty request loads the model
	if len(req.Messages) == 0 || prompt == "" {
		resp := api.ChatResponse{
			CreatedAt:  time.Now().UTC(),
			Model:      req.Model,
			Done:       true,
			DoneReason: "load",
			Message:    api.Message{Role: "assistant"},
		}
		c.JSON(http.StatusOK, resp)
		return
	}

	// only send images that are in the prompt
	var i int
	var images []llm.ImageData
	for _, m := range req.Messages {
		for _, img := range m.Images {
			if !isSupportedImageType(img) {
				c.AbortWithStatusJSON(http.StatusBadRequest, gin.H{"error": "unsupported image format"})
				return
			}

			if strings.Contains(prompt, fmt.Sprintf("[img-%d]", i)) {
				images = append(images, llm.ImageData{Data: img, ID: i})
			}
			i += 1
		}
	}

	slog.Debug("chat handler", "prompt", prompt, "images", len(images))

	ch := make(chan any)

	go func() {
		defer close(ch)

		fn := func(r llm.CompletionResponse) {

			resp := api.ChatResponse{
<<<<<<< HEAD
				Model:     req.Model,
				CreatedAt: time.Now().UTC(),
				Message:   api.Message{Role: "assistant", Content: r.Content},
				Done:      r.Done,
				CompletionProbabilities: r.CompletionProbabilities,
=======
				Model:      req.Model,
				CreatedAt:  time.Now().UTC(),
				Message:    api.Message{Role: "assistant", Content: r.Content},
				Done:       r.Done,
				DoneReason: r.DoneReason,
>>>>>>> 4ec7445a
				Metrics: api.Metrics{
					PromptEvalCount:    r.PromptEvalCount,
					PromptEvalDuration: r.PromptEvalDuration,
					EvalCount:          r.EvalCount,
					EvalDuration:       r.EvalDuration,
				},
			}

			if r.Done {
				resp.TotalDuration = time.Since(checkpointStart)
				resp.LoadDuration = checkpointLoaded.Sub(checkpointStart)
			}

			ch <- resp
		}

		if err := runner.llama.Completion(c.Request.Context(), llm.CompletionRequest{
			Prompt:  prompt,
			Format:  req.Format,
			Images:  images,
			Options: opts,
		}, fn); err != nil {
			ch <- gin.H{"error": err.Error()}
		}
	}()

	if req.Stream != nil && !*req.Stream {
		// Accumulate responses into the final response
		var final api.ChatResponse
		var sb strings.Builder
		for resp := range ch {
			switch r := resp.(type) {
			case api.ChatResponse:
				sb.WriteString(r.Message.Content)
				final = r
			case gin.H:
				if errorMsg, ok := r["error"].(string); ok {
					c.JSON(http.StatusInternalServerError, gin.H{"error": errorMsg})
					return
				} else {
					c.JSON(http.StatusInternalServerError, gin.H{"error": "unexpected error format in response"})
					return
				}
			default:
				c.JSON(http.StatusInternalServerError, gin.H{"error": "unexpected error"})
				return
			}
		}

		final.Message = api.Message{Role: "assistant", Content: sb.String()}
		c.JSON(http.StatusOK, final)
		return
	}

	streamResponse(c, ch)
}

func handleErrorResponse(c *gin.Context, err error) {
	if errors.Is(err, context.Canceled) {
		c.JSON(499, gin.H{"error": "request canceled"})
		return
	}
	if errors.Is(err, ErrMaxQueue) {
		c.JSON(http.StatusServiceUnavailable, gin.H{"error": err.Error()})
		return
	}
	c.JSON(http.StatusInternalServerError, gin.H{"error": err.Error()})
}<|MERGE_RESOLUTION|>--- conflicted
+++ resolved
@@ -223,19 +223,12 @@
 			}
 
 			resp := api.GenerateResponse{
-<<<<<<< HEAD
-				Model:     req.Model,
-				CreatedAt: time.Now().UTC(),
-				Done:      r.Done,
-				Response:  r.Content,
-				CompletionProbabilities: r.CompletionProbabilities,
-=======
 				Model:      req.Model,
 				CreatedAt:  time.Now().UTC(),
 				Done:       r.Done,
 				Response:   r.Content,
+				CompletionProbabilities: r.CompletionProbabilities,
 				DoneReason: r.DoneReason,
->>>>>>> 4ec7445a
 				Metrics: api.Metrics{
 					PromptEvalCount:    r.PromptEvalCount,
 					PromptEvalDuration: r.PromptEvalDuration,
@@ -1279,19 +1272,12 @@
 		fn := func(r llm.CompletionResponse) {
 
 			resp := api.ChatResponse{
-<<<<<<< HEAD
-				Model:     req.Model,
-				CreatedAt: time.Now().UTC(),
-				Message:   api.Message{Role: "assistant", Content: r.Content},
-				Done:      r.Done,
-				CompletionProbabilities: r.CompletionProbabilities,
-=======
 				Model:      req.Model,
 				CreatedAt:  time.Now().UTC(),
 				Message:    api.Message{Role: "assistant", Content: r.Content},
 				Done:       r.Done,
+				CompletionProbabilities: r.CompletionProbabilities,
 				DoneReason: r.DoneReason,
->>>>>>> 4ec7445a
 				Metrics: api.Metrics{
 					PromptEvalCount:    r.PromptEvalCount,
 					PromptEvalDuration: r.PromptEvalDuration,
