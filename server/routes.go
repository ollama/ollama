package server

import (
	"bytes"
	"cmp"
	"context"
	"encoding/base64"
	"encoding/json"
	"errors"
	"fmt"
	"image"
	"io"
	"io/fs"
	"log/slog"
	"math"
	"net"
	"net/http"
	"net/netip"
	"net/url"
	"os"
	"os/signal"
	"slices"
	"strings"
	"syscall"
	"time"

	"github.com/gin-contrib/cors"
	"github.com/gin-gonic/gin"
	"golang.org/x/image/webp"
	"golang.org/x/sync/errgroup"

	"github.com/ollama/ollama/api"
	"github.com/ollama/ollama/auth"
	"github.com/ollama/ollama/discover"
	"github.com/ollama/ollama/envconfig"
	"github.com/ollama/ollama/format"
	"github.com/ollama/ollama/fs/ggml"
	"github.com/ollama/ollama/llm"
	"github.com/ollama/ollama/logutil"
	"github.com/ollama/ollama/middleware"
	"github.com/ollama/ollama/model/parsers"
	"github.com/ollama/ollama/model/renderers"
	"github.com/ollama/ollama/server/internal/client/ollama"
	"github.com/ollama/ollama/server/internal/registry"
	"github.com/ollama/ollama/template"
	"github.com/ollama/ollama/thinking"
	"github.com/ollama/ollama/tools"
	"github.com/ollama/ollama/types/errtypes"
	"github.com/ollama/ollama/types/model"
	"github.com/ollama/ollama/version"
)

const signinURLStr = "https://ollama.com/connect?name=%s&key=%s"

func shouldUseHarmony(model *Model) bool {
	if slices.Contains([]string{"gptoss", "gpt-oss"}, model.Config.ModelFamily) {
		// heuristic to check whether the template expects to be parsed via harmony:
		// search for harmony tags that are nearly always used
		if model.Template.Contains("<|start|>") && model.Template.Contains("<|end|>") {
			return true
		}
	}

	return false
}

func experimentEnabled(name string) bool {
	return slices.Contains(strings.Split(os.Getenv("OLLAMA_EXPERIMENT"), ","), name)
}

var useClient2 = experimentEnabled("client2")

// Low VRAM mode is based on the sum of total VRAM (not free) and triggers
// reduced context length on some models
var lowVRAMThreshold uint64 = 20 * format.GibiByte

var mode string = gin.DebugMode

type Server struct {
	addr    net.Addr
	sched   *Scheduler
	lowVRAM bool
}

func init() {
	switch mode {
	case gin.DebugMode:
	case gin.ReleaseMode:
	case gin.TestMode:
	default:
		mode = gin.DebugMode
	}

	gin.SetMode(mode)

	// Tell renderers to use [img] tags
	renderers.RenderImgTags = true
}

var (
	errRequired    = errors.New("is required")
	errBadTemplate = errors.New("template error")
)

func modelOptions(model *Model, requestOpts map[string]any) (api.Options, error) {
	opts := api.DefaultOptions()
	if err := opts.FromMap(model.Options); err != nil {
		return api.Options{}, err
	}

	if err := opts.FromMap(requestOpts); err != nil {
		return api.Options{}, err
	}

	return opts, nil
}

// scheduleRunner schedules a runner after validating inputs such as capabilities and model options.
// It returns the allocated runner, model instance, and consolidated options if successful and error otherwise.
func (s *Server) scheduleRunner(ctx context.Context, name string, caps []model.Capability, requestOpts map[string]any, keepAlive *api.Duration) (llm.LlamaServer, *Model, *api.Options, error) {
	if name == "" {
		return nil, nil, nil, fmt.Errorf("model %w", errRequired)
	}

	model, err := GetModel(name)
	if err != nil {
		return nil, nil, nil, err
	}

	if slices.Contains(model.Config.ModelFamilies, "mllama") && len(model.ProjectorPaths) > 0 {
		return nil, nil, nil, fmt.Errorf("'llama3.2-vision' is no longer compatible with your version of Ollama and has been replaced by a newer version. To re-download, run 'ollama pull llama3.2-vision'")
	}

	if err := model.CheckCapabilities(caps...); err != nil {
		return nil, nil, nil, fmt.Errorf("%s %w", name, err)
	}

	opts, err := modelOptions(model, requestOpts)
	if err != nil {
		return nil, nil, nil, err
	}

	// This model is much more capable with a larger context, so set that
	// unless it would penalize performance too much
	if !s.lowVRAM && slices.Contains([]string{"gptoss", "gpt-oss"}, model.Config.ModelFamily) {
		opts.NumCtx = max(opts.NumCtx, 8192)
	}

	runnerCh, errCh := s.sched.GetRunner(ctx, model, opts, keepAlive)
	var runner *runnerRef
	select {
	case runner = <-runnerCh:
	case err = <-errCh:
		return nil, nil, nil, err
	}

	return runner.llama, model, &opts, nil
}

func signinURL() (string, error) {
	pubKey, err := auth.GetPublicKey()
	if err != nil {
		return "", err
	}

	encKey := base64.RawURLEncoding.EncodeToString([]byte(pubKey))
	h, _ := os.Hostname()
	return fmt.Sprintf(signinURLStr, url.PathEscape(h), encKey), nil
}

func (s *Server) GenerateHandler(c *gin.Context) {
	checkpointStart := time.Now()
	var req api.GenerateRequest
	if err := c.ShouldBindJSON(&req); errors.Is(err, io.EOF) {
		c.AbortWithStatusJSON(http.StatusBadRequest, gin.H{"error": "missing request body"})
		return
	} else if err != nil {
		c.AbortWithStatusJSON(http.StatusBadRequest, gin.H{"error": err.Error()})
		return
	}

	name := model.ParseName(req.Model)
	if !name.IsValid() {
		// Ideally this is "invalid model name" but we're keeping with
		// what the API currently returns until we can change it.
		c.JSON(http.StatusNotFound, gin.H{"error": fmt.Sprintf("model '%s' not found", req.Model)})
		return
	}

	// We cannot currently consolidate this into GetModel because all we'll
	// induce infinite recursion given the current code structure.
	name, err := getExistingName(name)
	if err != nil {
		c.JSON(http.StatusNotFound, gin.H{"error": fmt.Sprintf("model '%s' not found", req.Model)})
		return
	}

	m, err := GetModel(name.String())
	if err != nil {
		switch {
		case errors.Is(err, fs.ErrNotExist):
			c.JSON(http.StatusNotFound, gin.H{"error": fmt.Sprintf("model '%s' not found", req.Model)})
		case err.Error() == errtypes.InvalidModelNameErrMsg:
			c.JSON(http.StatusBadRequest, gin.H{"error": err.Error()})
		default:
			c.JSON(http.StatusInternalServerError, gin.H{"error": err.Error()})
		}
		return
	}

	if m.Config.RemoteHost != "" && m.Config.RemoteModel != "" {
		origModel := req.Model

		remoteURL, err := url.Parse(m.Config.RemoteHost)
		if err != nil {
			c.JSON(http.StatusInternalServerError, gin.H{"error": err.Error()})
			return
		}

		if !slices.Contains(envconfig.Remotes(), remoteURL.Hostname()) {
			slog.Info("remote model", "remotes", envconfig.Remotes(), "remoteURL", m.Config.RemoteHost, "hostname", remoteURL.Hostname())
			c.JSON(http.StatusBadRequest, gin.H{"error": "this server cannot run this remote model"})
			return
		}

		req.Model = m.Config.RemoteModel

		if req.Template == "" && m.Template.String() != "" {
			req.Template = m.Template.String()
		}

		if req.Options == nil {
			req.Options = map[string]any{}
		}

		for k, v := range m.Options {
			if _, ok := req.Options[k]; !ok {
				req.Options[k] = v
			}
		}

		// update the system prompt from the model if one isn't already specified
		if req.System == "" && m.System != "" {
			req.System = m.System
		}

		if len(m.Messages) > 0 {
			slog.Warn("embedded messages in the model not supported with '/api/generate'; try '/api/chat' instead")
		}

		fn := func(resp api.GenerateResponse) error {
			resp.Model = origModel
			resp.RemoteModel = m.Config.RemoteModel
			resp.RemoteHost = m.Config.RemoteHost

			data, err := json.Marshal(resp)
			if err != nil {
				return err
			}

			if _, err = c.Writer.Write(append(data, '\n')); err != nil {
				return err
			}
			c.Writer.Flush()
			return nil
		}

		client := api.NewClient(remoteURL, http.DefaultClient)
		err = client.Generate(c, &req, fn)
		if err != nil {
			var authError api.AuthorizationError
			if errors.As(err, &authError) {
				sURL, sErr := signinURL()
				if sErr != nil {
					slog.Error(sErr.Error())
					c.JSON(http.StatusInternalServerError, gin.H{"error": "error getting authorization details"})
					return
				}

				c.JSON(authError.StatusCode, gin.H{"error": "unauthorized", "signin_url": sURL})
				return
			}
			var apiError api.StatusError
			if errors.As(err, &apiError) {
				c.JSON(apiError.StatusCode, apiError)
				return
			}
			c.JSON(http.StatusInternalServerError, gin.H{"error": err.Error()})
			return
		}

		return
	}

	// expire the runner
	if req.Prompt == "" && req.KeepAlive != nil && req.KeepAlive.Duration == 0 {
		s.sched.expireRunner(m)

		c.JSON(http.StatusOK, api.GenerateResponse{
			Model:      req.Model,
			CreatedAt:  time.Now().UTC(),
			Response:   "",
			Done:       true,
			DoneReason: "unload",
		})
		return
	}

	if req.Raw && (req.Template != "" || req.System != "" || len(req.Context) > 0) {
		c.AbortWithStatusJSON(http.StatusBadRequest, gin.H{"error": "raw mode does not support template, system, or context"})
		return
	}

	var builtinParser parsers.Parser
	if shouldUseHarmony(m) && m.Config.Parser == "" {
		m.Config.Parser = "harmony"
	}

	if !req.Raw && m.Config.Parser != "" {
		builtinParser = parsers.ParserForName(m.Config.Parser)
		if builtinParser != nil {
			// no tools or last message for generate endpoint
			builtinParser.Init(nil, nil)
		}
	}

	// Validate Think value: string values currently only allowed for harmony/gptoss models
	if req.Think != nil && req.Think.IsString() && m.Config.Parser != "harmony" {
		c.JSON(http.StatusBadRequest, gin.H{"error": fmt.Sprintf("think value %q is not supported for this model", req.Think.String())})
		return
	}

	caps := []model.Capability{model.CapabilityCompletion}
	if req.Suffix != "" {
		caps = append(caps, model.CapabilityInsert)
	}

	modelCaps := m.Capabilities()
	if slices.Contains(modelCaps, model.CapabilityThinking) {
		caps = append(caps, model.CapabilityThinking)
		if req.Think == nil {
			req.Think = &api.ThinkValue{Value: true}
		}
	} else {
		if req.Think != nil && req.Think.Bool() {
			c.JSON(http.StatusBadRequest, gin.H{"error": fmt.Sprintf("%q does not support thinking", req.Model)})
			return
		}
	}

	r, m, opts, err := s.scheduleRunner(c.Request.Context(), name.String(), caps, req.Options, req.KeepAlive)
	if errors.Is(err, errCapabilityCompletion) {
		c.JSON(http.StatusBadRequest, gin.H{"error": fmt.Sprintf("%q does not support generate", req.Model)})
		return
	} else if err != nil {
		handleScheduleError(c, req.Model, err)
		return
	}

	checkpointLoaded := time.Now()

	// load the model
	if req.Prompt == "" {
		c.JSON(http.StatusOK, api.GenerateResponse{
			Model:      req.Model,
			CreatedAt:  time.Now().UTC(),
			Done:       true,
			DoneReason: "load",
		})
		return
	}

	if slices.Contains(m.Config.ModelFamilies, "mllama") && len(req.Images) > 1 {
		c.AbortWithStatusJSON(http.StatusBadRequest, gin.H{"error": "this model only supports one image while more than one image requested"})
		return
	}

	images := make([]llm.ImageData, len(req.Images))
	for i := range req.Images {
		images[i] = llm.ImageData{ID: i, Data: req.Images[i]}
	}

	prompt := req.Prompt
	if !req.Raw {
		tmpl := m.Template
		if req.Template != "" {
			tmpl, err = template.Parse(req.Template)
			if err != nil {
				c.JSON(http.StatusInternalServerError, gin.H{"error": err.Error()})
				return
			}
		}

		var values template.Values
		if req.Suffix != "" {
			values.Prompt = prompt
			values.Suffix = req.Suffix
		} else {
			var msgs []api.Message
			if req.System != "" {
				msgs = append(msgs, api.Message{Role: "system", Content: req.System})
			} else if m.System != "" {
				msgs = append(msgs, api.Message{Role: "system", Content: m.System})
			}

			if req.Context == nil {
				msgs = append(msgs, m.Messages...)
			}

			userMsg := api.Message{Role: "user", Content: req.Prompt}
			for _, i := range images {
				userMsg.Images = append(userMsg.Images, i.Data)
			}
			values.Messages = append(msgs, userMsg)
		}

		values.Think = req.Think != nil && req.Think.Bool()
		values.ThinkLevel = ""
		if req.Think != nil {
			values.ThinkLevel = req.Think.String()
		}
		values.IsThinkSet = req.Think != nil

		var b bytes.Buffer
		if req.Context != nil {
			slog.Warn("the context field is deprecated and will be removed in a future version of Ollama")
			s, err := r.Detokenize(c.Request.Context(), req.Context)
			if err != nil {
				c.JSON(http.StatusInternalServerError, gin.H{"error": err.Error()})
				return
			}
			b.WriteString(s)
		}

		// check that we're in the `api/chat`-like flow, and if so, generate the
		// prompt the same way
		// TEMP(drifkin): we should really just detect the chat-like flow and call
		// the real chat handler, but doing this as a stopgap to get renderer
		// support for generate
		if values.Messages != nil && values.Suffix == "" && req.Template == "" {
			prompt, images, err = chatPrompt(c.Request.Context(), m, r.Tokenize, opts, values.Messages, []api.Tool{}, req.Think, req.Truncate == nil || *req.Truncate)
			if err != nil {
				c.JSON(http.StatusInternalServerError, gin.H{"error": err.Error()})
				return
			}
			// TEMP(drifkin): req.Context will be removed very soon, but we're temporarily supporting it in this flow here
			if req.Context != nil {
				b.WriteString(prompt)
				prompt = b.String()
			}
		} else {
			// legacy flow
			if err := tmpl.Execute(&b, values); err != nil {
				c.JSON(http.StatusInternalServerError, gin.H{"error": err.Error()})
				return
			}

			prompt = b.String()
		}
	}

	// If debug mode is enabled, return the rendered template instead of calling the model
	if req.DebugRenderOnly {
		c.JSON(http.StatusOK, api.GenerateResponse{
			Model:     req.Model,
			CreatedAt: time.Now().UTC(),
			DebugInfo: &api.DebugInfo{
				RenderedTemplate: prompt,
				ImageCount:       len(images),
			},
		})
		return
	}

	var thinkingState *thinking.Parser
	if builtinParser == nil {
		openingTag, closingTag := thinking.InferTags(m.Template.Template)
		if req.Think != nil && req.Think.Bool() && openingTag != "" && closingTag != "" {
			thinkingState = &thinking.Parser{
				OpeningTag: openingTag,
				ClosingTag: closingTag,
			}
			if strings.HasSuffix(strings.TrimSpace(prompt), openingTag) {
				thinkingState.AddContent(openingTag)
			}
		}
	}

	ch := make(chan any)
	go func() {
		// TODO (jmorganca): avoid building the response twice both here and below
		var sb strings.Builder
		defer close(ch)
		if err := r.Completion(c.Request.Context(), llm.CompletionRequest{
			Prompt:   prompt,
			Images:   images,
			Format:   req.Format,
			Options:  opts,
			Shift:    req.Shift == nil || *req.Shift,
			Truncate: req.Truncate == nil || *req.Truncate,
		}, func(cr llm.CompletionResponse) {
			res := api.GenerateResponse{
				Model:     req.Model,
				CreatedAt: time.Now().UTC(),
				Response:  cr.Content,
				Done:      cr.Done,
				Metrics: api.Metrics{
					PromptEvalCount:    cr.PromptEvalCount,
					PromptEvalDuration: cr.PromptEvalDuration,
					EvalCount:          cr.EvalCount,
					EvalDuration:       cr.EvalDuration,
				},
			}

			if builtinParser != nil {
				content, thinking, toolCalls, err := builtinParser.Add(cr.Content, cr.Done)
				if err != nil {
					ch <- gin.H{"error": err.Error()}
					return
				}
				res.Response = content
				res.Thinking = thinking
				if cr.Done && len(toolCalls) > 0 {
					res.ToolCalls = toolCalls
				}
			} else if thinkingState != nil {
				thinking, content := thinkingState.AddContent(cr.Content)
				res.Thinking = thinking
				res.Response = content
			}

			if _, err := sb.WriteString(cr.Content); err != nil {
				ch <- gin.H{"error": err.Error()}
			}

			if cr.Done {
				res.DoneReason = cr.DoneReason.String()
				res.TotalDuration = time.Since(checkpointStart)
				res.LoadDuration = checkpointLoaded.Sub(checkpointStart)

				if !req.Raw {
					tokens, err := r.Tokenize(c.Request.Context(), prompt+sb.String())
					if err != nil {
						ch <- gin.H{"error": err.Error()}
						return
					}
					res.Context = tokens
				}
			}

			if builtinParser != nil {
				// only send messages with meaningful content (empty messages confuse clients)
				if res.Response != "" || res.Thinking != "" || res.Done || len(res.ToolCalls) > 0 {
					ch <- res
				}

				return
			}

			ch <- res
		}); err != nil {
			var serr api.StatusError
			if errors.As(err, &serr) {
				ch <- gin.H{"error": serr.ErrorMessage, "status": serr.StatusCode}
			} else {
				ch <- gin.H{"error": err.Error()}
			}
		}
	}()

	if req.Stream != nil && !*req.Stream {
		var r api.GenerateResponse
		var sbThinking strings.Builder
		var sbContent strings.Builder
		for rr := range ch {
			switch t := rr.(type) {
			case api.GenerateResponse:
				sbThinking.WriteString(t.Thinking)
				sbContent.WriteString(t.Response)
				r = t
			case gin.H:
				msg, ok := t["error"].(string)
				if !ok {
					msg = "unexpected error format in response"
				}

				status, ok := t["status"].(int)
				if !ok {
					status = http.StatusInternalServerError
				}

				c.JSON(status, gin.H{"error": msg})
				return
			default:
				c.JSON(http.StatusInternalServerError, gin.H{"error": "unexpected response"})
				return
			}
		}

		r.Thinking = sbThinking.String()
		r.Response = sbContent.String()

		c.JSON(http.StatusOK, r)
		return
	}

	streamResponse(c, ch)
}

func (s *Server) EmbedHandler(c *gin.Context) {
	checkpointStart := time.Now()
	var req api.EmbedRequest
	err := c.ShouldBindJSON(&req)
	switch {
	case errors.Is(err, io.EOF):
		c.AbortWithStatusJSON(http.StatusBadRequest, gin.H{"error": "missing request body"})
		return
	case err != nil:
		c.AbortWithStatusJSON(http.StatusBadRequest, gin.H{"error": err.Error()})
		return
	}

	truncate := true
	if req.Truncate != nil && !*req.Truncate {
		truncate = false
	}

	var input []string

	switch i := req.Input.(type) {
	case string:
		if len(i) > 0 {
			input = append(input, i)
		}
	case []any:
		for _, v := range i {
			if _, ok := v.(string); !ok {
				c.AbortWithStatusJSON(http.StatusBadRequest, gin.H{"error": "invalid input type"})
				return
			}
			input = append(input, v.(string))
		}
	default:
		if req.Input != nil {
			c.AbortWithStatusJSON(http.StatusBadRequest, gin.H{"error": "invalid input type"})
			return
		}
	}

	if len(input) > 0 && len(req.Images) > 1 && len(input) != len(req.Images) {
		c.AbortWithStatusJSON(http.StatusBadRequest, gin.H{"error": "number of images must be 1 or equal to the number of inputs"})
		return
	}

	name, err := getExistingName(model.ParseName(req.Model))
	if err != nil {
		c.JSON(http.StatusNotFound, gin.H{"error": fmt.Sprintf("model '%s' not found", req.Model)})
		return
	}

	caps := []model.Capability{}
	if len(req.Images) > 0 {
		caps = append(caps, model.CapabilityVision)
	}

	r, m, opts, err := s.scheduleRunner(c.Request.Context(), name.String(), caps, req.Options, req.KeepAlive)
	if err != nil {
		handleScheduleError(c, req.Model, err)
		return
	}

	checkpointLoaded := time.Now()

<<<<<<< HEAD
	var g errgroup.Group
	embeddings := make([][]float32, len(input)+len(req.Images))

	for i, image := range req.Images {
		i := i
		image := image
		g.Go(func() error {
			embedding, err := r.ImageEmbedding(c.Request.Context(), llm.ImageData{ID: i, Data: image})
			if err != nil {
				return err
			}
			// TODO: this first normalization should be done by the model
			embedding = normalize(embedding)
			if req.Dimensions > 0 && req.Dimensions < len(embedding) {
				embedding = normalize(embedding[:req.Dimensions])
			}
			embeddings[i] = embedding
			return nil
		})
=======
	if len(input) == 0 {
		if len(req.Images) == 0 {
			c.JSON(http.StatusOK, api.EmbedResponse{Model: req.Model, Embeddings: [][]float32{}})
			return
		}

		// image-only embeddings
		var g errgroup.Group
		embeddings := make([][]float32, len(req.Images))
		for i := range req.Images {
			i := i
			g.Go(func() error {
				embedding, err := r.Embedding(c.Request.Context(), "", llm.ImageData{ID: 0, Data: req.Images[i]})
				if err != nil {
					return err
				}

				embedding = normalize(embedding)
				if req.Dimensions > 0 && req.Dimensions < len(embedding) {
					embedding = normalize(embedding[:req.Dimensions])
				}

				embeddings[i] = embedding
				return nil
			})
		}

		if err := g.Wait(); err != nil {
			c.AbortWithStatusJSON(http.StatusInternalServerError, gin.H{"error": strings.TrimSpace(err.Error())})
			return
		}

		resp := api.EmbedResponse{
			Model:      req.Model,
			Embeddings: embeddings,
			TotalDuration:   time.Since(checkpointStart),
			LoadDuration:    checkpointLoaded.Sub(checkpointStart),
		}
		c.JSON(http.StatusOK, resp)
		return
>>>>>>> 65c78e7b
	}

	kvData, _, err := getModelData(m.ModelPath, false)
	if err != nil {
		c.JSON(http.StatusInternalServerError, gin.H{"error": err.Error()})
		return
	}

	var count int
	for i, s := range input {
		tokens, err := r.Tokenize(c.Request.Context(), s)
		if err != nil {
			c.JSON(http.StatusInternalServerError, gin.H{"error": err.Error()})
			return
		}

		ctxLen := min(opts.NumCtx, int(kvData.ContextLength()))
		if len(tokens) > ctxLen {
			if !truncate {
				c.JSON(http.StatusBadRequest, gin.H{"error": "input exceeds maximum context length"})
				return
			}

			if bos := kvData.Uint("tokenizer.ggml.bos_token_id"); tokens[0] != int(bos) && kvData.Bool("add_bos_token", true) {
				ctxLen--
			}

			if eos := kvData.Uint("tokenizer.ggml.eos_token_id"); tokens[len(tokens)-1] != int(eos) && kvData.Bool("add_eos_token", true) {
				ctxLen--
			}

			slog.Info("", "ctxLen", ctxLen, "tokenCount", len(tokens))
			if ctxLen <= 0 {
				// return error if the truncated input would be empty or just special tokens
				c.JSON(http.StatusBadRequest, gin.H{"error": "input after truncation exceeds maximum context length"})
				return
			}

			tokens = tokens[:ctxLen]

			s, err = r.Detokenize(c.Request.Context(), tokens)
			if err != nil {
				c.JSON(http.StatusInternalServerError, gin.H{"error": err.Error()})
				return
			}
		}

		count += len(tokens)

		input[i] = s
	}

	for i, text := range input {
<<<<<<< HEAD
		i := i
		text := text
=======
		i, text := i, text
>>>>>>> 65c78e7b
		g.Go(func() error {
			var images []llm.ImageData
			if len(req.Images) > 0 {
				if len(req.Images) == 1 {
					images = []llm.ImageData{{ID: 0, Data: req.Images[0]}}
				} else {
					images = []llm.ImageData{{ID: 0, Data: req.Images[i]}}
				}
			}

			embedding, err := r.Embedding(c.Request.Context(), text, images...)
			if err != nil {
				return err
			}
			// TODO: this first normalization should be done by the model
			embedding = normalize(embedding)
			if req.Dimensions > 0 && req.Dimensions < len(embedding) {
				embedding = normalize(embedding[:req.Dimensions])
			}
			embeddings[i+len(req.Images)] = embedding
			return nil
		})
	}

	if err := g.Wait(); err != nil {
		c.AbortWithStatusJSON(http.StatusInternalServerError, gin.H{"error": strings.TrimSpace(err.Error())})
		return
	}

	resp := api.EmbedResponse{
		Model:           req.Model,
		Embeddings:      embeddings,
		TotalDuration:   time.Since(checkpointStart),
		LoadDuration:    checkpointLoaded.Sub(checkpointStart),
		PromptEvalCount: count,
	}
	c.JSON(http.StatusOK, resp)
}


func normalize(vec []float32) []float32 {
	var sum float32
	for _, v := range vec {
		sum += v * v
	}

	norm := float32(1.0 / max(math.Sqrt(float64(sum)), 1e-12))
	for i := range vec {
		vec[i] *= norm
	}
	return vec
}

func (s *Server) EmbeddingsHandler(c *gin.Context) {
	var req api.EmbeddingRequest
	if err := c.ShouldBindJSON(&req); errors.Is(err, io.EOF) {
		c.AbortWithStatusJSON(http.StatusBadRequest, gin.H{"error": "missing request body"})
		return
	} else if err != nil {
		c.AbortWithStatusJSON(http.StatusBadRequest, gin.H{"error": err.Error()})
		return
	}

	name := model.ParseName(req.Model)
	if !name.IsValid() {
		c.JSON(http.StatusBadRequest, gin.H{"error": "model is required"})
		return
	}

	r, m, _, err := s.scheduleRunner(c.Request.Context(), name.String(), []model.Capability{}, req.Options, req.KeepAlive)
	if err != nil {
		handleScheduleError(c, req.Model, err)
		return
	}

	if len(req.Images) > 0 {
		if !slices.Contains(m.Capabilities(), model.CapabilityVision) {
			c.AbortWithStatusJSON(http.StatusBadRequest, gin.H{"error": "vision model required"})
			return
		}

		var g errgroup.Group
		embeddings := make([][]float32, len(req.Images))
		for i, image := range req.Images {
			i := i
			image := image
			g.Go(func() error {
				embedding, err := r.ImageEmbedding(c.Request.Context(), llm.ImageData{ID: i, Data: image})
				if err != nil {
					return err
				}
				embeddings[i] = embedding
				return nil
			})
		}

		if err := g.Wait(); err != nil {
			c.AbortWithStatusJSON(http.StatusInternalServerError, gin.H{"error": strings.TrimSpace(err.Error())})
			return
		}

		var e []float64
		for _, embedding := range embeddings {
			for _, v := range embedding {
				e = append(e, float64(v))
			}
		}

		resp := api.EmbeddingResponse{
			Embedding: e,
		}
		c.JSON(http.StatusOK, resp)
		return
	}

	// an empty request loads the model
	if req.Prompt == "" {
		c.JSON(http.StatusOK, api.EmbeddingResponse{Embedding: []float64{}})
		return
	}

	embedding, err := r.Embedding(c.Request.Context(), req.Prompt)
	if err != nil {
		c.AbortWithStatusJSON(http.StatusInternalServerError, gin.H{"error": strings.TrimSpace(err.Error())})
		return
	}

	var e []float64
	for _, v := range embedding {
		e = append(e, float64(v))
	}

	resp := api.EmbeddingResponse{
		Embedding: e,
	}
	c.JSON(http.StatusOK, resp)
}

func (s *Server) PullHandler(c *gin.Context) {
	var req api.PullRequest
	err := c.ShouldBindJSON(&req)
	switch {
	case errors.Is(err, io.EOF):
		c.AbortWithStatusJSON(http.StatusBadRequest, gin.H{"error": "missing request body"})
		return
	case err != nil:
		c.AbortWithStatusJSON(http.StatusBadRequest, gin.H{"error": err.Error()})
		return
	}

	name := model.ParseName(cmp.Or(req.Model, req.Name))
	if !name.IsValid() {
		c.AbortWithStatusJSON(http.StatusBadRequest, gin.H{"error": errtypes.InvalidModelNameErrMsg})
		return
	}

	name, err = getExistingName(name)
	if err != nil {
		c.AbortWithStatusJSON(http.StatusBadRequest, gin.H{"error": err.Error()})
		return
	}

	ch := make(chan any)
	go func() {
		defer close(ch)
		fn := func(r api.ProgressResponse) {
			ch <- r
		}

		regOpts := &registryOptions{
			Insecure: req.Insecure,
		}

		ctx, cancel := context.WithCancel(c.Request.Context())
		defer cancel()

		if err := PullModel(ctx, name.DisplayShortest(), regOpts, fn); err != nil {
			ch <- gin.H{"error": err.Error()}
		}
	}()

	if req.Stream != nil && !*req.Stream {
		waitForStream(c, ch)
		return
	}

	streamResponse(c, ch)
}

func (s *Server) PushHandler(c *gin.Context) {
	var req api.PushRequest
	err := c.ShouldBindJSON(&req)
	switch {
	case errors.Is(err, io.EOF):
		c.AbortWithStatusJSON(http.StatusBadRequest, gin.H{"error": "missing request body"})
		return
	case err != nil:
		c.AbortWithStatusJSON(http.StatusBadRequest, gin.H{"error": err.Error()})
		return
	}

	var mname string
	if req.Model != "" {
		mname = req.Model
	} else if req.Name != "" {
		mname = req.Name
	} else {
		c.AbortWithStatusJSON(http.StatusBadRequest, gin.H{"error": "model is required"})
		return
	}

	ch := make(chan any)
	go func() {
		defer close(ch)
		fn := func(r api.ProgressResponse) {
			ch <- r
		}

		regOpts := &registryOptions{
			Insecure: req.Insecure,
		}

		ctx, cancel := context.WithCancel(c.Request.Context())
		defer cancel()

		name, err := getExistingName(model.ParseName(mname))
		if err != nil {
			ch <- gin.H{"error": err.Error()}
			return
		}

		if err := PushModel(ctx, name.DisplayShortest(), regOpts, fn); err != nil {
			ch <- gin.H{"error": err.Error()}
		}
	}()

	if req.Stream != nil && !*req.Stream {
		waitForStream(c, ch)
		return
	}

	streamResponse(c, ch)
}

// getExistingName searches the models directory for the longest prefix match of
// the input name and returns the input name with all existing parts replaced
// with each part found. If no parts are found, the input name is returned as
// is.
func getExistingName(n model.Name) (model.Name, error) {
	var zero model.Name
	existing, err := Manifests(true)
	if err != nil {
		return zero, err
	}
	var set model.Name // tracks parts already canonicalized
	for e := range existing {
		if set.Host == "" && strings.EqualFold(e.Host, n.Host) {
			n.Host = e.Host
		}
		if set.Namespace == "" && strings.EqualFold(e.Namespace, n.Namespace) {
			n.Namespace = e.Namespace
		}
		if set.Model == "" && strings.EqualFold(e.Model, n.Model) {
			n.Model = e.Model
		}
		if set.Tag == "" && strings.EqualFold(e.Tag, n.Tag) {
			n.Tag = e.Tag
		}
	}
	return n, nil
}

func (s *Server) DeleteHandler(c *gin.Context) {
	var r api.DeleteRequest
	if err := c.ShouldBindJSON(&r); errors.Is(err, io.EOF) {
		c.AbortWithStatusJSON(http.StatusBadRequest, gin.H{"error": "missing request body"})
		return
	} else if err != nil {
		c.AbortWithStatusJSON(http.StatusBadRequest, gin.H{"error": err.Error()})
		return
	}

	n := model.ParseName(cmp.Or(r.Model, r.Name))
	if !n.IsValid() {
		c.AbortWithStatusJSON(http.StatusBadRequest, gin.H{"error": fmt.Sprintf("name %q is invalid", cmp.Or(r.Model, r.Name))})
		return
	}

	n, err := getExistingName(n)
	if err != nil {
		c.JSON(http.StatusNotFound, gin.H{"error": fmt.Sprintf("model '%s' not found", cmp.Or(r.Model, r.Name))})
		return
	}

	m, err := ParseNamedManifest(n)
	if err != nil {
		switch {
		case os.IsNotExist(err):
			c.JSON(http.StatusNotFound, gin.H{"error": fmt.Sprintf("model '%s' not found", cmp.Or(r.Model, r.Name))})
		default:
			c.JSON(http.StatusInternalServerError, gin.H{"error": err.Error()})
		}
		return
	}

	if err := m.Remove(); err != nil {
		c.JSON(http.StatusInternalServerError, gin.H{"error": err.Error()})
		return
	}

	if err := m.RemoveLayers(); err != nil {
		c.JSON(http.StatusInternalServerError, gin.H{"error": err.Error()})
		return
	}
}

func (s *Server) ShowHandler(c *gin.Context) {
	var req api.ShowRequest
	err := c.ShouldBindJSON(&req)
	switch {
	case errors.Is(err, io.EOF):
		c.AbortWithStatusJSON(http.StatusBadRequest, gin.H{"error": "missing request body"})
		return
	case err != nil:
		c.AbortWithStatusJSON(http.StatusBadRequest, gin.H{"error": err.Error()})
		return
	}

	if req.Model != "" {
		// noop
	} else if req.Name != "" {
		req.Model = req.Name
	} else {
		c.AbortWithStatusJSON(http.StatusBadRequest, gin.H{"error": "model is required"})
		return
	}

	resp, err := GetModelInfo(req)
	if err != nil {
		switch {
		case os.IsNotExist(err):
			c.JSON(http.StatusNotFound, gin.H{"error": fmt.Sprintf("model '%s' not found", req.Model)})
		case err.Error() == errtypes.InvalidModelNameErrMsg:
			c.JSON(http.StatusBadRequest, gin.H{"error": err.Error()})
		default:
			c.JSON(http.StatusInternalServerError, gin.H{"error": err.Error()})
		}
		return
	}

	c.JSON(http.StatusOK, resp)
}

func GetModelInfo(req api.ShowRequest) (*api.ShowResponse, error) {
	name := model.ParseName(req.Model)
	if !name.IsValid() {
		return nil, ErrModelPathInvalid
	}
	name, err := getExistingName(name)
	if err != nil {
		return nil, err
	}

	m, err := GetModel(name.String())
	if err != nil {
		return nil, err
	}

	modelDetails := api.ModelDetails{
		ParentModel:       m.ParentModel,
		Format:            m.Config.ModelFormat,
		Family:            m.Config.ModelFamily,
		Families:          m.Config.ModelFamilies,
		ParameterSize:     m.Config.ModelType,
		QuantizationLevel: m.Config.FileType,
	}

	if req.System != "" {
		m.System = req.System
	}

	msgs := make([]api.Message, len(m.Messages))
	for i, msg := range m.Messages {
		msgs[i] = api.Message{Role: msg.Role, Content: msg.Content}
	}

	manifest, err := ParseNamedManifest(name)
	if err != nil {
		return nil, err
	}

	resp := &api.ShowResponse{
		License:      strings.Join(m.License, "\n"),
		System:       m.System,
		Template:     m.Template.String(),
		Details:      modelDetails,
		Messages:     msgs,
		Capabilities: m.Capabilities(),
		ModifiedAt:   manifest.fi.ModTime(),
	}

	if m.Config.RemoteHost != "" {
		resp.RemoteHost = m.Config.RemoteHost
		resp.RemoteModel = m.Config.RemoteModel

		if m.Config.ModelFamily != "" {
			resp.ModelInfo = make(map[string]any)
			resp.ModelInfo["general.architecture"] = m.Config.ModelFamily

			if m.Config.BaseName != "" {
				resp.ModelInfo["general.basename"] = m.Config.BaseName
			}

			if m.Config.ContextLen > 0 {
				resp.ModelInfo[fmt.Sprintf("%s.context_length", m.Config.ModelFamily)] = m.Config.ContextLen
			}

			if m.Config.EmbedLen > 0 {
				resp.ModelInfo[fmt.Sprintf("%s.embedding_length", m.Config.ModelFamily)] = m.Config.EmbedLen
			}
		}
	}

	var params []string
	cs := 30
	for k, v := range m.Options {
		switch val := v.(type) {
		case []any:
			for _, nv := range val {
				params = append(params, fmt.Sprintf("%-*s %#v", cs, k, nv))
			}
		default:
			params = append(params, fmt.Sprintf("%-*s %#v", cs, k, v))
		}
	}
	resp.Parameters = strings.Join(params, "\n")

	if len(req.Options) > 0 {
		if m.Options == nil {
			m.Options = make(map[string]any)
		}
		for k, v := range req.Options {
			m.Options[k] = v
		}
	}

	var sb strings.Builder
	fmt.Fprintln(&sb, "# Modelfile generated by \"ollama show\"")
	fmt.Fprintln(&sb, "# To build a new Modelfile based on this, replace FROM with:")
	fmt.Fprintf(&sb, "# FROM %s\n\n", m.ShortName)
	fmt.Fprint(&sb, m.String())
	resp.Modelfile = sb.String()

	// skip loading tensor information if this is a remote model
	if m.Config.RemoteHost != "" && m.Config.RemoteModel != "" {
		return resp, nil
	}

	kvData, tensors, err := getModelData(m.ModelPath, req.Verbose)
	if err != nil {
		return nil, err
	}

	delete(kvData, "general.name")
	delete(kvData, "tokenizer.chat_template")
	resp.ModelInfo = kvData

	tensorData := make([]api.Tensor, len(tensors.Items()))
	for cnt, t := range tensors.Items() {
		tensorData[cnt] = api.Tensor{Name: t.Name, Type: t.Type(), Shape: t.Shape}
	}
	resp.Tensors = tensorData

	if len(m.ProjectorPaths) > 0 {
		projectorData, _, err := getModelData(m.ProjectorPaths[0], req.Verbose)
		if err != nil {
			return nil, err
		}
		resp.ProjectorInfo = projectorData
	}

	return resp, nil
}

func getModelData(digest string, verbose bool) (ggml.KV, ggml.Tensors, error) {
	maxArraySize := 0
	if verbose {
		maxArraySize = -1
	}
	data, err := llm.LoadModel(digest, maxArraySize)
	if err != nil {
		return nil, ggml.Tensors{}, err
	}

	kv := data.KV()

	if !verbose {
		for k := range kv {
			if t, ok := kv[k].([]any); len(t) > 5 && ok {
				kv[k] = []any{}
			}
		}
	}

	return kv, data.Tensors(), nil
}

func (s *Server) ListHandler(c *gin.Context) {
	ms, err := Manifests(true)
	if err != nil {
		c.JSON(http.StatusInternalServerError, gin.H{"error": err.Error()})
		return
	}

	models := []api.ListModelResponse{}
	for n, m := range ms {
		var cf ConfigV2

		if m.Config.Digest != "" {
			f, err := m.Config.Open()
			if err != nil {
				slog.Warn("bad manifest filepath", "name", n, "error", err)
				continue
			}
			defer f.Close()

			if err := json.NewDecoder(f).Decode(&cf); err != nil {
				slog.Warn("bad manifest config", "name", n, "error", err)
				continue
			}
		}

		// tag should never be masked
		models = append(models, api.ListModelResponse{
			Model:       n.DisplayShortest(),
			Name:        n.DisplayShortest(),
			RemoteModel: cf.RemoteModel,
			RemoteHost:  cf.RemoteHost,
			Size:        m.Size(),
			Digest:      m.digest,
			ModifiedAt:  m.fi.ModTime(),
			Details: api.ModelDetails{
				Format:            cf.ModelFormat,
				Family:            cf.ModelFamily,
				Families:          cf.ModelFamilies,
				ParameterSize:     cf.ModelType,
				QuantizationLevel: cf.FileType,
			},
		})
	}

	slices.SortStableFunc(models, func(i, j api.ListModelResponse) int {
		// most recently modified first
		return cmp.Compare(j.ModifiedAt.Unix(), i.ModifiedAt.Unix())
	})

	c.JSON(http.StatusOK, api.ListResponse{Models: models})
}

func (s *Server) CopyHandler(c *gin.Context) {
	var r api.CopyRequest
	if err := c.ShouldBindJSON(&r); errors.Is(err, io.EOF) {
		c.AbortWithStatusJSON(http.StatusBadRequest, gin.H{"error": "missing request body"})
		return
	} else if err != nil {
		c.AbortWithStatusJSON(http.StatusBadRequest, gin.H{"error": err.Error()})
		return
	}

	src := model.ParseName(r.Source)
	if !src.IsValid() {
		c.AbortWithStatusJSON(http.StatusBadRequest, gin.H{"error": fmt.Sprintf("source %q is invalid", r.Source)})
		return
	}
	src, err := getExistingName(src)
	if err != nil {
		c.AbortWithStatusJSON(http.StatusBadRequest, gin.H{"error": err.Error()})
		return
	}

	dst := model.ParseName(r.Destination)
	if !dst.IsValid() {
		c.AbortWithStatusJSON(http.StatusBadRequest, gin.H{"error": fmt.Sprintf("destination %q is invalid", r.Destination)})
		return
	}
	dst, err = getExistingName(dst)
	if err != nil {
		c.AbortWithStatusJSON(http.StatusBadRequest, gin.H{"error": err.Error()})
		return
	}

	if err := CopyModel(src, dst); errors.Is(err, os.ErrNotExist) {
		c.JSON(http.StatusNotFound, gin.H{"error": fmt.Sprintf("model %q not found", r.Source)})
	} else if err != nil {
		c.JSON(http.StatusInternalServerError, gin.H{"error": err.Error()})
	}
}

func (s *Server) HeadBlobHandler(c *gin.Context) {
	path, err := GetBlobsPath(c.Param("digest"))
	if err != nil {
		c.AbortWithStatusJSON(http.StatusBadRequest, gin.H{"error": err.Error()})
		return
	}

	if _, err := os.Stat(path); err != nil {
		c.AbortWithStatusJSON(http.StatusNotFound, gin.H{"error": fmt.Sprintf("blob %q not found", c.Param("digest"))})
		return
	}

	c.Status(http.StatusOK)
}

func (s *Server) CreateBlobHandler(c *gin.Context) {
	if ib, ok := intermediateBlobs[c.Param("digest")]; ok {
		p, err := GetBlobsPath(ib)
		if err != nil {
			c.AbortWithStatusJSON(http.StatusInternalServerError, gin.H{"error": err.Error()})
			return
		}

		if _, err := os.Stat(p); errors.Is(err, os.ErrNotExist) {
			slog.Info("evicting intermediate blob which no longer exists", "digest", ib)
			delete(intermediateBlobs, c.Param("digest"))
		} else if err != nil {
			c.AbortWithStatusJSON(http.StatusInternalServerError, gin.H{"error": err.Error()})
			return
		} else {
			c.Status(http.StatusOK)
			return
		}
	}

	path, err := GetBlobsPath(c.Param("digest"))
	if err != nil {
		c.AbortWithStatusJSON(http.StatusBadRequest, gin.H{"error": err.Error()})
		return
	}

	_, err = os.Stat(path)
	switch {
	case errors.Is(err, os.ErrNotExist):
		// noop
	case err != nil:
		c.AbortWithStatusJSON(http.StatusInternalServerError, gin.H{"error": err.Error()})
		return
	default:
		c.Status(http.StatusOK)
		return
	}

	layer, err := NewLayer(c.Request.Body, "")
	if err != nil {
		c.AbortWithStatusJSON(http.StatusInternalServerError, gin.H{"error": err.Error()})
		return
	}

	if layer.Digest != c.Param("digest") {
		c.AbortWithStatusJSON(http.StatusBadRequest, gin.H{"error": fmt.Sprintf("digest mismatch, expected %q, got %q", c.Param("digest"), layer.Digest)})
		return
	}

	c.Status(http.StatusCreated)
}

func isLocalIP(ip netip.Addr) bool {
	if interfaces, err := net.Interfaces(); err == nil {
		for _, iface := range interfaces {
			addrs, err := iface.Addrs()
			if err != nil {
				continue
			}

			for _, a := range addrs {
				if parsed, _, err := net.ParseCIDR(a.String()); err == nil {
					if parsed.String() == ip.String() {
						return true
					}
				}
			}
		}
	}

	return false
}

func allowedHost(host string) bool {
	host = strings.ToLower(host)

	if host == "" || host == "localhost" {
		return true
	}

	if hostname, err := os.Hostname(); err == nil && host == strings.ToLower(hostname) {
		return true
	}

	tlds := []string{
		"localhost",
		"local",
		"internal",
	}

	// check if the host is a local TLD
	for _, tld := range tlds {
		if strings.HasSuffix(host, "."+tld) {
			return true
		}
	}

	return false
}

func allowedHostsMiddleware(addr net.Addr) gin.HandlerFunc {
	return func(c *gin.Context) {
		if addr == nil {
			c.Next()
			return
		}

		if addr, err := netip.ParseAddrPort(addr.String()); err == nil && !addr.Addr().IsLoopback() {
			c.Next()
			return
		}

		host, _, err := net.SplitHostPort(c.Request.Host)
		if err != nil {
			host = c.Request.Host
		}

		if addr, err := netip.ParseAddr(host); err == nil {
			if addr.IsLoopback() || addr.IsPrivate() || addr.IsUnspecified() || isLocalIP(addr) {
				c.Next()
				return
			}
		}

		if allowedHost(host) {
			if c.Request.Method == http.MethodOptions {
				c.AbortWithStatus(http.StatusNoContent)
				return
			}

			c.Next()
			return
		}

		c.AbortWithStatus(http.StatusForbidden)
	}
}

func (s *Server) GenerateRoutes(rc *ollama.Registry) (http.Handler, error) {
	corsConfig := cors.DefaultConfig()
	corsConfig.AllowWildcard = true
	corsConfig.AllowBrowserExtensions = true
	corsConfig.AllowHeaders = []string{
		"Authorization",
		"Content-Type",
		"User-Agent",
		"Accept",
		"X-Requested-With",

		// OpenAI compatibility headers
		"OpenAI-Beta",
		"x-stainless-arch",
		"x-stainless-async",
		"x-stainless-custom-poll-interval",
		"x-stainless-helper-method",
		"x-stainless-lang",
		"x-stainless-os",
		"x-stainless-package-version",
		"x-stainless-poll-helper",
		"x-stainless-retry-count",
		"x-stainless-runtime",
		"x-stainless-runtime-version",
		"x-stainless-timeout",
	}
	corsConfig.AllowOrigins = envconfig.AllowedOrigins()

	r := gin.Default()
	r.HandleMethodNotAllowed = true
	r.Use(
		cors.New(corsConfig),
		allowedHostsMiddleware(s.addr),
	)

	// General
	r.HEAD("/", func(c *gin.Context) { c.String(http.StatusOK, "Ollama is running") })
	r.GET("/", func(c *gin.Context) { c.String(http.StatusOK, "Ollama is running") })
	r.HEAD("/api/version", func(c *gin.Context) { c.JSON(http.StatusOK, gin.H{"version": version.Version}) })
	r.GET("/api/version", func(c *gin.Context) { c.JSON(http.StatusOK, gin.H{"version": version.Version}) })

	// Local model cache management (new implementation is at end of function)
	r.POST("/api/pull", s.PullHandler)
	r.POST("/api/push", s.PushHandler)
	r.HEAD("/api/tags", s.ListHandler)
	r.GET("/api/tags", s.ListHandler)
	r.POST("/api/show", s.ShowHandler)
	r.DELETE("/api/delete", s.DeleteHandler)

	r.POST("/api/me", s.WhoamiHandler)

	r.POST("/api/signout", s.SignoutHandler)
	// deprecated
	r.DELETE("/api/user/keys/:encodedKey", s.SignoutHandler)

	// Create
	r.POST("/api/create", s.CreateHandler)
	r.POST("/api/blobs/:digest", s.CreateBlobHandler)
	r.HEAD("/api/blobs/:digest", s.HeadBlobHandler)
	r.POST("/api/copy", s.CopyHandler)

	// Inference
	r.GET("/api/ps", s.PsHandler)
	r.POST("/api/generate", s.GenerateHandler)
	r.POST("/api/chat", s.ChatHandler)
	r.POST("/api/embed", s.EmbedHandler)
	r.POST("/api/embeddings", s.EmbeddingsHandler)

	// Inference (OpenAI compatibility)
	r.POST("/v1/chat/completions", middleware.ChatMiddleware(), s.ChatHandler)
	r.POST("/v1/completions", middleware.CompletionsMiddleware(), s.GenerateHandler)
	r.POST("/v1/embeddings", middleware.EmbeddingsMiddleware(), s.EmbedHandler)
	r.GET("/v1/models", middleware.ListMiddleware(), s.ListHandler)
	r.GET("/v1/models/:model", middleware.RetrieveMiddleware(), s.ShowHandler)

	if rc != nil {
		// wrap old with new
		rs := &registry.Local{
			Client:   rc,
			Logger:   slog.Default(), // TODO(bmizerany): Take a logger, do not use slog.Default()
			Fallback: r,

			Prune: PruneLayers,
		}
		return rs, nil
	}

	return r, nil
}

func Serve(ln net.Listener) error {
	slog.SetDefault(logutil.NewLogger(os.Stderr, envconfig.LogLevel()))
	slog.Info("server config", "env", envconfig.Values())

	blobsDir, err := GetBlobsPath("")
	if err != nil {
		return err
	}
	if err := fixBlobs(blobsDir); err != nil {
		return err
	}

	if !envconfig.NoPrune() {
		if _, err := Manifests(false); err != nil {
			slog.Warn("corrupt manifests detected, skipping prune operation.  Re-pull or delete to clear", "error", err)
		} else {
			// clean up unused layers and manifests
			if err := PruneLayers(); err != nil {
				return err
			}

			manifestsPath, err := GetManifestPath()
			if err != nil {
				return err
			}

			if err := PruneDirectory(manifestsPath); err != nil {
				return err
			}
		}
	}

	s := &Server{addr: ln.Addr()}

	var rc *ollama.Registry
	if useClient2 {
		var err error
		rc, err = ollama.DefaultRegistry()
		if err != nil {
			return err
		}
	}

	h, err := s.GenerateRoutes(rc)
	if err != nil {
		return err
	}

	http.Handle("/", h)

	ctx, done := context.WithCancel(context.Background())
	schedCtx, schedDone := context.WithCancel(ctx)
	sched := InitScheduler(schedCtx)
	s.sched = sched

	slog.Info(fmt.Sprintf("Listening on %s (version %s)", ln.Addr(), version.Version))
	srvr := &http.Server{
		// Use http.DefaultServeMux so we get net/http/pprof for
		// free.
		//
		// TODO(bmizerany): Decide if we want to make this
		// configurable so it is not exposed by default, or allow
		// users to bind it to a different port. This was a quick
		// and easy way to get pprof, but it may not be the best
		// way.
		Handler: nil,
	}

	// listen for a ctrl+c and stop any loaded llm
	signals := make(chan os.Signal, 1)
	signal.Notify(signals, syscall.SIGINT, syscall.SIGTERM)
	go func() {
		<-signals
		srvr.Close()
		schedDone()
		sched.unloadAllRunners()
		done()
	}()

	s.sched.Run(schedCtx)

	// register the experimental webp decoder
	// so webp images can be used in multimodal inputs
	image.RegisterFormat("webp", "RIFF????WEBP", webp.Decode, webp.DecodeConfig)

	// At startup we retrieve GPU information so we can get log messages before loading a model
	// This will log warnings to the log in case we have problems with detected GPUs
	gpus := discover.GPUDevices(ctx, nil)
	discover.LogDetails(gpus)

	var totalVRAM uint64
	for _, gpu := range gpus {
		totalVRAM += gpu.TotalMemory - envconfig.GpuOverhead()
	}
	if totalVRAM < lowVRAMThreshold {
		s.lowVRAM = true
		slog.Info("entering low vram mode", "total vram", format.HumanBytes2(totalVRAM), "threshold", format.HumanBytes2(lowVRAMThreshold))
	}

	err = srvr.Serve(ln)
	// If server is closed from the signal handler, wait for the ctx to be done
	// otherwise error out quickly
	if !errors.Is(err, http.ErrServerClosed) {
		return err
	}
	<-ctx.Done()
	return nil
}

func waitForStream(c *gin.Context, ch chan any) {
	c.Header("Content-Type", "application/json")
	var latest api.ProgressResponse
	for resp := range ch {
		switch r := resp.(type) {
		case api.ProgressResponse:
			latest = r
		case gin.H:
			status, ok := r["status"].(int)
			if !ok {
				status = http.StatusInternalServerError
			}
			errorMsg, ok := r["error"].(string)
			if !ok {
				errorMsg = "unknown error"
			}
			c.JSON(status, gin.H{"error": errorMsg})
			return
		default:
			c.JSON(http.StatusInternalServerError, gin.H{"error": "unknown message type"})
			return
		}
	}

	c.JSON(http.StatusOK, latest)
}

func streamResponse(c *gin.Context, ch chan any) {
	c.Header("Content-Type", "application/x-ndjson")
	c.Stream(func(w io.Writer) bool {
		val, ok := <-ch
		if !ok {
			return false
		}

		// errors are provided as a gin.H with an "error" field and
		// an optional "status" field.  For errors that are streamed
		// before any content, we need to set the status code and
		// content type for the error.
		if h, ok := val.(gin.H); ok {
			if e, ok := h["error"].(string); ok {
				status, ok := h["status"].(int)
				if !ok {
					status = http.StatusInternalServerError
				}

				if !c.Writer.Written() {
					c.Header("Content-Type", "application/json")
					c.JSON(status, gin.H{"error": e})
				} else {
					if err := json.NewEncoder(c.Writer).Encode(gin.H{"error": e}); err != nil {
						slog.Error("streamResponse failed to encode json error", "error", err)
					}
				}

				return false
			}
		}

		bts, err := json.Marshal(val)
		if err != nil {
			slog.Info(fmt.Sprintf("streamResponse: json.Marshal failed with %s", err))
			return false
		}

		// Delineate chunks with new-line delimiter
		bts = append(bts, '\n')
		if _, err := w.Write(bts); err != nil {
			slog.Info(fmt.Sprintf("streamResponse: w.Write failed with %s", err))
			return false
		}

		return true
	})
}

func (s *Server) WhoamiHandler(c *gin.Context) {
	// todo allow other hosts
	u, err := url.Parse("https://ollama.com")
	if err != nil {
		slog.Error(err.Error())
		c.JSON(http.StatusInternalServerError, gin.H{"error": "URL parse error"})
		return
	}

	client := api.NewClient(u, http.DefaultClient)
	user, err := client.Whoami(c)
	if err != nil {
		slog.Error(err.Error())
	}

	// user isn't signed in
	if user != nil && user.Name == "" {
		sURL, sErr := signinURL()
		if sErr != nil {
			slog.Error(sErr.Error())
			c.JSON(http.StatusInternalServerError, gin.H{"error": "error getting authorization details"})
			return
		}

		c.JSON(http.StatusUnauthorized, gin.H{"error": "unauthorized", "signin_url": sURL})
		return
	}

	c.JSON(http.StatusOK, user)
}

func (s *Server) SignoutHandler(c *gin.Context) {
	pubKey, err := auth.GetPublicKey()
	if err != nil {
		slog.Error("couldn't get public key", "error", err)
		c.JSON(http.StatusInternalServerError, gin.H{"error": "there was an error signing out"})
		return
	}

	encKey := base64.RawURLEncoding.EncodeToString([]byte(pubKey))

	// todo allow other hosts
	u, err := url.Parse("https://ollama.com")
	if err != nil {
		slog.Error(err.Error())
		c.JSON(http.StatusInternalServerError, gin.H{"error": "URL parse error"})
		return
	}

	client := api.NewClient(u, http.DefaultClient)
	err = client.Disconnect(c, encKey)
	if err != nil {
		var authError api.AuthorizationError
		if errors.As(err, &authError) {
			c.JSON(http.StatusUnauthorized, gin.H{"error": "you are not currently signed in"})
			return
		}
		c.JSON(http.StatusInternalServerError, gin.H{"error": "there was an error signing out"})
		return
	}

	c.JSON(http.StatusOK, nil)
}

func (s *Server) PsHandler(c *gin.Context) {
	models := []api.ProcessModelResponse{}

	for _, v := range s.sched.loaded {
		model := v.model
		modelDetails := api.ModelDetails{
			Format:            model.Config.ModelFormat,
			Family:            model.Config.ModelFamily,
			Families:          model.Config.ModelFamilies,
			ParameterSize:     model.Config.ModelType,
			QuantizationLevel: model.Config.FileType,
		}

		mr := api.ProcessModelResponse{
			Model:     model.ShortName,
			Name:      model.ShortName,
			Size:      int64(v.totalSize),
			SizeVRAM:  int64(v.vramSize),
			Digest:    model.Digest,
			Details:   modelDetails,
			ExpiresAt: v.expiresAt,
		}
		if v.Options != nil {
			mr.ContextLength = v.Options.NumCtx
		}
		// The scheduler waits to set expiresAt, so if a model is loading it's
		// possible that it will be set to the unix epoch. For those cases, just
		// calculate the time w/ the sessionDuration instead.
		var epoch time.Time
		if v.expiresAt == epoch {
			mr.ExpiresAt = time.Now().Add(v.sessionDuration)
		}

		models = append(models, mr)
	}

	slices.SortStableFunc(models, func(i, j api.ProcessModelResponse) int {
		// longest duration remaining listed first
		return cmp.Compare(j.ExpiresAt.Unix(), i.ExpiresAt.Unix())
	})

	c.JSON(http.StatusOK, api.ProcessResponse{Models: models})
}

func (s *Server) ChatHandler(c *gin.Context) {
	checkpointStart := time.Now()

	var req api.ChatRequest
	if err := c.ShouldBindJSON(&req); errors.Is(err, io.EOF) {
		c.AbortWithStatusJSON(http.StatusBadRequest, gin.H{"error": "missing request body"})
		return
	} else if err != nil {
		c.AbortWithStatusJSON(http.StatusBadRequest, gin.H{"error": err.Error()})
		return
	}

	name := model.ParseName(req.Model)
	if !name.IsValid() {
		c.JSON(http.StatusBadRequest, gin.H{"error": "model is required"})
		return
	}

	name, err := getExistingName(name)
	if err != nil {
		c.JSON(http.StatusBadRequest, gin.H{"error": "model is required"})
		return
	}

	m, err := GetModel(req.Model)
	if err != nil {
		switch {
		case os.IsNotExist(err):
			c.JSON(http.StatusNotFound, gin.H{"error": fmt.Sprintf("model '%s' not found", req.Model)})
		case err.Error() == errtypes.InvalidModelNameErrMsg:
			c.JSON(http.StatusBadRequest, gin.H{"error": err.Error()})
		default:
			c.JSON(http.StatusInternalServerError, gin.H{"error": err.Error()})
		}
		return
	}

	// expire the runner
	if len(req.Messages) == 0 && req.KeepAlive != nil && req.KeepAlive.Duration == 0 {
		s.sched.expireRunner(m)

		c.JSON(http.StatusOK, api.ChatResponse{
			Model:      req.Model,
			CreatedAt:  time.Now().UTC(),
			Message:    api.Message{Role: "assistant"},
			Done:       true,
			DoneReason: "unload",
		})
		return
	}

	if m.Config.RemoteHost != "" && m.Config.RemoteModel != "" {
		origModel := req.Model

		remoteURL, err := url.Parse(m.Config.RemoteHost)
		if err != nil {
			c.JSON(http.StatusInternalServerError, gin.H{"error": err.Error()})
			return
		}

		if !slices.Contains(envconfig.Remotes(), remoteURL.Hostname()) {
			slog.Info("remote model", "remotes", envconfig.Remotes(), "remoteURL", m.Config.RemoteHost, "hostname", remoteURL.Hostname())
			c.JSON(http.StatusBadRequest, gin.H{"error": "this server cannot run this remote model"})
			return
		}

		req.Model = m.Config.RemoteModel
		if req.Options == nil {
			req.Options = map[string]any{}
		}

		msgs := append(m.Messages, req.Messages...)
		if req.Messages[0].Role != "system" && m.System != "" {
			msgs = append([]api.Message{{Role: "system", Content: m.System}}, msgs...)
		}
		msgs = filterThinkTags(msgs, m)
		req.Messages = msgs

		for k, v := range m.Options {
			if _, ok := req.Options[k]; !ok {
				req.Options[k] = v
			}
		}

		fn := func(resp api.ChatResponse) error {
			resp.Model = origModel
			resp.RemoteModel = m.Config.RemoteModel
			resp.RemoteHost = m.Config.RemoteHost

			data, err := json.Marshal(resp)
			if err != nil {
				return err
			}

			if _, err = c.Writer.Write(append(data, '\n')); err != nil {
				return err
			}
			c.Writer.Flush()
			return nil
		}

		client := api.NewClient(remoteURL, http.DefaultClient)
		err = client.Chat(c, &req, fn)
		if err != nil {
			var authError api.AuthorizationError
			if errors.As(err, &authError) {
				sURL, sErr := signinURL()
				if sErr != nil {
					slog.Error(sErr.Error())
					c.JSON(http.StatusInternalServerError, gin.H{"error": "error getting authorization details"})
					return
				}

				c.JSON(authError.StatusCode, gin.H{"error": "unauthorized", "signin_url": sURL})
				return
			}
			var apiError api.StatusError
			if errors.As(err, &apiError) {
				c.JSON(apiError.StatusCode, apiError)
				return
			}
			c.JSON(http.StatusInternalServerError, gin.H{"error": err.Error()})
			return
		}

		return
	}

	caps := []model.Capability{model.CapabilityCompletion}
	if len(req.Tools) > 0 {
		caps = append(caps, model.CapabilityTools)
	}

	modelCaps := m.Capabilities()
	if slices.Contains(modelCaps, model.CapabilityThinking) {
		caps = append(caps, model.CapabilityThinking)
		if req.Think == nil {
			req.Think = &api.ThinkValue{Value: true}
		}
	} else {
		if req.Think != nil && req.Think.Bool() {
			c.JSON(http.StatusBadRequest, gin.H{"error": fmt.Sprintf("%q does not support thinking", req.Model)})
			return
		}
	}

	r, m, opts, err := s.scheduleRunner(c.Request.Context(), name.String(), caps, req.Options, req.KeepAlive)
	if errors.Is(err, errCapabilityCompletion) {
		c.JSON(http.StatusBadRequest, gin.H{"error": fmt.Sprintf("%q does not support chat", req.Model)})
		return
	} else if err != nil {
		handleScheduleError(c, req.Model, err)
		return
	}

	checkpointLoaded := time.Now()

	if len(req.Messages) == 0 {
		c.JSON(http.StatusOK, api.ChatResponse{
			Model:      req.Model,
			CreatedAt:  time.Now().UTC(),
			Message:    api.Message{Role: "assistant"},
			Done:       true,
			DoneReason: "load",
		})
		return
	}

	msgs := append(m.Messages, req.Messages...)
	if req.Messages[0].Role != "system" && m.System != "" {
		msgs = append([]api.Message{{Role: "system", Content: m.System}}, msgs...)
	}
	msgs = filterThinkTags(msgs, m)

	if shouldUseHarmony(m) && m.Config.Parser == "" {
		m.Config.Parser = "harmony"
	}

	var builtinParser parsers.Parser
	processedTools := req.Tools

	if m.Config.Parser != "" {
		builtinParser = parsers.ParserForName(m.Config.Parser)
		if builtinParser != nil {
			// Determine last message for chat prefill
			var lastMessage *api.Message
			if len(msgs) > 0 {
				lastMessage = &msgs[len(msgs)-1]
			}
			// Initialize parser and get processed tools
			processedTools = builtinParser.Init(req.Tools, lastMessage)
		}
	}

	truncate := req.Truncate == nil || *req.Truncate
	prompt, images, err := chatPrompt(c.Request.Context(), m, r.Tokenize, opts, msgs, processedTools, req.Think, truncate)
	if err != nil {
		slog.Error("chat prompt error", "error", err)
		c.JSON(http.StatusInternalServerError, gin.H{"error": err.Error()})
		return
	}

	// If debug mode is enabled, return the rendered template instead of calling the model
	if req.DebugRenderOnly {
		c.JSON(http.StatusOK, api.ChatResponse{
			Model:     req.Model,
			CreatedAt: time.Now().UTC(),
			DebugInfo: &api.DebugInfo{
				RenderedTemplate: prompt,
				ImageCount:       len(images),
			},
		})
		return
	}

	// Validate Think value: string values currently only allowed for harmony/gptoss models
	if req.Think != nil && req.Think.IsString() && m.Config.Parser != "harmony" {
		c.JSON(http.StatusBadRequest, gin.H{"error": fmt.Sprintf("think value %q is not supported for this model", req.Think.String())})
		return
	}

	var thinkingState *thinking.Parser
	openingTag, closingTag := thinking.InferTags(m.Template.Template)
	if req.Think != nil && req.Think.Bool() && openingTag != "" && closingTag != "" {
		thinkingState = &thinking.Parser{
			OpeningTag: openingTag,
			ClosingTag: closingTag,
		}

		if strings.HasSuffix(strings.TrimSpace(prompt), openingTag) {
			thinkingState.AddContent(openingTag)
		}
	}

	var toolParser *tools.Parser
	if len(req.Tools) > 0 && (builtinParser == nil || !builtinParser.HasToolSupport()) {
		toolParser = tools.NewParser(m.Template.Template, req.Tools)
	}

	type structuredOutputsState int
	const (
		structuredOutputsState_None structuredOutputsState = iota
		structuredOutputsState_ReadyToApply
		structuredOutputsState_Applying
	)

	ch := make(chan any)
	go func() {
		defer close(ch)

		structuredOutputsState := structuredOutputsState_None

		for {
			var tb strings.Builder

			currentFormat := req.Format
			// structured outputs via double request is enabled when:
			// 1. the model supports the thinking capability and
			// 2. it uses a built-in parser or our generic thinking parser

			// Note that the current approach does not work for (potential future)
			// non-thinking models that emit anything before actual content. This
			// current approach uses the transition from parsed thinking content to
			// parsed non-thinking content as the signal to turn constraining on

			if req.Format != nil && structuredOutputsState == structuredOutputsState_None && ((builtinParser != nil || thinkingState != nil) && slices.Contains(m.Capabilities(), model.CapabilityThinking)) {
				currentFormat = nil
			}

			// sets up new context given parent context per request
			ctx, cancel := context.WithCancel(c.Request.Context())
			err := r.Completion(ctx, llm.CompletionRequest{
				Prompt:   prompt,
				Images:   images,
				Format:   currentFormat,
				Options:  opts,
				Shift:    req.Shift == nil || *req.Shift,
				Truncate: truncate,
			}, func(r llm.CompletionResponse) {
				res := api.ChatResponse{
					Model:     req.Model,
					CreatedAt: time.Now().UTC(),
					Message:   api.Message{Role: "assistant", Content: r.Content},
					Done:      r.Done,
					Metrics: api.Metrics{
						PromptEvalCount:    r.PromptEvalCount,
						PromptEvalDuration: r.PromptEvalDuration,
						EvalCount:          r.EvalCount,
						EvalDuration:       r.EvalDuration,
					},
				}
				if r.Done {
					res.DoneReason = r.DoneReason.String()
					res.TotalDuration = time.Since(checkpointStart)
					res.LoadDuration = checkpointLoaded.Sub(checkpointStart)
				}

				if builtinParser != nil {
					slog.Log(context.TODO(), logutil.LevelTrace, "builtin parser input", "parser", m.Config.Parser, "content", r.Content)

					content, thinking, toolCalls, err := builtinParser.Add(r.Content, r.Done)
					if err != nil {
						ch <- gin.H{"error": err.Error()}
						return
					}

					res.Message.Content = content
					res.Message.Thinking = thinking
					res.Message.ToolCalls = toolCalls

					tb.WriteString(thinking)
					// we are now receiving content from the model - we should start applying structured outputs
					if structuredOutputsState == structuredOutputsState_None && req.Format != nil && tb.String() != "" && res.Message.Content != "" {
						structuredOutputsState = structuredOutputsState_ReadyToApply
						cancel()
						return
					}

					if res.Message.Content != "" || res.Message.Thinking != "" || len(res.Message.ToolCalls) > 0 || r.Done {
						slog.Log(context.TODO(), logutil.LevelTrace, "builtin parser output", "parser", m.Config.Parser, "content", content, "thinking", thinking, "toolCalls", toolCalls, "done", r.Done)
						ch <- res
					} else {
						slog.Log(context.TODO(), logutil.LevelTrace, "builtin parser empty output", "parser", m.Config.Parser)
					}
					return
				}

				if thinkingState != nil {
					thinkingContent, remainingContent := thinkingState.AddContent(res.Message.Content)
					if thinkingContent == "" && remainingContent == "" && !r.Done {
						// need to accumulate more to decide what to send
						return
					}
					res.Message.Thinking = thinkingContent
					tb.WriteString(thinkingContent)
					// emit the collected thinking text before restarting with structured outputs and clear unstructured content
					// to avoid leaking mixed tokens like "</think>Hello"
					if structuredOutputsState == structuredOutputsState_None && req.Format != nil && tb.String() != "" && remainingContent != "" {
						structuredOutputsState = structuredOutputsState_ReadyToApply
						res.Message.Content = ""
						ch <- res
						cancel()
						return
					}
					res.Message.Content = remainingContent
				}

				if len(req.Tools) > 0 {
					toolCalls, content := toolParser.Add(res.Message.Content)
					if len(content) > 0 {
						res.Message.Content = content
					} else if len(toolCalls) > 0 {
						res.Message.ToolCalls = toolCalls
						res.Message.Content = ""
					} else if res.Message.Thinking != "" {
						// don't return
					} else {
						if r.Done {
							res.Message.Content = toolParser.Content()
							ch <- res
						}
						return
					}
				}

				ch <- res
			})
			if err != nil {
				if structuredOutputsState == structuredOutputsState_ReadyToApply && strings.Contains(err.Error(), "context canceled") && c.Request.Context().Err() == nil {
					// only ignores error if it's a context cancellation due to setting structured outputs
				} else {
					var serr api.StatusError
					if errors.As(err, &serr) {
						ch <- gin.H{"error": serr.ErrorMessage, "status": serr.StatusCode}
					} else {
						ch <- gin.H{"error": err.Error()}
					}
					return
				}
			}

			// ignored structured outputs cancellation falls through to here, start a new request with the structured outputs and updated prompt. use the
			if structuredOutputsState == structuredOutputsState_ReadyToApply {
				structuredOutputsState = structuredOutputsState_Applying
				msg := api.Message{
					Role:     "assistant",
					Thinking: tb.String(),
				}

				msgs = append(msgs, msg)
				prompt, _, err = chatPrompt(c.Request.Context(), m, r.Tokenize, opts, msgs, processedTools, req.Think, truncate)
				if err != nil {
					slog.Error("chat prompt error applying structured outputs", "error", err)
					ch <- gin.H{"error": err.Error()}
					return
				}
				// force constraining by terminating thinking header, the parser is already at this state
				// when the last message is thinking, the rendered for gpt-oss cannot disambiguate between having the
				// model continue thinking or ending thinking and outputting the final message.
				// TODO(parthsareen): consider adding prefill disambiguation logic to the renderer for structured outputs.
				if shouldUseHarmony(m) || (builtinParser != nil && m.Config.Parser == "harmony") {
					prompt += "<|end|><|start|>assistant<|channel|>final<|message|>"
				}
				continue
			}

			break
		}
	}()

	if req.Stream != nil && !*req.Stream {
		var resp api.ChatResponse
		var toolCalls []api.ToolCall
		var sbThinking strings.Builder
		var sbContent strings.Builder
		for rr := range ch {
			switch t := rr.(type) {
			case api.ChatResponse:
				sbThinking.WriteString(t.Message.Thinking)
				sbContent.WriteString(t.Message.Content)
				resp = t
				if len(req.Tools) > 0 {
					toolCalls = append(toolCalls, t.Message.ToolCalls...)
				}
			case gin.H:
				msg, ok := t["error"].(string)
				if !ok {
					msg = "unexpected error format in response"
				}

				status, ok := t["status"].(int)
				if !ok {
					status = http.StatusInternalServerError
				}

				c.JSON(status, gin.H{"error": msg})
				return
			default:
				c.JSON(http.StatusInternalServerError, gin.H{"error": "unexpected response"})
				return
			}
		}

		resp.Message.Content = sbContent.String()
		resp.Message.Thinking = sbThinking.String()

		if len(toolCalls) > 0 {
			resp.Message.ToolCalls = toolCalls
		}

		c.JSON(http.StatusOK, resp)
		return
	}

	streamResponse(c, ch)
}

func handleScheduleError(c *gin.Context, name string, err error) {
	switch {
	case errors.Is(err, errCapabilities), errors.Is(err, errRequired):
		c.JSON(http.StatusBadRequest, gin.H{"error": err.Error()})
	case errors.Is(err, context.Canceled):
		c.JSON(499, gin.H{"error": "request canceled"})
	case errors.Is(err, ErrMaxQueue):
		c.JSON(http.StatusServiceUnavailable, gin.H{"error": err.Error()})
	case errors.Is(err, os.ErrNotExist):
		c.JSON(http.StatusNotFound, gin.H{"error": fmt.Sprintf("model %q not found, try pulling it first", name)})
	default:
		c.JSON(http.StatusInternalServerError, gin.H{"error": err.Error()})
	}
}

func filterThinkTags(msgs []api.Message, m *Model) []api.Message {
	if m.Config.ModelFamily == "qwen3" || model.ParseName(m.Name).Model == "deepseek-r1" {
		finalUserIndex := -1
		for i, msg := range msgs {
			if msg.Role == "user" {
				finalUserIndex = i
			}
		}

		for i, msg := range msgs {
			if msg.Role == "assistant" && i < finalUserIndex {
				// TODO(drifkin): this is from before we added proper thinking support.
				// However, even if thinking is not enabled (and therefore we shouldn't
				// change the user output), we should probably perform this filtering
				// for all thinking models (not just qwen3 & deepseek-r1) since it tends
				// to save tokens and improve quality.
				thinkingState := &thinking.Parser{
					OpeningTag: "<think>",
					ClosingTag: "</think>",
				}
				_, content := thinkingState.AddContent(msg.Content)
				msgs[i].Content = content
			}
		}
	}
	return msgs
}<|MERGE_RESOLUTION|>--- conflicted
+++ resolved
@@ -671,27 +671,6 @@
 
 	checkpointLoaded := time.Now()
 
-<<<<<<< HEAD
-	var g errgroup.Group
-	embeddings := make([][]float32, len(input)+len(req.Images))
-
-	for i, image := range req.Images {
-		i := i
-		image := image
-		g.Go(func() error {
-			embedding, err := r.ImageEmbedding(c.Request.Context(), llm.ImageData{ID: i, Data: image})
-			if err != nil {
-				return err
-			}
-			// TODO: this first normalization should be done by the model
-			embedding = normalize(embedding)
-			if req.Dimensions > 0 && req.Dimensions < len(embedding) {
-				embedding = normalize(embedding[:req.Dimensions])
-			}
-			embeddings[i] = embedding
-			return nil
-		})
-=======
 	if len(input) == 0 {
 		if len(req.Images) == 0 {
 			c.JSON(http.StatusOK, api.EmbedResponse{Model: req.Model, Embeddings: [][]float32{}})
@@ -732,7 +711,6 @@
 		}
 		c.JSON(http.StatusOK, resp)
 		return
->>>>>>> 65c78e7b
 	}
 
 	kvData, _, err := getModelData(m.ModelPath, false)
@@ -786,12 +764,8 @@
 	}
 
 	for i, text := range input {
-<<<<<<< HEAD
 		i := i
 		text := text
-=======
-		i, text := i, text
->>>>>>> 65c78e7b
 		g.Go(func() error {
 			var images []llm.ImageData
 			if len(req.Images) > 0 {
