package server

import (
	"bytes"
	"cmp"
	"context"
	"encoding/json"
	"errors"
	"fmt"
	"image"
	"io"
	"io/fs"
	"log/slog"
	"math"
	"net"
	"net/http"
	"net/netip"
	"os"
	"os/signal"
	"slices"
	"strings"
	"syscall"
	"time"

	"github.com/gin-contrib/cors"
	"github.com/gin-gonic/gin"
	"golang.org/x/image/webp"
	"golang.org/x/sync/errgroup"

	"github.com/ollama/ollama/api"
	"github.com/ollama/ollama/discover"
	"github.com/ollama/ollama/envconfig"
	"github.com/ollama/ollama/fs/ggml"
	"github.com/ollama/ollama/llm"
	"github.com/ollama/ollama/logutil"
	"github.com/ollama/ollama/openai"
<<<<<<< HEAD
	"github.com/ollama/ollama/parser"
	"github.com/ollama/ollama/runners"
	"github.com/ollama/ollama/telemetry"
=======
	"github.com/ollama/ollama/server/internal/client/ollama"
	"github.com/ollama/ollama/server/internal/registry"
>>>>>>> 65bff664
	"github.com/ollama/ollama/template"
	"github.com/ollama/ollama/thinking"
	"github.com/ollama/ollama/tools"
	"github.com/ollama/ollama/types/errtypes"
	"github.com/ollama/ollama/types/model"
	"github.com/ollama/ollama/version"
	"github.com/prometheus/client_golang/prometheus/promhttp"
)

func experimentEnabled(name string) bool {
	return slices.Contains(strings.Split(os.Getenv("OLLAMA_EXPERIMENT"), ","), name)
}

var useClient2 = experimentEnabled("client2")

var mode string = gin.DebugMode

type Server struct {
	addr  net.Addr
	sched *Scheduler
}

func init() {
	switch mode {
	case gin.DebugMode:
	case gin.ReleaseMode:
	case gin.TestMode:
	default:
		mode = gin.DebugMode
	}

	gin.SetMode(mode)
}

var (
	errRequired    = errors.New("is required")
	errBadTemplate = errors.New("template error")
)

func modelOptions(model *Model, requestOpts map[string]any) (api.Options, error) {
	opts := api.DefaultOptions()
	if err := opts.FromMap(model.Options); err != nil {
		return api.Options{}, err
	}

	if err := opts.FromMap(requestOpts); err != nil {
		return api.Options{}, err
	}

	return opts, nil
}

// scheduleRunner schedules a runner after validating inputs such as capabilities and model options.
// It returns the allocated runner, model instance, and consolidated options if successful and error otherwise.
func (s *Server) scheduleRunner(ctx context.Context, name string, caps []model.Capability, requestOpts map[string]any, keepAlive *api.Duration) (llm.LlamaServer, *Model, *api.Options, error) {
	if name == "" {
		return nil, nil, nil, fmt.Errorf("model %w", errRequired)
	}

	model, err := GetModel(name)
	if err != nil {
		return nil, nil, nil, err
	}

	if slices.Contains(model.Config.ModelFamilies, "mllama") && len(model.ProjectorPaths) > 0 {
		return nil, nil, nil, fmt.Errorf("'llama3.2-vision' is no longer compatible with your version of Ollama and has been replaced by a newer version. To re-download, run 'ollama pull llama3.2-vision'")
	}

	if err := model.CheckCapabilities(caps...); err != nil {
		return nil, nil, nil, fmt.Errorf("%s %w", name, err)
	}

	opts, err := modelOptions(model, requestOpts)
	if err != nil {
		return nil, nil, nil, err
	}

	runnerCh, errCh := s.sched.GetRunner(ctx, model, opts, keepAlive)
	var runner *runnerRef
	select {
	case runner = <-runnerCh:
	case err = <-errCh:
		return nil, nil, nil, err
	}

	return runner.llama, model, &opts, nil
}

func (s *Server) GenerateHandler(c *gin.Context) {
	checkpointStart := time.Now()
	var req api.GenerateRequest
	if err := c.ShouldBindJSON(&req); errors.Is(err, io.EOF) {
		c.AbortWithStatusJSON(http.StatusBadRequest, gin.H{"error": "missing request body"})
		return
	} else if err != nil {
		c.AbortWithStatusJSON(http.StatusBadRequest, gin.H{"error": err.Error()})
		return
	}

	name := model.ParseName(req.Model)
	if !name.IsValid() {
		// Ideally this is "invalid model name" but we're keeping with
		// what the API currently returns until we can change it.
		c.JSON(http.StatusNotFound, gin.H{"error": fmt.Sprintf("model '%s' not found", req.Model)})
		return
	}

	// We cannot currently consolidate this into GetModel because all we'll
	// induce infinite recursion given the current code structure.
	name, err := getExistingName(name)
	if err != nil {
		c.JSON(http.StatusNotFound, gin.H{"error": fmt.Sprintf("model '%s' not found", req.Model)})
		return
	}

	m, err := GetModel(name.String())
	if err != nil {
		switch {
		case errors.Is(err, fs.ErrNotExist):
			c.JSON(http.StatusNotFound, gin.H{"error": fmt.Sprintf("model '%s' not found", req.Model)})
		case err.Error() == errtypes.InvalidModelNameErrMsg:
			c.JSON(http.StatusBadRequest, gin.H{"error": err.Error()})
		default:
			c.JSON(http.StatusInternalServerError, gin.H{"error": err.Error()})
		}
		return
	}

	// expire the runner
	if req.Prompt == "" && req.KeepAlive != nil && int(req.KeepAlive.Seconds()) == 0 {
		s.sched.expireRunner(m)

		c.JSON(http.StatusOK, api.GenerateResponse{
			Model:      req.Model,
			CreatedAt:  time.Now().UTC(),
			Response:   "",
			Done:       true,
			DoneReason: "unload",
		})
		return
	}

	if req.Raw && (req.Template != "" || req.System != "" || len(req.Context) > 0) {
		c.AbortWithStatusJSON(http.StatusBadRequest, gin.H{"error": "raw mode does not support template, system, or context"})
		return
	}

	caps := []model.Capability{model.CapabilityCompletion}
	if req.Suffix != "" {
		caps = append(caps, model.CapabilityInsert)
	}
	if req.Think != nil && *req.Think {
		caps = append(caps, model.CapabilityThinking)
		// TODO(drifkin): consider adding a warning if it's false and the model
		// doesn't support thinking. It's not strictly required, but it can be a
		// hint that the user is on an older qwen3/r1 model that doesn't have an
		// updated template supporting thinking
	}

	r, m, opts, err := s.scheduleRunner(c.Request.Context(), name.String(), caps, req.Options, req.KeepAlive)
	if errors.Is(err, errCapabilityCompletion) {
		c.JSON(http.StatusBadRequest, gin.H{"error": fmt.Sprintf("%q does not support generate", req.Model)})
		return
	} else if err != nil {
		handleScheduleError(c, req.Model, err)
		return
	}

	checkpointLoaded := time.Now()

	// load the model
	if req.Prompt == "" {
		c.JSON(http.StatusOK, api.GenerateResponse{
			Model:      req.Model,
			CreatedAt:  time.Now().UTC(),
			Done:       true,
			DoneReason: "load",
		})
		return
	}

	if slices.Contains(m.Config.ModelFamilies, "mllama") && len(req.Images) > 1 {
		c.AbortWithStatusJSON(http.StatusBadRequest, gin.H{"error": "this model only supports one image while more than one image requested"})
		return
	}

	images := make([]llm.ImageData, len(req.Images))
	for i := range req.Images {
		images[i] = llm.ImageData{ID: i, Data: req.Images[i]}
	}

	prompt := req.Prompt
	if !req.Raw {
		tmpl := m.Template
		if req.Template != "" {
			tmpl, err = template.Parse(req.Template)
			if err != nil {
				c.JSON(http.StatusInternalServerError, gin.H{"error": err.Error()})
				return
			}
		}

		var values template.Values
		if req.Suffix != "" {
			values.Prompt = prompt
			values.Suffix = req.Suffix
		} else {
			var msgs []api.Message
			if req.System != "" {
				msgs = append(msgs, api.Message{Role: "system", Content: req.System})
			} else if m.System != "" {
				msgs = append(msgs, api.Message{Role: "system", Content: m.System})
			}

			if req.Context == nil {
				msgs = append(msgs, m.Messages...)
			}

			for _, i := range images {
				imgPrompt := ""
				msgs = append(msgs, api.Message{Role: "user", Content: fmt.Sprintf("[img-%d]"+imgPrompt, i.ID)})
			}

			values.Messages = append(msgs, api.Message{Role: "user", Content: req.Prompt})
		}

		values.Think = req.Think != nil && *req.Think
		values.IsThinkSet = req.Think != nil

		var b bytes.Buffer
		if req.Context != nil {
			slog.Warn("the context field is deprecated and will be removed in a future version of Ollama")
			s, err := r.Detokenize(c.Request.Context(), req.Context)
			if err != nil {
				c.JSON(http.StatusInternalServerError, gin.H{"error": err.Error()})
				return
			}
			b.WriteString(s)
		}

		if err := tmpl.Execute(&b, values); err != nil {
			c.JSON(http.StatusInternalServerError, gin.H{"error": err.Error()})
			return
		}

		prompt = b.String()
	}

	var thinkingState *thinking.Parser
	openingTag, closingTag := thinking.InferTags(m.Template.Template)
	if req.Think != nil && *req.Think && openingTag != "" && closingTag != "" {
		thinkingState = &thinking.Parser{
			OpeningTag: openingTag,
			ClosingTag: closingTag,
		}
	}

	ch := make(chan any)
	go func() {
		// TODO (jmorganca): avoid building the response twice both here and below
		var sb strings.Builder
		defer close(ch)
		if err := r.Completion(c.Request.Context(), llm.CompletionRequest{
			Prompt:  prompt,
			Images:  images,
			Format:  req.Format,
			Options: opts,
		}, func(cr llm.CompletionResponse) {
			res := api.GenerateResponse{
				Model:     req.Model,
				CreatedAt: time.Now().UTC(),
				Response:  cr.Content,
				Done:      cr.Done,
				Metrics: api.Metrics{
					PromptEvalCount:    cr.PromptEvalCount,
					PromptEvalDuration: cr.PromptEvalDuration,
					EvalCount:          cr.EvalCount,
					EvalDuration:       cr.EvalDuration,
				},
			}

			if thinkingState != nil {
				thinking, content := thinkingState.AddContent(cr.Content)
				res.Thinking = thinking
				res.Response = content
			}

			if _, err := sb.WriteString(cr.Content); err != nil {
				ch <- gin.H{"error": err.Error()}
			}

			if cr.Done {
				res.DoneReason = cr.DoneReason.String()
				res.TotalDuration = time.Since(checkpointStart)
				res.LoadDuration = checkpointLoaded.Sub(checkpointStart)

				if !req.Raw {
					tokens, err := r.Tokenize(c.Request.Context(), prompt+sb.String())
					if err != nil {
						ch <- gin.H{"error": err.Error()}
						return
					}
					res.Context = tokens
				}
			}

			ch <- res
		}); err != nil {
			ch <- gin.H{"error": err.Error()}
		}
	}()

	if req.Stream != nil && !*req.Stream {
		var r api.GenerateResponse
		var sbThinking strings.Builder
		var sbContent strings.Builder
		for rr := range ch {
			switch t := rr.(type) {
			case api.GenerateResponse:
				sbThinking.WriteString(t.Thinking)
				sbContent.WriteString(t.Response)
				r = t
			case gin.H:
				msg, ok := t["error"].(string)
				if !ok {
					msg = "unexpected error format in response"
				}

				c.JSON(http.StatusInternalServerError, gin.H{"error": msg})
				return
			default:
				c.JSON(http.StatusInternalServerError, gin.H{"error": "unexpected response"})
				return
			}
		}

		r.Thinking = sbThinking.String()
		r.Response = sbContent.String()

		c.JSON(http.StatusOK, r)
		return
	}

	streamResponse(c, ch)
}

func (s *Server) EmbedHandler(c *gin.Context) {
	checkpointStart := time.Now()
	var req api.EmbedRequest
	err := c.ShouldBindJSON(&req)
	switch {
	case errors.Is(err, io.EOF):
		c.AbortWithStatusJSON(http.StatusBadRequest, gin.H{"error": "missing request body"})
		return
	case err != nil:
		c.AbortWithStatusJSON(http.StatusBadRequest, gin.H{"error": err.Error()})
		return
	}

	truncate := true

	if req.Truncate != nil && !*req.Truncate {
		truncate = false
	}

	var input []string

	switch i := req.Input.(type) {
	case string:
		if len(i) > 0 {
			input = append(input, i)
		}
	case []any:
		for _, v := range i {
			if _, ok := v.(string); !ok {
				c.AbortWithStatusJSON(http.StatusBadRequest, gin.H{"error": "invalid input type"})
				return
			}
			input = append(input, v.(string))
		}
	default:
		if req.Input != nil {
			c.AbortWithStatusJSON(http.StatusBadRequest, gin.H{"error": "invalid input type"})
			return
		}
	}

	name, err := getExistingName(model.ParseName(req.Model))
	if err != nil {
		c.JSON(http.StatusNotFound, gin.H{"error": fmt.Sprintf("model '%s' not found", req.Model)})
		return
	}

	r, m, opts, err := s.scheduleRunner(c.Request.Context(), name.String(), []model.Capability{}, req.Options, req.KeepAlive)
	if err != nil {
		handleScheduleError(c, req.Model, err)
		return
	}

	checkpointLoaded := time.Now()

	if len(input) == 0 {
		c.JSON(http.StatusOK, api.EmbedResponse{Model: req.Model, Embeddings: [][]float32{}})
		return
	}

	kvData, _, err := getModelData(m.ModelPath, false)
	if err != nil {
		c.JSON(http.StatusInternalServerError, gin.H{"error": err.Error()})
		return
	}

	var count int
	for i, s := range input {
		tokens, err := r.Tokenize(c.Request.Context(), s)
		if err != nil {
			c.JSON(http.StatusInternalServerError, gin.H{"error": err.Error()})
			return
		}

		ctxLen := min(opts.NumCtx, int(kvData.ContextLength()))
		if len(tokens) > ctxLen {
			if !truncate {
				c.JSON(http.StatusBadRequest, gin.H{"error": "input length exceeds maximum context length"})
				return
			}

			tokens = tokens[:ctxLen]
			s, err = r.Detokenize(c.Request.Context(), tokens)
			if err != nil {
				c.JSON(http.StatusInternalServerError, gin.H{"error": err.Error()})
				return
			}
		}

		count += len(tokens)

		input[i] = s
	}

	var g errgroup.Group
	embeddings := make([][]float32, len(input))
	for i, text := range input {
		g.Go(func() error {
			embedding, err := r.Embedding(c.Request.Context(), text)
			if err != nil {
				return err
			}
			embeddings[i] = normalize(embedding)
			return nil
		})
	}

	if err := g.Wait(); err != nil {
		c.AbortWithStatusJSON(http.StatusInternalServerError, gin.H{"error": strings.TrimSpace(err.Error())})
		return
	}

	resp := api.EmbedResponse{
		Model:           req.Model,
		Embeddings:      embeddings,
		TotalDuration:   time.Since(checkpointStart),
		LoadDuration:    checkpointLoaded.Sub(checkpointStart),
		PromptEvalCount: count,
	}
	c.JSON(http.StatusOK, resp)
}

func normalize(vec []float32) []float32 {
	var sum float32
	for _, v := range vec {
		sum += v * v
	}

	norm := float32(0.0)
	if sum > 0 {
		norm = float32(1.0 / math.Sqrt(float64(sum)))
	}

	for i := range vec {
		vec[i] *= norm
	}
	return vec
}

func (s *Server) EmbeddingsHandler(c *gin.Context) {
	var req api.EmbeddingRequest
	if err := c.ShouldBindJSON(&req); errors.Is(err, io.EOF) {
		c.AbortWithStatusJSON(http.StatusBadRequest, gin.H{"error": "missing request body"})
		return
	} else if err != nil {
		c.AbortWithStatusJSON(http.StatusBadRequest, gin.H{"error": err.Error()})
		return
	}

	name := model.ParseName(req.Model)
	if !name.IsValid() {
		c.JSON(http.StatusBadRequest, gin.H{"error": "model is required"})
		return
	}

	r, _, _, err := s.scheduleRunner(c.Request.Context(), name.String(), []model.Capability{}, req.Options, req.KeepAlive)
	if err != nil {
		handleScheduleError(c, req.Model, err)
		return
	}

	// an empty request loads the model
	if req.Prompt == "" {
		c.JSON(http.StatusOK, api.EmbeddingResponse{Embedding: []float64{}})
		return
	}

	embedding, err := r.Embedding(c.Request.Context(), req.Prompt)
	if err != nil {
		c.AbortWithStatusJSON(http.StatusInternalServerError, gin.H{"error": strings.TrimSpace(err.Error())})
		return
	}

	var e []float64
	for _, v := range embedding {
		e = append(e, float64(v))
	}

	resp := api.EmbeddingResponse{
		Embedding: e,
	}
	c.JSON(http.StatusOK, resp)
}

func (s *Server) PullHandler(c *gin.Context) {
	var req api.PullRequest
	err := c.ShouldBindJSON(&req)
	switch {
	case errors.Is(err, io.EOF):
		c.AbortWithStatusJSON(http.StatusBadRequest, gin.H{"error": "missing request body"})
		return
	case err != nil:
		c.AbortWithStatusJSON(http.StatusBadRequest, gin.H{"error": err.Error()})
		return
	}

	name := model.ParseName(cmp.Or(req.Model, req.Name))
	if !name.IsValid() {
		c.AbortWithStatusJSON(http.StatusBadRequest, gin.H{"error": errtypes.InvalidModelNameErrMsg})
		return
	}

	name, err = getExistingName(name)
	if err != nil {
		c.AbortWithStatusJSON(http.StatusBadRequest, gin.H{"error": err.Error()})
		return
	}

	ch := make(chan any)
	go func() {
		defer close(ch)
		fn := func(r api.ProgressResponse) {
			ch <- r
		}

		regOpts := &registryOptions{
			Insecure: req.Insecure,
		}

		ctx, cancel := context.WithCancel(c.Request.Context())
		defer cancel()

		if err := PullModel(ctx, name.DisplayShortest(), regOpts, fn); err != nil {
			ch <- gin.H{"error": err.Error()}
		}
	}()

	if req.Stream != nil && !*req.Stream {
		waitForStream(c, ch)
		return
	}

	streamResponse(c, ch)
}

func (s *Server) PushHandler(c *gin.Context) {
	var req api.PushRequest
	err := c.ShouldBindJSON(&req)
	switch {
	case errors.Is(err, io.EOF):
		c.AbortWithStatusJSON(http.StatusBadRequest, gin.H{"error": "missing request body"})
		return
	case err != nil:
		c.AbortWithStatusJSON(http.StatusBadRequest, gin.H{"error": err.Error()})
		return
	}

	var mname string
	if req.Model != "" {
		mname = req.Model
	} else if req.Name != "" {
		mname = req.Name
	} else {
		c.AbortWithStatusJSON(http.StatusBadRequest, gin.H{"error": "model is required"})
		return
	}

	ch := make(chan any)
	go func() {
		defer close(ch)
		fn := func(r api.ProgressResponse) {
			ch <- r
		}

		regOpts := &registryOptions{
			Insecure: req.Insecure,
		}

		ctx, cancel := context.WithCancel(c.Request.Context())
		defer cancel()

		name, err := getExistingName(model.ParseName(mname))
		if err != nil {
			ch <- gin.H{"error": err.Error()}
			return
		}

		if err := PushModel(ctx, name.DisplayShortest(), regOpts, fn); err != nil {
			ch <- gin.H{"error": err.Error()}
		}
	}()

	if req.Stream != nil && !*req.Stream {
		waitForStream(c, ch)
		return
	}

	streamResponse(c, ch)
}

// getExistingName searches the models directory for the longest prefix match of
// the input name and returns the input name with all existing parts replaced
// with each part found. If no parts are found, the input name is returned as
// is.
func getExistingName(n model.Name) (model.Name, error) {
	var zero model.Name
	existing, err := Manifests(true)
	if err != nil {
		return zero, err
	}
	var set model.Name // tracks parts already canonicalized
	for e := range existing {
		if set.Host == "" && strings.EqualFold(e.Host, n.Host) {
			n.Host = e.Host
		}
		if set.Namespace == "" && strings.EqualFold(e.Namespace, n.Namespace) {
			n.Namespace = e.Namespace
		}
		if set.Model == "" && strings.EqualFold(e.Model, n.Model) {
			n.Model = e.Model
		}
		if set.Tag == "" && strings.EqualFold(e.Tag, n.Tag) {
			n.Tag = e.Tag
		}
	}
	return n, nil
}

func (s *Server) DeleteHandler(c *gin.Context) {
	var r api.DeleteRequest
	if err := c.ShouldBindJSON(&r); errors.Is(err, io.EOF) {
		c.AbortWithStatusJSON(http.StatusBadRequest, gin.H{"error": "missing request body"})
		return
	} else if err != nil {
		c.AbortWithStatusJSON(http.StatusBadRequest, gin.H{"error": err.Error()})
		return
	}

	n := model.ParseName(cmp.Or(r.Model, r.Name))
	if !n.IsValid() {
		c.AbortWithStatusJSON(http.StatusBadRequest, gin.H{"error": fmt.Sprintf("name %q is invalid", cmp.Or(r.Model, r.Name))})
		return
	}

	n, err := getExistingName(n)
	if err != nil {
		c.JSON(http.StatusNotFound, gin.H{"error": fmt.Sprintf("model '%s' not found", cmp.Or(r.Model, r.Name))})
		return
	}

	m, err := ParseNamedManifest(n)
	if err != nil {
		switch {
		case os.IsNotExist(err):
			c.JSON(http.StatusNotFound, gin.H{"error": fmt.Sprintf("model '%s' not found", cmp.Or(r.Model, r.Name))})
		default:
			c.JSON(http.StatusInternalServerError, gin.H{"error": err.Error()})
		}
		return
	}

	if err := m.Remove(); err != nil {
		c.JSON(http.StatusInternalServerError, gin.H{"error": err.Error()})
		return
	}

	if err := m.RemoveLayers(); err != nil {
		c.JSON(http.StatusInternalServerError, gin.H{"error": err.Error()})
		return
	}
}

func (s *Server) ShowHandler(c *gin.Context) {
	var req api.ShowRequest
	err := c.ShouldBindJSON(&req)
	switch {
	case errors.Is(err, io.EOF):
		c.AbortWithStatusJSON(http.StatusBadRequest, gin.H{"error": "missing request body"})
		return
	case err != nil:
		c.AbortWithStatusJSON(http.StatusBadRequest, gin.H{"error": err.Error()})
		return
	}

	if req.Model != "" {
		// noop
	} else if req.Name != "" {
		req.Model = req.Name
	} else {
		c.AbortWithStatusJSON(http.StatusBadRequest, gin.H{"error": "model is required"})
		return
	}

	resp, err := GetModelInfo(req)
	if err != nil {
		switch {
		case os.IsNotExist(err):
			c.JSON(http.StatusNotFound, gin.H{"error": fmt.Sprintf("model '%s' not found", req.Model)})
		case err.Error() == errtypes.InvalidModelNameErrMsg:
			c.JSON(http.StatusBadRequest, gin.H{"error": err.Error()})
		default:
			c.JSON(http.StatusInternalServerError, gin.H{"error": err.Error()})
		}
		return
	}

	c.JSON(http.StatusOK, resp)
}

func GetModelInfo(req api.ShowRequest) (*api.ShowResponse, error) {
	name := model.ParseName(req.Model)
	if !name.IsValid() {
		return nil, ErrModelPathInvalid
	}
	name, err := getExistingName(name)
	if err != nil {
		return nil, err
	}

	m, err := GetModel(name.String())
	if err != nil {
		return nil, err
	}

	modelDetails := api.ModelDetails{
		ParentModel:       m.ParentModel,
		Format:            m.Config.ModelFormat,
		Family:            m.Config.ModelFamily,
		Families:          m.Config.ModelFamilies,
		ParameterSize:     m.Config.ModelType,
		QuantizationLevel: m.Config.FileType,
	}

	if req.System != "" {
		m.System = req.System
	}

	msgs := make([]api.Message, len(m.Messages))
	for i, msg := range m.Messages {
		msgs[i] = api.Message{Role: msg.Role, Content: msg.Content}
	}

	manifest, err := ParseNamedManifest(name)
	if err != nil {
		return nil, err
	}

	resp := &api.ShowResponse{
		License:      strings.Join(m.License, "\n"),
		System:       m.System,
		Template:     m.Template.String(),
		Details:      modelDetails,
		Messages:     msgs,
		Capabilities: m.Capabilities(),
		ModifiedAt:   manifest.fi.ModTime(),
	}

	var params []string
	cs := 30
	for k, v := range m.Options {
		switch val := v.(type) {
		case []any:
			for _, nv := range val {
				params = append(params, fmt.Sprintf("%-*s %#v", cs, k, nv))
			}
		default:
			params = append(params, fmt.Sprintf("%-*s %#v", cs, k, v))
		}
	}
	resp.Parameters = strings.Join(params, "\n")

	for k, v := range req.Options {
		if _, ok := req.Options[k]; ok {
			m.Options[k] = v
		}
	}

	var sb strings.Builder
	fmt.Fprintln(&sb, "# Modelfile generated by \"ollama show\"")
	fmt.Fprintln(&sb, "# To build a new Modelfile based on this, replace FROM with:")
	fmt.Fprintf(&sb, "# FROM %s\n\n", m.ShortName)
	fmt.Fprint(&sb, m.String())
	resp.Modelfile = sb.String()

	kvData, tensors, err := getModelData(m.ModelPath, req.Verbose)
	if err != nil {
		return nil, err
	}

	delete(kvData, "general.name")
	delete(kvData, "tokenizer.chat_template")
	resp.ModelInfo = kvData

	tensorData := make([]api.Tensor, len(tensors.Items()))
	for cnt, t := range tensors.Items() {
		tensorData[cnt] = api.Tensor{Name: t.Name, Type: t.Type(), Shape: t.Shape}
	}
	resp.Tensors = tensorData

	if len(m.ProjectorPaths) > 0 {
		projectorData, _, err := getModelData(m.ProjectorPaths[0], req.Verbose)
		if err != nil {
			return nil, err
		}
		resp.ProjectorInfo = projectorData
	}

	return resp, nil
}

func getModelData(digest string, verbose bool) (ggml.KV, ggml.Tensors, error) {
	maxArraySize := 0
	if verbose {
		maxArraySize = -1
	}
	data, err := llm.LoadModel(digest, maxArraySize)
	if err != nil {
		return nil, ggml.Tensors{}, err
	}

	kv := data.KV()

	if !verbose {
		for k := range kv {
			if t, ok := kv[k].([]any); len(t) > 5 && ok {
				kv[k] = []any{}
			}
		}
	}

	return kv, data.Tensors(), nil
}

func (s *Server) ListHandler(c *gin.Context) {
	ms, err := Manifests(true)
	if err != nil {
		c.JSON(http.StatusInternalServerError, gin.H{"error": err.Error()})
		return
	}

	models := []api.ListModelResponse{}
	for n, m := range ms {
		var cf ConfigV2

		if m.Config.Digest != "" {
			f, err := m.Config.Open()
			if err != nil {
				slog.Warn("bad manifest filepath", "name", n, "error", err)
				continue
			}
			defer f.Close()

			if err := json.NewDecoder(f).Decode(&cf); err != nil {
				slog.Warn("bad manifest config", "name", n, "error", err)
				continue
			}
		}

		// tag should never be masked
		models = append(models, api.ListModelResponse{
			Model:      n.DisplayShortest(),
			Name:       n.DisplayShortest(),
			Size:       m.Size(),
			Digest:     m.digest,
			ModifiedAt: m.fi.ModTime(),
			Details: api.ModelDetails{
				Format:            cf.ModelFormat,
				Family:            cf.ModelFamily,
				Families:          cf.ModelFamilies,
				ParameterSize:     cf.ModelType,
				QuantizationLevel: cf.FileType,
			},
		})
	}

	slices.SortStableFunc(models, func(i, j api.ListModelResponse) int {
		// most recently modified first
		return cmp.Compare(j.ModifiedAt.Unix(), i.ModifiedAt.Unix())
	})

	c.JSON(http.StatusOK, api.ListResponse{Models: models})
}

func (s *Server) CopyHandler(c *gin.Context) {
	var r api.CopyRequest
	if err := c.ShouldBindJSON(&r); errors.Is(err, io.EOF) {
		c.AbortWithStatusJSON(http.StatusBadRequest, gin.H{"error": "missing request body"})
		return
	} else if err != nil {
		c.AbortWithStatusJSON(http.StatusBadRequest, gin.H{"error": err.Error()})
		return
	}

	src := model.ParseName(r.Source)
	if !src.IsValid() {
		c.AbortWithStatusJSON(http.StatusBadRequest, gin.H{"error": fmt.Sprintf("source %q is invalid", r.Source)})
		return
	}
	src, err := getExistingName(src)
	if err != nil {
		c.AbortWithStatusJSON(http.StatusBadRequest, gin.H{"error": err.Error()})
		return
	}

	dst := model.ParseName(r.Destination)
	if !dst.IsValid() {
		c.AbortWithStatusJSON(http.StatusBadRequest, gin.H{"error": fmt.Sprintf("destination %q is invalid", r.Destination)})
		return
	}
	dst, err = getExistingName(dst)
	if err != nil {
		c.AbortWithStatusJSON(http.StatusBadRequest, gin.H{"error": err.Error()})
		return
	}

	if err := CopyModel(src, dst); errors.Is(err, os.ErrNotExist) {
		c.JSON(http.StatusNotFound, gin.H{"error": fmt.Sprintf("model %q not found", r.Source)})
	} else if err != nil {
		c.JSON(http.StatusInternalServerError, gin.H{"error": err.Error()})
	}
}

func (s *Server) HeadBlobHandler(c *gin.Context) {
	path, err := GetBlobsPath(c.Param("digest"))
	if err != nil {
		c.AbortWithStatusJSON(http.StatusBadRequest, gin.H{"error": err.Error()})
		return
	}

	if _, err := os.Stat(path); err != nil {
		c.AbortWithStatusJSON(http.StatusNotFound, gin.H{"error": fmt.Sprintf("blob %q not found", c.Param("digest"))})
		return
	}

	c.Status(http.StatusOK)
}

func (s *Server) CreateBlobHandler(c *gin.Context) {
	if ib, ok := intermediateBlobs[c.Param("digest")]; ok {
		p, err := GetBlobsPath(ib)
		if err != nil {
			c.AbortWithStatusJSON(http.StatusInternalServerError, gin.H{"error": err.Error()})
			return
		}

		if _, err := os.Stat(p); errors.Is(err, os.ErrNotExist) {
			slog.Info("evicting intermediate blob which no longer exists", "digest", ib)
			delete(intermediateBlobs, c.Param("digest"))
		} else if err != nil {
			c.AbortWithStatusJSON(http.StatusInternalServerError, gin.H{"error": err.Error()})
			return
		} else {
			c.Status(http.StatusOK)
			return
		}
	}

	path, err := GetBlobsPath(c.Param("digest"))
	if err != nil {
		c.AbortWithStatusJSON(http.StatusBadRequest, gin.H{"error": err.Error()})
		return
	}

	_, err = os.Stat(path)
	switch {
	case errors.Is(err, os.ErrNotExist):
		// noop
	case err != nil:
		c.AbortWithStatusJSON(http.StatusInternalServerError, gin.H{"error": err.Error()})
		return
	default:
		c.Status(http.StatusOK)
		return
	}

	layer, err := NewLayer(c.Request.Body, "")
	if err != nil {
		c.AbortWithStatusJSON(http.StatusInternalServerError, gin.H{"error": err.Error()})
		return
	}

	if layer.Digest != c.Param("digest") {
		c.AbortWithStatusJSON(http.StatusBadRequest, gin.H{"error": fmt.Sprintf("digest mismatch, expected %q, got %q", c.Param("digest"), layer.Digest)})
		return
	}

	c.Status(http.StatusCreated)
}

func isLocalIP(ip netip.Addr) bool {
	if interfaces, err := net.Interfaces(); err == nil {
		for _, iface := range interfaces {
			addrs, err := iface.Addrs()
			if err != nil {
				continue
			}

			for _, a := range addrs {
				if parsed, _, err := net.ParseCIDR(a.String()); err == nil {
					if parsed.String() == ip.String() {
						return true
					}
				}
			}
		}
	}

	return false
}

func allowedHost(host string) bool {
	host = strings.ToLower(host)

	if host == "" || host == "localhost" {
		return true
	}

	if hostname, err := os.Hostname(); err == nil && host == strings.ToLower(hostname) {
		return true
	}

	tlds := []string{
		"localhost",
		"local",
		"internal",
	}

	// check if the host is a local TLD
	for _, tld := range tlds {
		if strings.HasSuffix(host, "."+tld) {
			return true
		}
	}

	return false
}

func allowedHostsMiddleware(addr net.Addr) gin.HandlerFunc {
	return func(c *gin.Context) {
		if addr == nil {
			c.Next()
			return
		}

		if addr, err := netip.ParseAddrPort(addr.String()); err == nil && !addr.Addr().IsLoopback() {
			c.Next()
			return
		}

		host, _, err := net.SplitHostPort(c.Request.Host)
		if err != nil {
			host = c.Request.Host
		}

		if addr, err := netip.ParseAddr(host); err == nil {
			if addr.IsLoopback() || addr.IsPrivate() || addr.IsUnspecified() || isLocalIP(addr) {
				c.Next()
				return
			}
		}

		if allowedHost(host) {
			if c.Request.Method == http.MethodOptions {
				c.AbortWithStatus(http.StatusNoContent)
				return
			}

			c.Next()
			return
		}

		c.AbortWithStatus(http.StatusForbidden)
	}
}

func (s *Server) GenerateRoutes(rc *ollama.Registry) (http.Handler, error) {
	corsConfig := cors.DefaultConfig()
	corsConfig.AllowWildcard = true
	corsConfig.AllowBrowserExtensions = true
	corsConfig.AllowHeaders = []string{
		"Authorization",
		"Content-Type",
		"User-Agent",
		"Accept",
		"X-Requested-With",

		// OpenAI compatibility headers
		"OpenAI-Beta",
		"x-stainless-arch",
		"x-stainless-async",
		"x-stainless-custom-poll-interval",
		"x-stainless-helper-method",
		"x-stainless-lang",
		"x-stainless-os",
		"x-stainless-package-version",
		"x-stainless-poll-helper",
		"x-stainless-retry-count",
		"x-stainless-runtime",
		"x-stainless-runtime-version",
		"x-stainless-timeout",
	}
	corsConfig.AllowOrigins = envconfig.AllowedOrigins()

	m, err := telemetry.InitMetrics()
	if err != nil {
		slog.Warn(fmt.Sprintf("Metrics initialization failed with %s", err))
	}

	r := gin.Default()
	r.HandleMethodNotAllowed = true
	r.Use(
		cors.New(corsConfig),
		allowedHostsMiddleware(s.addr),
		prometheusMetricsMiddleware(m),
	)

	// General
	r.HEAD("/", func(c *gin.Context) { c.String(http.StatusOK, "Ollama is running") })
	r.GET("/", func(c *gin.Context) { c.String(http.StatusOK, "Ollama is running") })
	r.HEAD("/api/version", func(c *gin.Context) { c.JSON(http.StatusOK, gin.H{"version": version.Version}) })
	r.GET("/api/version", func(c *gin.Context) { c.JSON(http.StatusOK, gin.H{"version": version.Version}) })

	// Local model cache management (new implementation is at end of function)
	r.POST("/api/pull", s.PullHandler)
	r.POST("/api/push", s.PushHandler)
	r.HEAD("/api/tags", s.ListHandler)
	r.GET("/api/tags", s.ListHandler)
	r.POST("/api/show", s.ShowHandler)
	r.DELETE("/api/delete", s.DeleteHandler)

	// Create
	r.POST("/api/create", s.CreateHandler)
	r.POST("/api/blobs/:digest", s.CreateBlobHandler)
	r.HEAD("/api/blobs/:digest", s.HeadBlobHandler)
	r.POST("/api/copy", s.CopyHandler)

	// Inference
	r.GET("/api/ps", s.PsHandler)
	r.POST("/api/generate", s.GenerateHandler)
	r.POST("/api/chat", s.ChatHandler)
	r.POST("/api/embed", s.EmbedHandler)
	r.POST("/api/embeddings", s.EmbeddingsHandler)

<<<<<<< HEAD
	r.GET("/metrics", s.MetricsHandler)

	// Compatibility endpoints
=======
	// Inference (OpenAI compatibility)
>>>>>>> 65bff664
	r.POST("/v1/chat/completions", openai.ChatMiddleware(), s.ChatHandler)
	r.POST("/v1/completions", openai.CompletionsMiddleware(), s.GenerateHandler)
	r.POST("/v1/embeddings", openai.EmbeddingsMiddleware(), s.EmbedHandler)
	r.GET("/v1/models", openai.ListMiddleware(), s.ListHandler)
	r.GET("/v1/models/:model", openai.RetrieveMiddleware(), s.ShowHandler)

	if rc != nil {
		// wrap old with new
		rs := &registry.Local{
			Client:   rc,
			Logger:   slog.Default(), // TODO(bmizerany): Take a logger, do not use slog.Default()
			Fallback: r,

			Prune: PruneLayers,
		}
		return rs, nil
	}

	return r, nil
}

func Serve(ln net.Listener) error {
	slog.SetDefault(logutil.NewLogger(os.Stderr, envconfig.LogLevel()))
	slog.Info("server config", "env", envconfig.Values())

	blobsDir, err := GetBlobsPath("")
	if err != nil {
		return err
	}
	if err := fixBlobs(blobsDir); err != nil {
		return err
	}

	if !envconfig.NoPrune() {
		if _, err := Manifests(false); err != nil {
			slog.Warn("corrupt manifests detected, skipping prune operation.  Re-pull or delete to clear", "error", err)
		} else {
			// clean up unused layers and manifests
			if err := PruneLayers(); err != nil {
				return err
			}

			manifestsPath, err := GetManifestPath()
			if err != nil {
				return err
			}

			if err := PruneDirectory(manifestsPath); err != nil {
				return err
			}
		}
	}

	s := &Server{addr: ln.Addr()}

	var rc *ollama.Registry
	if useClient2 {
		var err error
		rc, err = ollama.DefaultRegistry()
		if err != nil {
			return err
		}
	}

	h, err := s.GenerateRoutes(rc)
	if err != nil {
		return err
	}

	http.Handle("/", h)

	ctx, done := context.WithCancel(context.Background())
	schedCtx, schedDone := context.WithCancel(ctx)
	sched := InitScheduler(schedCtx)
	s.sched = sched

	slog.Info(fmt.Sprintf("Listening on %s (version %s)", ln.Addr(), version.Version))
	srvr := &http.Server{
		// Use http.DefaultServeMux so we get net/http/pprof for
		// free.
		//
		// TODO(bmizerany): Decide if we want to make this
		// configurable so it is not exposed by default, or allow
		// users to bind it to a different port. This was a quick
		// and easy way to get pprof, but it may not be the best
		// way.
		Handler: nil,
	}

	// listen for a ctrl+c and stop any loaded llm
	signals := make(chan os.Signal, 1)
	signal.Notify(signals, syscall.SIGINT, syscall.SIGTERM)
	go func() {
		<-signals
		srvr.Close()
		schedDone()
		sched.unloadAllRunners()
		done()
	}()

	s.sched.Run(schedCtx)

	// register the experimental webp decoder
	// so webp images can be used in multimodal inputs
	image.RegisterFormat("webp", "RIFF????WEBP", webp.Decode, webp.DecodeConfig)

	// At startup we retrieve GPU information so we can get log messages before loading a model
	// This will log warnings to the log in case we have problems with detected GPUs
	gpus := discover.GetGPUInfo()
	gpus.LogDetails()

	err = srvr.Serve(ln)
	// If server is closed from the signal handler, wait for the ctx to be done
	// otherwise error out quickly
	if !errors.Is(err, http.ErrServerClosed) {
		return err
	}
	<-ctx.Done()
	return nil
}

func waitForStream(c *gin.Context, ch chan any) {
	c.Header("Content-Type", "application/json")
	var latest api.ProgressResponse
	for resp := range ch {
		switch r := resp.(type) {
		case api.ProgressResponse:
			latest = r
		case gin.H:
			status, ok := r["status"].(int)
			if !ok {
				status = http.StatusInternalServerError
			}
			errorMsg, ok := r["error"].(string)
			if !ok {
				errorMsg = "unknown error"
			}
			c.JSON(status, gin.H{"error": errorMsg})
			return
		default:
			c.JSON(http.StatusInternalServerError, gin.H{"error": "unknown message type"})
			return
		}
	}

	c.JSON(http.StatusOK, latest)
}

func streamResponse(c *gin.Context, ch chan any) {
	c.Header("Content-Type", "application/x-ndjson")
	c.Stream(func(w io.Writer) bool {
		val, ok := <-ch
		if !ok {
			return false
		}

		bts, err := json.Marshal(val)
		if err != nil {
			slog.Info(fmt.Sprintf("streamResponse: json.Marshal failed with %s", err))
			return false
		}

		// Delineate chunks with new-line delimiter
		bts = append(bts, '\n')
		if _, err := w.Write(bts); err != nil {
			slog.Info(fmt.Sprintf("streamResponse: w.Write failed with %s", err))
			return false
		}

		return true
	})
}

func (s *Server) PsHandler(c *gin.Context) {
	models := []api.ProcessModelResponse{}

	for _, v := range s.sched.loaded {
		model := v.model
		modelDetails := api.ModelDetails{
			Format:            model.Config.ModelFormat,
			Family:            model.Config.ModelFamily,
			Families:          model.Config.ModelFamilies,
			ParameterSize:     model.Config.ModelType,
			QuantizationLevel: model.Config.FileType,
		}

		mr := api.ProcessModelResponse{
			Model:     model.ShortName,
			Name:      model.ShortName,
			Size:      int64(v.estimatedTotal),
			SizeVRAM:  int64(v.estimatedVRAM),
			Digest:    model.Digest,
			Details:   modelDetails,
			ExpiresAt: v.expiresAt,
		}
		// The scheduler waits to set expiresAt, so if a model is loading it's
		// possible that it will be set to the unix epoch. For those cases, just
		// calculate the time w/ the sessionDuration instead.
		var epoch time.Time
		if v.expiresAt == epoch {
			mr.ExpiresAt = time.Now().Add(v.sessionDuration)
		}

		models = append(models, mr)
	}

	slices.SortStableFunc(models, func(i, j api.ProcessModelResponse) int {
		// longest duration remaining listed first
		return cmp.Compare(j.ExpiresAt.Unix(), i.ExpiresAt.Unix())
	})

	c.JSON(http.StatusOK, api.ProcessResponse{Models: models})
}

func (s *Server) ChatHandler(c *gin.Context) {
	checkpointStart := time.Now()

	var req api.ChatRequest
	if err := c.ShouldBindJSON(&req); errors.Is(err, io.EOF) {
		c.AbortWithStatusJSON(http.StatusBadRequest, gin.H{"error": "missing request body"})
		return
	} else if err != nil {
		c.AbortWithStatusJSON(http.StatusBadRequest, gin.H{"error": err.Error()})
		return
	}

	// expire the runner
	if len(req.Messages) == 0 && req.KeepAlive != nil && int(req.KeepAlive.Seconds()) == 0 {
		model, err := GetModel(req.Model)
		if err != nil {
			switch {
			case os.IsNotExist(err):
				c.JSON(http.StatusNotFound, gin.H{"error": fmt.Sprintf("model '%s' not found", req.Model)})
			case err.Error() == errtypes.InvalidModelNameErrMsg:
				c.JSON(http.StatusBadRequest, gin.H{"error": err.Error()})
			default:
				c.JSON(http.StatusInternalServerError, gin.H{"error": err.Error()})
			}
			return
		}
		s.sched.expireRunner(model)

		c.JSON(http.StatusOK, api.ChatResponse{
			Model:      req.Model,
			CreatedAt:  time.Now().UTC(),
			Message:    api.Message{Role: "assistant"},
			Done:       true,
			DoneReason: "unload",
		})
		return
	}

	caps := []model.Capability{model.CapabilityCompletion}
	if len(req.Tools) > 0 {
		caps = append(caps, model.CapabilityTools)
	}
	if req.Think != nil && *req.Think {
		caps = append(caps, model.CapabilityThinking)
	}

	name := model.ParseName(req.Model)
	if !name.IsValid() {
		c.JSON(http.StatusBadRequest, gin.H{"error": "model is required"})
		return
	}
	name, err := getExistingName(name)
	if err != nil {
		c.JSON(http.StatusBadRequest, gin.H{"error": "model is required"})
		return
	}

	r, m, opts, err := s.scheduleRunner(c.Request.Context(), name.String(), caps, req.Options, req.KeepAlive)
	if errors.Is(err, errCapabilityCompletion) {
		c.JSON(http.StatusBadRequest, gin.H{"error": fmt.Sprintf("%q does not support chat", req.Model)})
		return
	} else if err != nil {
		handleScheduleError(c, req.Model, err)
		return
	}

	checkpointLoaded := time.Now()

	if len(req.Messages) == 0 {
		c.JSON(http.StatusOK, api.ChatResponse{
			Model:      req.Model,
			CreatedAt:  time.Now().UTC(),
			Message:    api.Message{Role: "assistant"},
			Done:       true,
			DoneReason: "load",
		})
		return
	}

	msgs := append(m.Messages, req.Messages...)
	if req.Messages[0].Role != "system" && m.System != "" {
		msgs = append([]api.Message{{Role: "system", Content: m.System}}, msgs...)
	}
	msgs = filterThinkTags(msgs, m)

	prompt, images, err := chatPrompt(c.Request.Context(), m, r.Tokenize, opts, msgs, req.Tools, req.Think)
	if err != nil {
		slog.Error("chat prompt error", "error", err)
		c.JSON(http.StatusInternalServerError, gin.H{"error": err.Error()})
		return
	}

	var thinkingState *thinking.Parser
	openingTag, closingTag := thinking.InferTags(m.Template.Template)
	if req.Think != nil && *req.Think && openingTag != "" && closingTag != "" {
		thinkingState = &thinking.Parser{
			OpeningTag: openingTag,
			ClosingTag: closingTag,
		}
	}

	var toolParser *tools.Parser
	if len(req.Tools) > 0 {
		toolParser = tools.NewParser(m.Template.Template, req.Tools)
	}

	ch := make(chan any)
	go func() {
		defer close(ch)

		if err := r.Completion(c.Request.Context(), llm.CompletionRequest{
			Prompt:  prompt,
			Images:  images,
			Format:  req.Format,
			Options: opts,
		}, func(r llm.CompletionResponse) {
			res := api.ChatResponse{
				Model:     req.Model,
				CreatedAt: time.Now().UTC(),
				Message:   api.Message{Role: "assistant", Content: r.Content},
				Done:      r.Done,
				Metrics: api.Metrics{
					PromptEvalCount:    r.PromptEvalCount,
					PromptEvalDuration: r.PromptEvalDuration,
					EvalCount:          r.EvalCount,
					EvalDuration:       r.EvalDuration,
				},
			}

			if thinkingState != nil {
				thinkingContent, remainingContent := thinkingState.AddContent(res.Message.Content)
				if thinkingContent == "" && remainingContent == "" && !r.Done {
					// need to accumulate more to decide what to send
					return
				}
				res.Message.Content = remainingContent
				res.Message.Thinking = thinkingContent
			}

			if r.Done {
				res.DoneReason = r.DoneReason.String()
				res.TotalDuration = time.Since(checkpointStart)
				res.LoadDuration = checkpointLoaded.Sub(checkpointStart)
			}

			if len(req.Tools) > 0 {
				toolCalls, content := toolParser.Add(res.Message.Content)
				if len(content) > 0 {
					res.Message.Content = content
				} else if len(toolCalls) > 0 {
					res.Message.ToolCalls = toolCalls
					res.Message.Content = ""
				} else if res.Message.Thinking != "" {
					// don't return
				} else {
					if r.Done {
						res.Message.Content = toolParser.Content()
						ch <- res
					}
					return
				}
			}

			ch <- res
		}); err != nil {
			ch <- gin.H{"error": err.Error()}
		}
	}()

	if req.Stream != nil && !*req.Stream {
		var resp api.ChatResponse
		var toolCalls []api.ToolCall
		var sbThinking strings.Builder
		var sbContent strings.Builder
		for rr := range ch {
			switch t := rr.(type) {
			case api.ChatResponse:
				sbThinking.WriteString(t.Message.Thinking)
				sbContent.WriteString(t.Message.Content)
				resp = t
				if len(req.Tools) > 0 {
					toolCalls = append(toolCalls, t.Message.ToolCalls...)
				}
			case gin.H:
				msg, ok := t["error"].(string)
				if !ok {
					msg = "unexpected error format in response"
				}

				c.JSON(http.StatusInternalServerError, gin.H{"error": msg})
				return
			default:
				c.JSON(http.StatusInternalServerError, gin.H{"error": "unexpected response"})
				return
			}
		}

		resp.Message.Content = sbContent.String()
		resp.Message.Thinking = sbThinking.String()

		if len(toolCalls) > 0 {
			resp.Message.ToolCalls = toolCalls
		}

		c.JSON(http.StatusOK, resp)
		return
	}

	streamResponse(c, ch)
}

func handleScheduleError(c *gin.Context, name string, err error) {
	switch {
	case errors.Is(err, errCapabilities), errors.Is(err, errRequired):
		c.JSON(http.StatusBadRequest, gin.H{"error": err.Error()})
	case errors.Is(err, context.Canceled):
		c.JSON(499, gin.H{"error": "request canceled"})
	case errors.Is(err, ErrMaxQueue):
		c.JSON(http.StatusServiceUnavailable, gin.H{"error": err.Error()})
	case errors.Is(err, os.ErrNotExist):
		c.JSON(http.StatusNotFound, gin.H{"error": fmt.Sprintf("model %q not found, try pulling it first", name)})
	default:
		c.JSON(http.StatusInternalServerError, gin.H{"error": err.Error()})
	}
}

<<<<<<< HEAD
func prometheusMetricsMiddleware(m *telemetry.Metrics) gin.HandlerFunc {
	return func(c *gin.Context) {
		// Call the next middleware/handler
		c.Next()

		responseStatus := c.Writer.Status()
		statusText := http.StatusText(responseStatus)

		route := c.FullPath()

		m.RecordRequests(c.Request.Context(), "all", int64(responseStatus), statusText)

		// Record the specific route action metric
		if route != "" {
			action := routeToAction(route)
			m.RecordRequests(c.Request.Context(), action, int64(responseStatus), statusText)
		}
	}
}

// routeToAction converts a route pattern to an action string (e.g., `/api/pull` -> "pull").
func routeToAction(route string) string {
	// Customized mapping goes in the case statements.
	switch route {
	case "/api/chat", "/v1/chat/completions":
		return "chat"
	case "/api/embed", "/v1/embeddings":
		return "embed"
	default:
		// Default action derived from the route itself (e.g., `/api/pull` -> "pull")
		parts := strings.Split(route, "/")
		if len(parts) > 2 {
			return parts[len(parts)-1] // Use the last part of the route as the action
		}

		return "head"
	}
}

// MetricsHandler returns the gin.HandlerFunc that provides the Prometheus metrics format on GET requests
func (s *Server) MetricsHandler(c *gin.Context) {
	promhttp.Handler().ServeHTTP(c.Writer, c.Request)
=======
func filterThinkTags(msgs []api.Message, m *Model) []api.Message {
	if m.Config.ModelFamily == "qwen3" || model.ParseName(m.Name).Model == "deepseek-r1" {
		finalUserIndex := -1
		for i, msg := range msgs {
			if msg.Role == "user" {
				finalUserIndex = i
			}
		}

		for i, msg := range msgs {
			if msg.Role == "assistant" && i < finalUserIndex {
				// TODO(drifkin): this is from before we added proper thinking support.
				// However, even if thinking is not enabled (and therefore we shouldn't
				// change the user output), we should probably perform this filtering
				// for all thinking models (not just qwen3 & deepseek-r1) since it tends
				// to save tokens and improve quality.
				thinkingState := &thinking.Parser{
					OpeningTag: "<think>",
					ClosingTag: "</think>",
				}
				_, content := thinkingState.AddContent(msg.Content)
				msgs[i].Content = content
			}
		}
	}
	return msgs
>>>>>>> 65bff664
}<|MERGE_RESOLUTION|>--- conflicted
+++ resolved
@@ -34,14 +34,9 @@
 	"github.com/ollama/ollama/llm"
 	"github.com/ollama/ollama/logutil"
 	"github.com/ollama/ollama/openai"
-<<<<<<< HEAD
-	"github.com/ollama/ollama/parser"
-	"github.com/ollama/ollama/runners"
-	"github.com/ollama/ollama/telemetry"
-=======
 	"github.com/ollama/ollama/server/internal/client/ollama"
 	"github.com/ollama/ollama/server/internal/registry"
->>>>>>> 65bff664
+	"github.com/ollama/ollama/telemetry"
 	"github.com/ollama/ollama/template"
 	"github.com/ollama/ollama/thinking"
 	"github.com/ollama/ollama/tools"
@@ -1221,13 +1216,9 @@
 	r.POST("/api/embed", s.EmbedHandler)
 	r.POST("/api/embeddings", s.EmbeddingsHandler)
 
-<<<<<<< HEAD
 	r.GET("/metrics", s.MetricsHandler)
 
-	// Compatibility endpoints
-=======
 	// Inference (OpenAI compatibility)
->>>>>>> 65bff664
 	r.POST("/v1/chat/completions", openai.ChatMiddleware(), s.ChatHandler)
 	r.POST("/v1/completions", openai.CompletionsMiddleware(), s.GenerateHandler)
 	r.POST("/v1/embeddings", openai.EmbeddingsMiddleware(), s.EmbedHandler)
@@ -1668,7 +1659,34 @@
 	}
 }
 
-<<<<<<< HEAD
+func filterThinkTags(msgs []api.Message, m *Model) []api.Message {
+	if m.Config.ModelFamily == "qwen3" || model.ParseName(m.Name).Model == "deepseek-r1" {
+		finalUserIndex := -1
+		for i, msg := range msgs {
+			if msg.Role == "user" {
+				finalUserIndex = i
+			}
+		}
+
+		for i, msg := range msgs {
+			if msg.Role == "assistant" && i < finalUserIndex {
+				// TODO(drifkin): this is from before we added proper thinking support.
+				// However, even if thinking is not enabled (and therefore we shouldn't
+				// change the user output), we should probably perform this filtering
+				// for all thinking models (not just qwen3 & deepseek-r1) since it tends
+				// to save tokens and improve quality.
+				thinkingState := &thinking.Parser{
+					OpeningTag: "<think>",
+					ClosingTag: "</think>",
+				}
+				_, content := thinkingState.AddContent(msg.Content)
+				msgs[i].Content = content
+			}
+		}
+	}
+	return msgs
+}
+
 func prometheusMetricsMiddleware(m *telemetry.Metrics) gin.HandlerFunc {
 	return func(c *gin.Context) {
 		// Call the next middleware/handler
@@ -1711,32 +1729,4 @@
 // MetricsHandler returns the gin.HandlerFunc that provides the Prometheus metrics format on GET requests
 func (s *Server) MetricsHandler(c *gin.Context) {
 	promhttp.Handler().ServeHTTP(c.Writer, c.Request)
-=======
-func filterThinkTags(msgs []api.Message, m *Model) []api.Message {
-	if m.Config.ModelFamily == "qwen3" || model.ParseName(m.Name).Model == "deepseek-r1" {
-		finalUserIndex := -1
-		for i, msg := range msgs {
-			if msg.Role == "user" {
-				finalUserIndex = i
-			}
-		}
-
-		for i, msg := range msgs {
-			if msg.Role == "assistant" && i < finalUserIndex {
-				// TODO(drifkin): this is from before we added proper thinking support.
-				// However, even if thinking is not enabled (and therefore we shouldn't
-				// change the user output), we should probably perform this filtering
-				// for all thinking models (not just qwen3 & deepseek-r1) since it tends
-				// to save tokens and improve quality.
-				thinkingState := &thinking.Parser{
-					OpeningTag: "<think>",
-					ClosingTag: "</think>",
-				}
-				_, content := thinkingState.AddContent(msg.Content)
-				msgs[i].Content = content
-			}
-		}
-	}
-	return msgs
->>>>>>> 65bff664
 }