package server

import (
	"bytes"
	"cmp"
	"context"
	"encoding/binary"
	"encoding/json"
	"errors"
	"fmt"
	"io"
	"io/fs"
	"log/slog"
	"math"
	"net"
	"net/http"
	"net/netip"
	"os"
	"os/signal"
	"path/filepath"
	"slices"
	"strings"
	"syscall"
	"time"

	"github.com/gin-contrib/cors"
	"github.com/gin-gonic/gin"
	"golang.org/x/sync/errgroup"

	"github.com/ollama/ollama/api"
	"github.com/ollama/ollama/discover"
	"github.com/ollama/ollama/envconfig"
	"github.com/ollama/ollama/fs/ggml"
	"github.com/ollama/ollama/llm"
	"github.com/ollama/ollama/model/models/mllama"
	"github.com/ollama/ollama/openai"
	"github.com/ollama/ollama/server/internal/client/ollama"
	"github.com/ollama/ollama/server/internal/registry"
	"github.com/ollama/ollama/template"
	"github.com/ollama/ollama/types/errtypes"
	"github.com/ollama/ollama/types/model"
	"github.com/ollama/ollama/version"
)

func experimentEnabled(name string) bool {
	return slices.Contains(strings.Split(os.Getenv("OLLAMA_EXPERIMENT"), ","), name)
}

var useClient2 = experimentEnabled("client2")

var mode string = gin.DebugMode

type Server struct {
	addr  net.Addr
	sched *Scheduler
}

func init() {
	switch mode {
	case gin.DebugMode:
	case gin.ReleaseMode:
	case gin.TestMode:
	default:
		mode = gin.DebugMode
	}

	gin.SetMode(mode)
}

var (
	errRequired    = errors.New("is required")
	errBadTemplate = errors.New("template error")
)

<<<<<<< HEAD
func commonKeys(m1, m2 map[string]any) bool {
	for k := range m1 {
		if _, exists := m2[k]; exists {
			return true
		}
	}
	return false
}

func (s *Server) modelOptions(model *Model, requestOpts map[string]interface{}) (api.Options, error) {
=======
func modelOptions(model *Model, requestOpts map[string]any) (api.Options, error) {
>>>>>>> 0f3f9e35
	opts := api.DefaultOptions()
	if err := opts.FromMap(model.Options); err != nil {
		return api.Options{}, err
	}

	// Inherit runtime-specific options from the current runner if not explicitly requested.
	// These options affect resource usage (memory, threads) but not model behavior.
	// We want to preserve these settings to avoid unnecessary model reloads when
	// only generation parameters have changed.
	var runnerOpts map[string]any
	s.sched.loadedMu.Lock()
	if runner, ok := s.sched.loaded[model.ModelPath]; ok {
		runnerOpts = runner.llama.RunnerOptions()
	}
	s.sched.loadedMu.Unlock()

	// If the request sets any of the runner options, discard the runner options.  This
	// prevents runner options from accumulating and potentially creating a set of options
	// that are incompatible.
	if commonKeys(runnerOpts, requestOpts) {
		runnerOpts = map[string]any{}
	}

	if err := opts.FromMap(runnerOpts); err != nil {
		return api.Options{}, err
	}

	if err := opts.FromMap(requestOpts); err != nil {
		return api.Options{}, err
	}

	return opts, nil
}

// scheduleRunner schedules a runner after validating inputs such as capabilities and model options.
// It returns the allocated runner, model instance, and consolidated options if successful and error otherwise.
func (s *Server) scheduleRunner(ctx context.Context, name string, caps []model.Capability, requestOpts map[string]any, keepAlive *api.Duration) (llm.LlamaServer, *Model, *api.Options, error) {
	if name == "" {
		return nil, nil, nil, fmt.Errorf("model %w", errRequired)
	}

	model, err := GetModel(name)
	if err != nil {
		return nil, nil, nil, err
	}

	if err := model.CheckCapabilities(caps...); err != nil {
		return nil, nil, nil, fmt.Errorf("%s %w", name, err)
	}

	opts, err := s.modelOptions(model, requestOpts)
	if err != nil {
		return nil, nil, nil, err
	}

	runnerCh, errCh := s.sched.GetRunner(ctx, model, opts, keepAlive)
	var runner *runnerRef
	select {
	case runner = <-runnerCh:
	case err = <-errCh:
		return nil, nil, nil, err
	}

	return runner.llama, model, &opts, nil
}

func (s *Server) GenerateHandler(c *gin.Context) {
	checkpointStart := time.Now()
	var req api.GenerateRequest
	if err := c.ShouldBindJSON(&req); errors.Is(err, io.EOF) {
		c.AbortWithStatusJSON(http.StatusBadRequest, gin.H{"error": "missing request body"})
		return
	} else if err != nil {
		c.AbortWithStatusJSON(http.StatusBadRequest, gin.H{"error": err.Error()})
		return
	}

	name := model.ParseName(req.Model)
	if !name.IsValid() {
		// Ideally this is "invalid model name" but we're keeping with
		// what the API currently returns until we can change it.
		c.JSON(http.StatusNotFound, gin.H{"error": fmt.Sprintf("model '%s' not found", req.Model)})
		return
	}

	// We cannot currently consolidate this into GetModel because all we'll
	// induce infinite recursion given the current code structure.
	name, err := getExistingName(name)
	if err != nil {
		c.JSON(http.StatusNotFound, gin.H{"error": fmt.Sprintf("model '%s' not found", req.Model)})
		return
	}

	m, err := GetModel(name.String())
	if err != nil {
		switch {
		case errors.Is(err, fs.ErrNotExist):
			c.JSON(http.StatusNotFound, gin.H{"error": fmt.Sprintf("model '%s' not found", req.Model)})
		case err.Error() == errtypes.InvalidModelNameErrMsg:
			c.JSON(http.StatusBadRequest, gin.H{"error": err.Error()})
		default:
			c.JSON(http.StatusInternalServerError, gin.H{"error": err.Error()})
		}
		return
	}

	// expire the runner
	if req.Prompt == "" && req.KeepAlive != nil && int(req.KeepAlive.Seconds()) == 0 {
		s.sched.expireRunner(m)

		c.JSON(http.StatusOK, api.GenerateResponse{
			Model:      req.Model,
			CreatedAt:  time.Now().UTC(),
			Response:   "",
			Done:       true,
			DoneReason: "unload",
		})
		return
	}

	if req.Raw && (req.Template != "" || req.System != "" || len(req.Context) > 0) {
		c.AbortWithStatusJSON(http.StatusBadRequest, gin.H{"error": "raw mode does not support template, system, or context"})
		return
	}

	caps := []model.Capability{model.CapabilityCompletion}
	if req.Suffix != "" {
		caps = append(caps, model.CapabilityInsert)
	}

	r, m, opts, err := s.scheduleRunner(c.Request.Context(), name.String(), caps, req.Options, req.KeepAlive)
	if errors.Is(err, errCapabilityCompletion) {
		c.JSON(http.StatusBadRequest, gin.H{"error": fmt.Sprintf("%q does not support generate", req.Model)})
		return
	} else if err != nil {
		handleScheduleError(c, req.Model, err)
		return
	}

	checkpointLoaded := time.Now()

	// load the model
	if req.Prompt == "" {
		c.JSON(http.StatusOK, api.GenerateResponse{
			Model:      req.Model,
			CreatedAt:  time.Now().UTC(),
			Done:       true,
			DoneReason: "load",
		})
		return
	}

	isMllama := checkMllamaModelFamily(m)
	if isMllama && len(req.Images) > 1 {
		c.AbortWithStatusJSON(http.StatusBadRequest, gin.H{"error": "this model only supports one image: more than one image sent"})
		return
	}

	images := make([]llm.ImageData, len(req.Images))
	for i := range req.Images {
		if isMllama && len(m.ProjectorPaths) > 0 {
			data, opts, err := mllama.Preprocess(bytes.NewReader(req.Images[i]))
			if err != nil {
				c.AbortWithStatusJSON(http.StatusInternalServerError, gin.H{"error": "error processing image"})
				return
			}

			ar, ok := opts["aspectRatioIndex"].(int)
			if !ok {
				c.AbortWithStatusJSON(http.StatusInternalServerError, gin.H{"error": "error processing image"})
				return
			}

			buf := new(bytes.Buffer)
			err = binary.Write(buf, binary.LittleEndian, data)
			if err != nil {
				c.AbortWithStatusJSON(http.StatusInternalServerError, gin.H{"error": "error processing image"})
				return
			}

			images[i] = llm.ImageData{ID: i, Data: buf.Bytes(), AspectRatioID: ar}
		} else {
			images[i] = llm.ImageData{ID: i, Data: req.Images[i]}
		}
	}

	prompt := req.Prompt
	if !req.Raw {
		tmpl := m.Template
		if req.Template != "" {
			tmpl, err = template.Parse(req.Template)
			if err != nil {
				c.JSON(http.StatusInternalServerError, gin.H{"error": err.Error()})
				return
			}
		}

		var values template.Values
		if req.Suffix != "" {
			values.Prompt = prompt
			values.Suffix = req.Suffix
		} else {
			var msgs []api.Message
			if req.System != "" {
				msgs = append(msgs, api.Message{Role: "system", Content: req.System})
			} else if m.System != "" {
				msgs = append(msgs, api.Message{Role: "system", Content: m.System})
			}

			if req.Context == nil {
				msgs = append(msgs, m.Messages...)
			}

			for _, i := range images {
				imgPrompt := ""
				if isMllama {
					imgPrompt = "<|image|>"
				}
				msgs = append(msgs, api.Message{Role: "user", Content: fmt.Sprintf("[img-%d]"+imgPrompt, i.ID)})
			}

			values.Messages = append(msgs, api.Message{Role: "user", Content: req.Prompt})
		}

		var b bytes.Buffer
		if req.Context != nil {
			slog.Warn("the context field is deprecated and will be removed in a future version of Ollama")
			s, err := r.Detokenize(c.Request.Context(), req.Context)
			if err != nil {
				c.JSON(http.StatusInternalServerError, gin.H{"error": err.Error()})
				return
			}
			b.WriteString(s)
		}

		if err := tmpl.Execute(&b, values); err != nil {
			c.JSON(http.StatusInternalServerError, gin.H{"error": err.Error()})
			return
		}

		prompt = b.String()
	}

	slog.Debug("generate request", "images", len(images), "prompt", prompt)

	ch := make(chan any)
	go func() {
		// TODO (jmorganca): avoid building the response twice both here and below
		var sb strings.Builder
		defer close(ch)
		if err := r.Completion(c.Request.Context(), llm.CompletionRequest{
			Prompt:  prompt,
			Images:  images,
			Format:  req.Format,
			Options: opts,
		}, func(cr llm.CompletionResponse) {
			res := api.GenerateResponse{
				Model:     req.Model,
				CreatedAt: time.Now().UTC(),
				Response:  cr.Content,
				Done:      cr.Done,
				Metrics: api.Metrics{
					PromptEvalCount:    cr.PromptEvalCount,
					PromptEvalDuration: cr.PromptEvalDuration,
					EvalCount:          cr.EvalCount,
					EvalDuration:       cr.EvalDuration,
				},
			}

			if _, err := sb.WriteString(cr.Content); err != nil {
				ch <- gin.H{"error": err.Error()}
			}

			if cr.Done {
				res.DoneReason = cr.DoneReason.String()
				res.TotalDuration = time.Since(checkpointStart)
				res.LoadDuration = checkpointLoaded.Sub(checkpointStart)

				if !req.Raw {
					tokens, err := r.Tokenize(c.Request.Context(), prompt+sb.String())
					if err != nil {
						ch <- gin.H{"error": err.Error()}
						return
					}
					res.Context = tokens
				}
			}

			ch <- res
		}); err != nil {
			ch <- gin.H{"error": err.Error()}
		}
	}()

	if req.Stream != nil && !*req.Stream {
		var r api.GenerateResponse
		var sb strings.Builder
		for rr := range ch {
			switch t := rr.(type) {
			case api.GenerateResponse:
				sb.WriteString(t.Response)
				r = t
			case gin.H:
				msg, ok := t["error"].(string)
				if !ok {
					msg = "unexpected error format in response"
				}

				c.JSON(http.StatusInternalServerError, gin.H{"error": msg})
				return
			default:
				c.JSON(http.StatusInternalServerError, gin.H{"error": "unexpected response"})
				return
			}
		}

		r.Response = sb.String()
		c.JSON(http.StatusOK, r)
		return
	}

	streamResponse(c, ch)
}

func (s *Server) EmbedHandler(c *gin.Context) {
	checkpointStart := time.Now()
	var req api.EmbedRequest
	err := c.ShouldBindJSON(&req)
	switch {
	case errors.Is(err, io.EOF):
		c.AbortWithStatusJSON(http.StatusBadRequest, gin.H{"error": "missing request body"})
		return
	case err != nil:
		c.AbortWithStatusJSON(http.StatusBadRequest, gin.H{"error": err.Error()})
		return
	}

	truncate := true

	if req.Truncate != nil && !*req.Truncate {
		truncate = false
	}

	var input []string

	switch i := req.Input.(type) {
	case string:
		if len(i) > 0 {
			input = append(input, i)
		}
	case []any:
		for _, v := range i {
			if _, ok := v.(string); !ok {
				c.AbortWithStatusJSON(http.StatusBadRequest, gin.H{"error": "invalid input type"})
				return
			}
			input = append(input, v.(string))
		}
	default:
		if req.Input != nil {
			c.AbortWithStatusJSON(http.StatusBadRequest, gin.H{"error": "invalid input type"})
			return
		}
	}

	name, err := getExistingName(model.ParseName(req.Model))
	if err != nil {
		c.JSON(http.StatusNotFound, gin.H{"error": fmt.Sprintf("model '%s' not found", req.Model)})
		return
	}

	r, m, opts, err := s.scheduleRunner(c.Request.Context(), name.String(), []model.Capability{}, req.Options, req.KeepAlive)
	if err != nil {
		handleScheduleError(c, req.Model, err)
		return
	}

	checkpointLoaded := time.Now()

	if len(input) == 0 {
		c.JSON(http.StatusOK, api.EmbedResponse{Model: req.Model, Embeddings: [][]float32{}})
		return
	}

	kvData, _, err := getModelData(m.ModelPath, false)
	if err != nil {
		c.JSON(http.StatusInternalServerError, gin.H{"error": err.Error()})
		return
	}

	var count int
	for i, s := range input {
		tokens, err := r.Tokenize(c.Request.Context(), s)
		if err != nil {
			c.JSON(http.StatusInternalServerError, gin.H{"error": err.Error()})
			return
		}

		ctxLen := min(opts.NumCtx, int(kvData.ContextLength()))
		if len(tokens) > ctxLen {
			if !truncate {
				c.JSON(http.StatusBadRequest, gin.H{"error": "input length exceeds maximum context length"})
				return
			}

			tokens = tokens[:ctxLen]
			s, err = r.Detokenize(c.Request.Context(), tokens)
			if err != nil {
				c.JSON(http.StatusInternalServerError, gin.H{"error": err.Error()})
				return
			}
		}

		count += len(tokens)

		input[i] = s
	}

	var g errgroup.Group
	embeddings := make([][]float32, len(input))
	for i, text := range input {
		g.Go(func() error {
			embedding, err := r.Embedding(c.Request.Context(), text)
			if err != nil {
				return err
			}
			embeddings[i] = normalize(embedding)
			return nil
		})
	}

	if err := g.Wait(); err != nil {
		c.AbortWithStatusJSON(http.StatusInternalServerError, gin.H{"error": strings.TrimSpace(err.Error())})
		return
	}

	resp := api.EmbedResponse{
		Model:           req.Model,
		Embeddings:      embeddings,
		TotalDuration:   time.Since(checkpointStart),
		LoadDuration:    checkpointLoaded.Sub(checkpointStart),
		PromptEvalCount: count,
	}
	c.JSON(http.StatusOK, resp)
}

func normalize(vec []float32) []float32 {
	var sum float32
	for _, v := range vec {
		sum += v * v
	}

	norm := float32(0.0)
	if sum > 0 {
		norm = float32(1.0 / math.Sqrt(float64(sum)))
	}

	for i := range vec {
		vec[i] *= norm
	}
	return vec
}

func (s *Server) EmbeddingsHandler(c *gin.Context) {
	var req api.EmbeddingRequest
	if err := c.ShouldBindJSON(&req); errors.Is(err, io.EOF) {
		c.AbortWithStatusJSON(http.StatusBadRequest, gin.H{"error": "missing request body"})
		return
	} else if err != nil {
		c.AbortWithStatusJSON(http.StatusBadRequest, gin.H{"error": err.Error()})
		return
	}

	name := model.ParseName(req.Model)
	if !name.IsValid() {
		c.JSON(http.StatusBadRequest, gin.H{"error": "model is required"})
		return
	}

	r, _, _, err := s.scheduleRunner(c.Request.Context(), name.String(), []model.Capability{}, req.Options, req.KeepAlive)
	if err != nil {
		handleScheduleError(c, req.Model, err)
		return
	}

	// an empty request loads the model
	if req.Prompt == "" {
		c.JSON(http.StatusOK, api.EmbeddingResponse{Embedding: []float64{}})
		return
	}

	embedding, err := r.Embedding(c.Request.Context(), req.Prompt)
	if err != nil {
		c.AbortWithStatusJSON(http.StatusInternalServerError, gin.H{"error": strings.TrimSpace(err.Error())})
		return
	}

	var e []float64
	for _, v := range embedding {
		e = append(e, float64(v))
	}

	resp := api.EmbeddingResponse{
		Embedding: e,
	}
	c.JSON(http.StatusOK, resp)
}

func (s *Server) PullHandler(c *gin.Context) {
	var req api.PullRequest
	err := c.ShouldBindJSON(&req)
	switch {
	case errors.Is(err, io.EOF):
		c.AbortWithStatusJSON(http.StatusBadRequest, gin.H{"error": "missing request body"})
		return
	case err != nil:
		c.AbortWithStatusJSON(http.StatusBadRequest, gin.H{"error": err.Error()})
		return
	}

	name := model.ParseName(cmp.Or(req.Model, req.Name))
	if !name.IsValid() {
		c.AbortWithStatusJSON(http.StatusBadRequest, gin.H{"error": errtypes.InvalidModelNameErrMsg})
		return
	}

	name, err = getExistingName(name)
	if err != nil {
		c.AbortWithStatusJSON(http.StatusBadRequest, gin.H{"error": err.Error()})
		return
	}

	ch := make(chan any)
	go func() {
		defer close(ch)
		fn := func(r api.ProgressResponse) {
			ch <- r
		}

		regOpts := &registryOptions{
			Insecure: req.Insecure,
		}

		ctx, cancel := context.WithCancel(c.Request.Context())
		defer cancel()

		if err := PullModel(ctx, name.DisplayShortest(), regOpts, fn); err != nil {
			ch <- gin.H{"error": err.Error()}
		}
	}()

	if req.Stream != nil && !*req.Stream {
		waitForStream(c, ch)
		return
	}

	streamResponse(c, ch)
}

func (s *Server) PushHandler(c *gin.Context) {
	var req api.PushRequest
	err := c.ShouldBindJSON(&req)
	switch {
	case errors.Is(err, io.EOF):
		c.AbortWithStatusJSON(http.StatusBadRequest, gin.H{"error": "missing request body"})
		return
	case err != nil:
		c.AbortWithStatusJSON(http.StatusBadRequest, gin.H{"error": err.Error()})
		return
	}

	var mname string
	if req.Model != "" {
		mname = req.Model
	} else if req.Name != "" {
		mname = req.Name
	} else {
		c.AbortWithStatusJSON(http.StatusBadRequest, gin.H{"error": "model is required"})
		return
	}

	ch := make(chan any)
	go func() {
		defer close(ch)
		fn := func(r api.ProgressResponse) {
			ch <- r
		}

		regOpts := &registryOptions{
			Insecure: req.Insecure,
		}

		ctx, cancel := context.WithCancel(c.Request.Context())
		defer cancel()

		name, err := getExistingName(model.ParseName(mname))
		if err != nil {
			ch <- gin.H{"error": err.Error()}
			return
		}

		if err := PushModel(ctx, name.DisplayShortest(), regOpts, fn); err != nil {
			ch <- gin.H{"error": err.Error()}
		}
	}()

	if req.Stream != nil && !*req.Stream {
		waitForStream(c, ch)
		return
	}

	streamResponse(c, ch)
}

// getExistingName searches the models directory for the longest prefix match of
// the input name and returns the input name with all existing parts replaced
// with each part found. If no parts are found, the input name is returned as
// is.
func getExistingName(n model.Name) (model.Name, error) {
	var zero model.Name
	existing, err := Manifests(true)
	if err != nil {
		return zero, err
	}
	var set model.Name // tracks parts already canonicalized
	for e := range existing {
		if set.Host == "" && strings.EqualFold(e.Host, n.Host) {
			n.Host = e.Host
		}
		if set.Namespace == "" && strings.EqualFold(e.Namespace, n.Namespace) {
			n.Namespace = e.Namespace
		}
		if set.Model == "" && strings.EqualFold(e.Model, n.Model) {
			n.Model = e.Model
		}
		if set.Tag == "" && strings.EqualFold(e.Tag, n.Tag) {
			n.Tag = e.Tag
		}
	}
	return n, nil
}

func (s *Server) DeleteHandler(c *gin.Context) {
	var r api.DeleteRequest
	if err := c.ShouldBindJSON(&r); errors.Is(err, io.EOF) {
		c.AbortWithStatusJSON(http.StatusBadRequest, gin.H{"error": "missing request body"})
		return
	} else if err != nil {
		c.AbortWithStatusJSON(http.StatusBadRequest, gin.H{"error": err.Error()})
		return
	}

	n := model.ParseName(cmp.Or(r.Model, r.Name))
	if !n.IsValid() {
		c.AbortWithStatusJSON(http.StatusBadRequest, gin.H{"error": fmt.Sprintf("name %q is invalid", cmp.Or(r.Model, r.Name))})
		return
	}

	n, err := getExistingName(n)
	if err != nil {
		c.JSON(http.StatusNotFound, gin.H{"error": fmt.Sprintf("model '%s' not found", cmp.Or(r.Model, r.Name))})
		return
	}

	m, err := ParseNamedManifest(n)
	if err != nil {
		switch {
		case os.IsNotExist(err):
			c.JSON(http.StatusNotFound, gin.H{"error": fmt.Sprintf("model '%s' not found", cmp.Or(r.Model, r.Name))})
		default:
			c.JSON(http.StatusInternalServerError, gin.H{"error": err.Error()})
		}
		return
	}

	if err := m.Remove(); err != nil {
		c.JSON(http.StatusInternalServerError, gin.H{"error": err.Error()})
		return
	}

	if err := m.RemoveLayers(); err != nil {
		c.JSON(http.StatusInternalServerError, gin.H{"error": err.Error()})
		return
	}
}

func (s *Server) ShowHandler(c *gin.Context) {
	var req api.ShowRequest
	err := c.ShouldBindJSON(&req)
	switch {
	case errors.Is(err, io.EOF):
		c.AbortWithStatusJSON(http.StatusBadRequest, gin.H{"error": "missing request body"})
		return
	case err != nil:
		c.AbortWithStatusJSON(http.StatusBadRequest, gin.H{"error": err.Error()})
		return
	}

	if req.Model != "" {
		// noop
	} else if req.Name != "" {
		req.Model = req.Name
	} else {
		c.AbortWithStatusJSON(http.StatusBadRequest, gin.H{"error": "model is required"})
		return
	}

	resp, err := GetModelInfo(req)
	if err != nil {
		switch {
		case os.IsNotExist(err):
			c.JSON(http.StatusNotFound, gin.H{"error": fmt.Sprintf("model '%s' not found", req.Model)})
		case err.Error() == errtypes.InvalidModelNameErrMsg:
			c.JSON(http.StatusBadRequest, gin.H{"error": err.Error()})
		default:
			c.JSON(http.StatusInternalServerError, gin.H{"error": err.Error()})
		}
		return
	}

	c.JSON(http.StatusOK, resp)
}

func GetModelInfo(req api.ShowRequest) (*api.ShowResponse, error) {
	name := model.ParseName(req.Model)
	if !name.IsValid() {
		return nil, ErrModelPathInvalid
	}
	name, err := getExistingName(name)
	if err != nil {
		return nil, err
	}

	m, err := GetModel(name.String())
	if err != nil {
		return nil, err
	}

	modelDetails := api.ModelDetails{
		ParentModel:       m.ParentModel,
		Format:            m.Config.ModelFormat,
		Family:            m.Config.ModelFamily,
		Families:          m.Config.ModelFamilies,
		ParameterSize:     m.Config.ModelType,
		QuantizationLevel: m.Config.FileType,
	}

	if req.System != "" {
		m.System = req.System
	}

	msgs := make([]api.Message, len(m.Messages))
	for i, msg := range m.Messages {
		msgs[i] = api.Message{Role: msg.Role, Content: msg.Content}
	}

	manifest, err := ParseNamedManifest(name)
	if err != nil {
		return nil, err
	}

	resp := &api.ShowResponse{
		License:      strings.Join(m.License, "\n"),
		System:       m.System,
		Template:     m.Template.String(),
		Details:      modelDetails,
		Messages:     msgs,
		Capabilities: m.Capabilities(),
		ModifiedAt:   manifest.fi.ModTime(),
	}

	var params []string
	cs := 30
	for k, v := range m.Options {
		switch val := v.(type) {
		case []any:
			for _, nv := range val {
				params = append(params, fmt.Sprintf("%-*s %#v", cs, k, nv))
			}
		default:
			params = append(params, fmt.Sprintf("%-*s %#v", cs, k, v))
		}
	}
	resp.Parameters = strings.Join(params, "\n")

	for k, v := range req.Options {
		if _, ok := req.Options[k]; ok {
			m.Options[k] = v
		}
	}

	var sb strings.Builder
	fmt.Fprintln(&sb, "# Modelfile generated by \"ollama show\"")
	fmt.Fprintln(&sb, "# To build a new Modelfile based on this, replace FROM with:")
	fmt.Fprintf(&sb, "# FROM %s\n\n", m.ShortName)
	fmt.Fprint(&sb, m.String())
	resp.Modelfile = sb.String()

	kvData, tensors, err := getModelData(m.ModelPath, req.Verbose)
	if err != nil {
		return nil, err
	}

	delete(kvData, "general.name")
	delete(kvData, "tokenizer.chat_template")
	resp.ModelInfo = kvData

	tensorData := make([]api.Tensor, len(tensors.Items()))
	for cnt, t := range tensors.Items() {
		tensorData[cnt] = api.Tensor{Name: t.Name, Type: t.Type(), Shape: t.Shape}
	}
	resp.Tensors = tensorData

	if len(m.ProjectorPaths) > 0 {
		projectorData, _, err := getModelData(m.ProjectorPaths[0], req.Verbose)
		if err != nil {
			return nil, err
		}
		resp.ProjectorInfo = projectorData
	}

	return resp, nil
}

func getModelData(digest string, verbose bool) (ggml.KV, ggml.Tensors, error) {
	maxArraySize := 0
	if verbose {
		maxArraySize = -1
	}
	data, err := llm.LoadModel(digest, maxArraySize)
	if err != nil {
		return nil, ggml.Tensors{}, err
	}

	kv := data.KV()

	if !verbose {
		for k := range kv {
			if t, ok := kv[k].([]any); len(t) > 5 && ok {
				kv[k] = []any{}
			}
		}
	}

	return kv, data.Tensors(), nil
}

func (s *Server) ListHandler(c *gin.Context) {
	ms, err := Manifests(true)
	if err != nil {
		c.JSON(http.StatusInternalServerError, gin.H{"error": err.Error()})
		return
	}

	models := []api.ListModelResponse{}
	for n, m := range ms {
		var cf ConfigV2

		if m.Config.Digest != "" {
			f, err := m.Config.Open()
			if err != nil {
				slog.Warn("bad manifest filepath", "name", n, "error", err)
				continue
			}
			defer f.Close()

			if err := json.NewDecoder(f).Decode(&cf); err != nil {
				slog.Warn("bad manifest config", "name", n, "error", err)
				continue
			}
		}

		// tag should never be masked
		models = append(models, api.ListModelResponse{
			Model:      n.DisplayShortest(),
			Name:       n.DisplayShortest(),
			Size:       m.Size(),
			Digest:     m.digest,
			ModifiedAt: m.fi.ModTime(),
			Details: api.ModelDetails{
				Format:            cf.ModelFormat,
				Family:            cf.ModelFamily,
				Families:          cf.ModelFamilies,
				ParameterSize:     cf.ModelType,
				QuantizationLevel: cf.FileType,
			},
		})
	}

	slices.SortStableFunc(models, func(i, j api.ListModelResponse) int {
		// most recently modified first
		return cmp.Compare(j.ModifiedAt.Unix(), i.ModifiedAt.Unix())
	})

	c.JSON(http.StatusOK, api.ListResponse{Models: models})
}

func (s *Server) CopyHandler(c *gin.Context) {
	var r api.CopyRequest
	if err := c.ShouldBindJSON(&r); errors.Is(err, io.EOF) {
		c.AbortWithStatusJSON(http.StatusBadRequest, gin.H{"error": "missing request body"})
		return
	} else if err != nil {
		c.AbortWithStatusJSON(http.StatusBadRequest, gin.H{"error": err.Error()})
		return
	}

	src := model.ParseName(r.Source)
	if !src.IsValid() {
		c.AbortWithStatusJSON(http.StatusBadRequest, gin.H{"error": fmt.Sprintf("source %q is invalid", r.Source)})
		return
	}
	src, err := getExistingName(src)
	if err != nil {
		c.AbortWithStatusJSON(http.StatusBadRequest, gin.H{"error": err.Error()})
		return
	}

	dst := model.ParseName(r.Destination)
	if !dst.IsValid() {
		c.AbortWithStatusJSON(http.StatusBadRequest, gin.H{"error": fmt.Sprintf("destination %q is invalid", r.Destination)})
		return
	}
	dst, err = getExistingName(dst)
	if err != nil {
		c.AbortWithStatusJSON(http.StatusBadRequest, gin.H{"error": err.Error()})
		return
	}

	if err := CopyModel(src, dst); errors.Is(err, os.ErrNotExist) {
		c.JSON(http.StatusNotFound, gin.H{"error": fmt.Sprintf("model %q not found", r.Source)})
	} else if err != nil {
		c.JSON(http.StatusInternalServerError, gin.H{"error": err.Error()})
	}
}

func (s *Server) HeadBlobHandler(c *gin.Context) {
	path, err := GetBlobsPath(c.Param("digest"))
	if err != nil {
		c.AbortWithStatusJSON(http.StatusBadRequest, gin.H{"error": err.Error()})
		return
	}

	if _, err := os.Stat(path); err != nil {
		c.AbortWithStatusJSON(http.StatusNotFound, gin.H{"error": fmt.Sprintf("blob %q not found", c.Param("digest"))})
		return
	}

	c.Status(http.StatusOK)
}

func (s *Server) CreateBlobHandler(c *gin.Context) {
	if ib, ok := intermediateBlobs[c.Param("digest")]; ok {
		p, err := GetBlobsPath(ib)
		if err != nil {
			c.AbortWithStatusJSON(http.StatusInternalServerError, gin.H{"error": err.Error()})
			return
		}

		if _, err := os.Stat(p); errors.Is(err, os.ErrNotExist) {
			slog.Info("evicting intermediate blob which no longer exists", "digest", ib)
			delete(intermediateBlobs, c.Param("digest"))
		} else if err != nil {
			c.AbortWithStatusJSON(http.StatusInternalServerError, gin.H{"error": err.Error()})
			return
		} else {
			c.Status(http.StatusOK)
			return
		}
	}

	path, err := GetBlobsPath(c.Param("digest"))
	if err != nil {
		c.AbortWithStatusJSON(http.StatusBadRequest, gin.H{"error": err.Error()})
		return
	}

	_, err = os.Stat(path)
	switch {
	case errors.Is(err, os.ErrNotExist):
		// noop
	case err != nil:
		c.AbortWithStatusJSON(http.StatusInternalServerError, gin.H{"error": err.Error()})
		return
	default:
		c.Status(http.StatusOK)
		return
	}

	layer, err := NewLayer(c.Request.Body, "")
	if err != nil {
		c.AbortWithStatusJSON(http.StatusInternalServerError, gin.H{"error": err.Error()})
		return
	}

	if layer.Digest != c.Param("digest") {
		c.AbortWithStatusJSON(http.StatusBadRequest, gin.H{"error": fmt.Sprintf("digest mismatch, expected %q, got %q", c.Param("digest"), layer.Digest)})
		return
	}

	c.Status(http.StatusCreated)
}

func isLocalIP(ip netip.Addr) bool {
	if interfaces, err := net.Interfaces(); err == nil {
		for _, iface := range interfaces {
			addrs, err := iface.Addrs()
			if err != nil {
				continue
			}

			for _, a := range addrs {
				if parsed, _, err := net.ParseCIDR(a.String()); err == nil {
					if parsed.String() == ip.String() {
						return true
					}
				}
			}
		}
	}

	return false
}

func allowedHost(host string) bool {
	host = strings.ToLower(host)

	if host == "" || host == "localhost" {
		return true
	}

	if hostname, err := os.Hostname(); err == nil && host == strings.ToLower(hostname) {
		return true
	}

	tlds := []string{
		"localhost",
		"local",
		"internal",
	}

	// check if the host is a local TLD
	for _, tld := range tlds {
		if strings.HasSuffix(host, "."+tld) {
			return true
		}
	}

	return false
}

func allowedHostsMiddleware(addr net.Addr) gin.HandlerFunc {
	return func(c *gin.Context) {
		if addr == nil {
			c.Next()
			return
		}

		if addr, err := netip.ParseAddrPort(addr.String()); err == nil && !addr.Addr().IsLoopback() {
			c.Next()
			return
		}

		host, _, err := net.SplitHostPort(c.Request.Host)
		if err != nil {
			host = c.Request.Host
		}

		if addr, err := netip.ParseAddr(host); err == nil {
			if addr.IsLoopback() || addr.IsPrivate() || addr.IsUnspecified() || isLocalIP(addr) {
				c.Next()
				return
			}
		}

		if allowedHost(host) {
			if c.Request.Method == http.MethodOptions {
				c.AbortWithStatus(http.StatusNoContent)
				return
			}

			c.Next()
			return
		}

		c.AbortWithStatus(http.StatusForbidden)
	}
}

func (s *Server) GenerateRoutes(rc *ollama.Registry) (http.Handler, error) {
	corsConfig := cors.DefaultConfig()
	corsConfig.AllowWildcard = true
	corsConfig.AllowBrowserExtensions = true
	corsConfig.AllowHeaders = []string{
		"Authorization",
		"Content-Type",
		"User-Agent",
		"Accept",
		"X-Requested-With",

		// OpenAI compatibility headers
		"x-stainless-lang",
		"x-stainless-package-version",
		"x-stainless-os",
		"x-stainless-arch",
		"x-stainless-retry-count",
		"x-stainless-runtime",
		"x-stainless-runtime-version",
		"x-stainless-async",
		"x-stainless-helper-method",
		"x-stainless-poll-helper",
		"x-stainless-custom-poll-interval",
		"x-stainless-timeout",
	}
	corsConfig.AllowOrigins = envconfig.AllowedOrigins()

	r := gin.Default()
	r.Use(
		cors.New(corsConfig),
		allowedHostsMiddleware(s.addr),
	)

	// General
	r.HEAD("/", func(c *gin.Context) { c.String(http.StatusOK, "Ollama is running") })
	r.GET("/", func(c *gin.Context) { c.String(http.StatusOK, "Ollama is running") })
	r.HEAD("/api/version", func(c *gin.Context) { c.JSON(http.StatusOK, gin.H{"version": version.Version}) })
	r.GET("/api/version", func(c *gin.Context) { c.JSON(http.StatusOK, gin.H{"version": version.Version}) })

	// Local model cache management (new implementation is at end of function)
	r.POST("/api/pull", s.PullHandler)
	r.POST("/api/push", s.PushHandler)
	r.HEAD("/api/tags", s.ListHandler)
	r.GET("/api/tags", s.ListHandler)
	r.POST("/api/show", s.ShowHandler)
	r.DELETE("/api/delete", s.DeleteHandler)

	// Create
	r.POST("/api/create", s.CreateHandler)
	r.POST("/api/blobs/:digest", s.CreateBlobHandler)
	r.HEAD("/api/blobs/:digest", s.HeadBlobHandler)
	r.POST("/api/copy", s.CopyHandler)

	// Inference
	r.GET("/api/ps", s.PsHandler)
	r.POST("/api/generate", s.GenerateHandler)
	r.POST("/api/chat", s.ChatHandler)
	r.POST("/api/embed", s.EmbedHandler)
	r.POST("/api/embeddings", s.EmbeddingsHandler)

	// Inference (OpenAI compatibility)
	r.POST("/v1/chat/completions", openai.ChatMiddleware(), s.ChatHandler)
	r.POST("/v1/completions", openai.CompletionsMiddleware(), s.GenerateHandler)
	r.POST("/v1/embeddings", openai.EmbeddingsMiddleware(), s.EmbedHandler)
	r.GET("/v1/models", openai.ListMiddleware(), s.ListHandler)
	r.GET("/v1/models/:model", openai.RetrieveMiddleware(), s.ShowHandler)

	if rc != nil {
		// wrap old with new
		rs := &registry.Local{
			Client:   rc,
			Logger:   slog.Default(), // TODO(bmizerany): Take a logger, do not use slog.Default()
			Fallback: r,

			Prune: PruneLayers,
		}
		return rs, nil
	}

	return r, nil
}

func Serve(ln net.Listener) error {
	level := slog.LevelInfo
	if envconfig.Debug() {
		level = slog.LevelDebug
	}

	slog.Info("server config", "env", envconfig.Values())
	handler := slog.NewTextHandler(os.Stderr, &slog.HandlerOptions{
		Level:     level,
		AddSource: true,
		ReplaceAttr: func(_ []string, attr slog.Attr) slog.Attr {
			if attr.Key == slog.SourceKey {
				source := attr.Value.Any().(*slog.Source)
				source.File = filepath.Base(source.File)
			}

			return attr
		},
	})

	slog.SetDefault(slog.New(handler))

	blobsDir, err := GetBlobsPath("")
	if err != nil {
		return err
	}
	if err := fixBlobs(blobsDir); err != nil {
		return err
	}

	if !envconfig.NoPrune() {
		if _, err := Manifests(false); err != nil {
			slog.Warn("corrupt manifests detected, skipping prune operation.  Re-pull or delete to clear", "error", err)
		} else {
			// clean up unused layers and manifests
			if err := PruneLayers(); err != nil {
				return err
			}

			manifestsPath, err := GetManifestPath()
			if err != nil {
				return err
			}

			if err := PruneDirectory(manifestsPath); err != nil {
				return err
			}
		}
	}

	s := &Server{addr: ln.Addr()}

	var rc *ollama.Registry
	if useClient2 {
		var err error
		rc, err = ollama.DefaultRegistry()
		if err != nil {
			return err
		}
	}

	h, err := s.GenerateRoutes(rc)
	if err != nil {
		return err
	}

	http.Handle("/", h)

	ctx, done := context.WithCancel(context.Background())
	schedCtx, schedDone := context.WithCancel(ctx)
	sched := InitScheduler(schedCtx)
	s.sched = sched

	slog.Info(fmt.Sprintf("Listening on %s (version %s)", ln.Addr(), version.Version))
	srvr := &http.Server{
		// Use http.DefaultServeMux so we get net/http/pprof for
		// free.
		//
		// TODO(bmizerany): Decide if we want to make this
		// configurable so it is not exposed by default, or allow
		// users to bind it to a different port. This was a quick
		// and easy way to get pprof, but it may not be the best
		// way.
		Handler: nil,
	}

	// listen for a ctrl+c and stop any loaded llm
	signals := make(chan os.Signal, 1)
	signal.Notify(signals, syscall.SIGINT, syscall.SIGTERM)
	go func() {
		<-signals
		srvr.Close()
		schedDone()
		sched.unloadAllRunners()
		done()
	}()

	s.sched.Run(schedCtx)

	// At startup we retrieve GPU information so we can get log messages before loading a model
	// This will log warnings to the log in case we have problems with detected GPUs
	gpus := discover.GetGPUInfo()
	gpus.LogDetails()

	err = srvr.Serve(ln)
	// If server is closed from the signal handler, wait for the ctx to be done
	// otherwise error out quickly
	if !errors.Is(err, http.ErrServerClosed) {
		return err
	}
	<-ctx.Done()
	return nil
}

func waitForStream(c *gin.Context, ch chan any) {
	c.Header("Content-Type", "application/json")
	for resp := range ch {
		switch r := resp.(type) {
		case api.ProgressResponse:
			if r.Status == "success" {
				c.JSON(http.StatusOK, r)
				return
			}
		case gin.H:
			status, ok := r["status"].(int)
			if !ok {
				status = http.StatusInternalServerError
			}
			if errorMsg, ok := r["error"].(string); ok {
				c.JSON(status, gin.H{"error": errorMsg})
				return
			} else {
				c.JSON(status, gin.H{"error": "unexpected error format in progress response"})
				return
			}
		default:
			c.JSON(http.StatusInternalServerError, gin.H{"error": "unexpected progress response"})
			return
		}
	}
	c.JSON(http.StatusInternalServerError, gin.H{"error": "unexpected end of progress response"})
}

func streamResponse(c *gin.Context, ch chan any) {
	c.Header("Content-Type", "application/x-ndjson")
	c.Stream(func(w io.Writer) bool {
		val, ok := <-ch
		if !ok {
			return false
		}

		bts, err := json.Marshal(val)
		if err != nil {
			slog.Info(fmt.Sprintf("streamResponse: json.Marshal failed with %s", err))
			return false
		}

		// Delineate chunks with new-line delimiter
		bts = append(bts, '\n')
		if _, err := w.Write(bts); err != nil {
			slog.Info(fmt.Sprintf("streamResponse: w.Write failed with %s", err))
			return false
		}

		return true
	})
}

func (s *Server) PsHandler(c *gin.Context) {
	models := []api.ProcessModelResponse{}

	for _, v := range s.sched.loaded {
		model := v.model
		modelDetails := api.ModelDetails{
			Format:            model.Config.ModelFormat,
			Family:            model.Config.ModelFamily,
			Families:          model.Config.ModelFamilies,
			ParameterSize:     model.Config.ModelType,
			QuantizationLevel: model.Config.FileType,
		}

		mr := api.ProcessModelResponse{
			Model:     model.ShortName,
			Name:      model.ShortName,
			Size:      int64(v.estimatedTotal),
			SizeVRAM:  int64(v.estimatedVRAM),
			Digest:    model.Digest,
			Details:   modelDetails,
			ExpiresAt: v.expiresAt,
		}
		// The scheduler waits to set expiresAt, so if a model is loading it's
		// possible that it will be set to the unix epoch. For those cases, just
		// calculate the time w/ the sessionDuration instead.
		var epoch time.Time
		if v.expiresAt == epoch {
			mr.ExpiresAt = time.Now().Add(v.sessionDuration)
		}

		models = append(models, mr)
	}

	slices.SortStableFunc(models, func(i, j api.ProcessModelResponse) int {
		// longest duration remaining listed first
		return cmp.Compare(j.ExpiresAt.Unix(), i.ExpiresAt.Unix())
	})

	c.JSON(http.StatusOK, api.ProcessResponse{Models: models})
}

func (s *Server) ChatHandler(c *gin.Context) {
	checkpointStart := time.Now()

	var req api.ChatRequest
	if err := c.ShouldBindJSON(&req); errors.Is(err, io.EOF) {
		c.AbortWithStatusJSON(http.StatusBadRequest, gin.H{"error": "missing request body"})
		return
	} else if err != nil {
		c.AbortWithStatusJSON(http.StatusBadRequest, gin.H{"error": err.Error()})
		return
	}

	// expire the runner
	if len(req.Messages) == 0 && req.KeepAlive != nil && int(req.KeepAlive.Seconds()) == 0 {
		model, err := GetModel(req.Model)
		if err != nil {
			switch {
			case os.IsNotExist(err):
				c.JSON(http.StatusNotFound, gin.H{"error": fmt.Sprintf("model '%s' not found", req.Model)})
			case err.Error() == errtypes.InvalidModelNameErrMsg:
				c.JSON(http.StatusBadRequest, gin.H{"error": err.Error()})
			default:
				c.JSON(http.StatusInternalServerError, gin.H{"error": err.Error()})
			}
			return
		}
		s.sched.expireRunner(model)

		c.JSON(http.StatusOK, api.ChatResponse{
			Model:      req.Model,
			CreatedAt:  time.Now().UTC(),
			Message:    api.Message{Role: "assistant"},
			Done:       true,
			DoneReason: "unload",
		})
		return
	}

	caps := []model.Capability{model.CapabilityCompletion}
	if len(req.Tools) > 0 {
		caps = append(caps, model.CapabilityTools)
	}

	name := model.ParseName(req.Model)
	if !name.IsValid() {
		c.JSON(http.StatusBadRequest, gin.H{"error": "model is required"})
		return
	}
	name, err := getExistingName(name)
	if err != nil {
		c.JSON(http.StatusBadRequest, gin.H{"error": "model is required"})
		return
	}

	r, m, opts, err := s.scheduleRunner(c.Request.Context(), name.String(), caps, req.Options, req.KeepAlive)
	if errors.Is(err, errCapabilityCompletion) {
		c.JSON(http.StatusBadRequest, gin.H{"error": fmt.Sprintf("%q does not support chat", req.Model)})
		return
	} else if err != nil {
		handleScheduleError(c, req.Model, err)
		return
	}

	checkpointLoaded := time.Now()

	if len(req.Messages) == 0 {
		c.JSON(http.StatusOK, api.ChatResponse{
			Model:      req.Model,
			CreatedAt:  time.Now().UTC(),
			Message:    api.Message{Role: "assistant"},
			Done:       true,
			DoneReason: "load",
		})
		return
	}

	msgs := append(m.Messages, req.Messages...)
	if req.Messages[0].Role != "system" && m.System != "" {
		msgs = append([]api.Message{{Role: "system", Content: m.System}}, msgs...)
	}

	prompt, images, err := chatPrompt(c.Request.Context(), m, r.Tokenize, opts, msgs, req.Tools)
	if err != nil {
		slog.Error("chat prompt error", "error", err)
		c.JSON(http.StatusInternalServerError, gin.H{"error": err.Error()})
		return
	}

	slog.Debug("chat request", "images", len(images), "prompt", prompt)

	ch := make(chan any)
	go func() {
		defer close(ch)
		var sb strings.Builder
		var toolCallIndex int = 0
		if err := r.Completion(c.Request.Context(), llm.CompletionRequest{
			Prompt:  prompt,
			Images:  images,
			Format:  req.Format,
			Options: opts,
		}, func(r llm.CompletionResponse) {
			res := api.ChatResponse{
				Model:     req.Model,
				CreatedAt: time.Now().UTC(),
				Message:   api.Message{Role: "assistant", Content: r.Content},
				Done:      r.Done,
				Metrics: api.Metrics{
					PromptEvalCount:    r.PromptEvalCount,
					PromptEvalDuration: r.PromptEvalDuration,
					EvalCount:          r.EvalCount,
					EvalDuration:       r.EvalDuration,
				},
			}

			if r.Done {
				res.DoneReason = r.DoneReason.String()
				res.TotalDuration = time.Since(checkpointStart)
				res.LoadDuration = checkpointLoaded.Sub(checkpointStart)
			}

			// TODO: tool call checking and filtering should be moved outside of this callback once streaming
			// however this was a simple change for now without reworking streaming logic of this (and other)
			// handlers
			if req.Stream != nil && !*req.Stream || len(req.Tools) == 0 {
				ch <- res
				return
			}

			// Streaming tool calls:
			// If tools are recognized, use a flag to track the sending of a tool downstream
			// This ensures that content is cleared from the message on the last chunk sent
			sb.WriteString(r.Content)
			if toolCalls, ok := m.parseToolCalls(sb.String()); ok {
				res.Message.ToolCalls = toolCalls
				for i := range toolCalls {
					toolCalls[i].Function.Index = toolCallIndex
					toolCallIndex++
				}
				res.Message.Content = ""
				sb.Reset()
				ch <- res
				return
			}

			if r.Done {
				// Send any remaining content if no tool calls were detected
				if toolCallIndex == 0 {
					res.Message.Content = sb.String()
				}
				ch <- res
			}
		}); err != nil {
			ch <- gin.H{"error": err.Error()}
		}
	}()

	if req.Stream != nil && !*req.Stream {
		var resp api.ChatResponse
		var sb strings.Builder
		for rr := range ch {
			switch t := rr.(type) {
			case api.ChatResponse:
				sb.WriteString(t.Message.Content)
				resp = t
			case gin.H:
				msg, ok := t["error"].(string)
				if !ok {
					msg = "unexpected error format in response"
				}

				c.JSON(http.StatusInternalServerError, gin.H{"error": msg})
				return
			default:
				c.JSON(http.StatusInternalServerError, gin.H{"error": "unexpected response"})
				return
			}
		}

		resp.Message.Content = sb.String()

		if len(req.Tools) > 0 {
			if toolCalls, ok := m.parseToolCalls(sb.String()); ok {
				resp.Message.ToolCalls = toolCalls
				resp.Message.Content = ""
			}
		}

		c.JSON(http.StatusOK, resp)
		return
	}

	streamResponse(c, ch)
}

func handleScheduleError(c *gin.Context, name string, err error) {
	switch {
	case errors.Is(err, errCapabilities), errors.Is(err, errRequired):
		c.JSON(http.StatusBadRequest, gin.H{"error": err.Error()})
	case errors.Is(err, context.Canceled):
		c.JSON(499, gin.H{"error": "request canceled"})
	case errors.Is(err, ErrMaxQueue):
		c.JSON(http.StatusServiceUnavailable, gin.H{"error": err.Error()})
	case errors.Is(err, os.ErrNotExist):
		c.JSON(http.StatusNotFound, gin.H{"error": fmt.Sprintf("model %q not found, try pulling it first", name)})
	default:
		c.JSON(http.StatusInternalServerError, gin.H{"error": err.Error()})
	}
}<|MERGE_RESOLUTION|>--- conflicted
+++ resolved
@@ -72,7 +72,6 @@
 	errBadTemplate = errors.New("template error")
 )
 
-<<<<<<< HEAD
 func commonKeys(m1, m2 map[string]any) bool {
 	for k := range m1 {
 		if _, exists := m2[k]; exists {
@@ -82,10 +81,7 @@
 	return false
 }
 
-func (s *Server) modelOptions(model *Model, requestOpts map[string]interface{}) (api.Options, error) {
-=======
-func modelOptions(model *Model, requestOpts map[string]any) (api.Options, error) {
->>>>>>> 0f3f9e35
+func (s *Server) modelOptions(model *Model, requestOpts map[string]any) (api.Options, error) {
 	opts := api.DefaultOptions()
 	if err := opts.FromMap(model.Options); err != nil {
 		return api.Options{}, err
