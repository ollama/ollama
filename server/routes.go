package server

import (
	"bytes"
	"cmp"
	"context"
	"encoding/base64"
	"encoding/json"
	"errors"
	"fmt"
	"image"
	"io"
	"io/fs"
	"log/slog"
	"math"
	"math/rand"
	"net"
	"net/http"
	"net/netip"
	"net/url"
	"os"
	"os/signal"
	"slices"
	"strings"
	"sync/atomic"
	"syscall"
	"time"

	"github.com/gin-contrib/cors"
	"github.com/gin-gonic/gin"
	"go.opentelemetry.io/otel/attribute"
	"go.opentelemetry.io/otel/metric"
	"golang.org/x/image/webp"
	"golang.org/x/sync/errgroup"

	"github.com/ollama/ollama/api"
	"github.com/ollama/ollama/auth"
	"github.com/ollama/ollama/discover"
	"github.com/ollama/ollama/envconfig"
	"github.com/ollama/ollama/format"
	"github.com/ollama/ollama/fs/ggml"
	"github.com/ollama/ollama/llm"
	"github.com/ollama/ollama/logutil"
	"github.com/ollama/ollama/middleware"
	"github.com/ollama/ollama/model/parsers"
	"github.com/ollama/ollama/model/renderers"
	"github.com/ollama/ollama/server/internal/client/ollama"
	"github.com/ollama/ollama/server/internal/registry"
	"github.com/ollama/ollama/telemetry"
	"github.com/ollama/ollama/template"
	"github.com/ollama/ollama/thinking"
	"github.com/ollama/ollama/tools"
	"github.com/ollama/ollama/types/errtypes"
	"github.com/ollama/ollama/types/model"
	"github.com/ollama/ollama/version"
	"github.com/prometheus/client_golang/prometheus/promhttp"
)

const signinURLStr = "https://ollama.com/connect?name=%s&key=%s"

func shouldUseHarmony(model *Model) bool {
	if slices.Contains([]string{"gptoss", "gpt-oss"}, model.Config.ModelFamily) {
		// heuristic to check whether the template expects to be parsed via harmony:
		// search for harmony tags that are nearly always used
		if model.Template.Contains("<|start|>") && model.Template.Contains("<|end|>") {
			return true
		}
	}

	return false
}

func experimentEnabled(name string) bool {
	return slices.Contains(strings.Split(os.Getenv("OLLAMA_EXPERIMENT"), ","), name)
}

var useClient2 = experimentEnabled("client2")

// Low VRAM mode is based on the sum of total VRAM (not free) and triggers
// reduced context length on some models
var lowVRAMThreshold uint64 = 20 * format.GibiByte

var mode string = gin.DebugMode

type Server struct {
	addr    net.Addr
	sched   *Scheduler
	lowVRAM bool
	metrics *telemetry.Metrics
}

func init() {
	switch mode {
	case gin.DebugMode:
	case gin.ReleaseMode:
	case gin.TestMode:
	default:
		mode = gin.DebugMode
	}

	gin.SetMode(mode)

	// Tell renderers to use [img] tags
	renderers.RenderImgTags = true
}

var (
	errRequired    = errors.New("is required")
	errBadTemplate = errors.New("template error")
)

func modelOptions(model *Model, requestOpts map[string]any) (api.Options, error) {
	opts := api.DefaultOptions()
	if err := opts.FromMap(model.Options); err != nil {
		return api.Options{}, err
	}

	if err := opts.FromMap(requestOpts); err != nil {
		return api.Options{}, err
	}

	return opts, nil
}

// scheduleRunner schedules a runner after validating inputs such as capabilities and model options.
// It returns the allocated runner, model instance, and consolidated options if successful and error otherwise.
func (s *Server) scheduleRunner(ctx context.Context, name string, caps []model.Capability, requestOpts map[string]any, keepAlive *api.Duration) (llm.LlamaServer, *Model, *api.Options, error) {
	if name == "" {
		return nil, nil, nil, fmt.Errorf("model %w", errRequired)
	}

	model, err := GetModel(name)
	if err != nil {
		return nil, nil, nil, err
	}

	if slices.Contains(model.Config.ModelFamilies, "mllama") && len(model.ProjectorPaths) > 0 {
		return nil, nil, nil, fmt.Errorf("'llama3.2-vision' is no longer compatible with your version of Ollama and has been replaced by a newer version. To re-download, run 'ollama pull llama3.2-vision'")
	}

	if err := model.CheckCapabilities(caps...); err != nil {
		return nil, nil, nil, fmt.Errorf("%s %w", name, err)
	}

	opts, err := modelOptions(model, requestOpts)
	if err != nil {
		return nil, nil, nil, err
	}

	// This model is much more capable with a larger context, so set that
	// unless it would penalize performance too much
	if !s.lowVRAM && slices.Contains([]string{
		"gptoss", "gpt-oss",
		"qwen3vl", "qwen3vlmoe",
	}, model.Config.ModelFamily) {
		opts.NumCtx = max(opts.NumCtx, 8192)
	}

	runnerCh, errCh := s.sched.GetRunner(ctx, model, opts, keepAlive)
	var runner *runnerRef
	select {
	case runner = <-runnerCh:
	case err = <-errCh:
		return nil, nil, nil, err
	}

	return runner.llama, model, &opts, nil
}

func signinURL() (string, error) {
	pubKey, err := auth.GetPublicKey()
	if err != nil {
		return "", err
	}

	encKey := base64.RawURLEncoding.EncodeToString([]byte(pubKey))
	h, _ := os.Hostname()
	return fmt.Sprintf(signinURLStr, url.PathEscape(h), encKey), nil
}

func (s *Server) GenerateHandler(c *gin.Context) {
	checkpointStart := time.Now()
	var req api.GenerateRequest
	if err := c.ShouldBindJSON(&req); errors.Is(err, io.EOF) {
		c.AbortWithStatusJSON(http.StatusBadRequest, gin.H{"error": "missing request body"})
		return
	} else if err != nil {
		c.AbortWithStatusJSON(http.StatusBadRequest, gin.H{"error": err.Error()})
		return
	}

	if req.TopLogprobs < 0 || req.TopLogprobs > 20 {
		c.AbortWithStatusJSON(http.StatusBadRequest, gin.H{"error": "top_logprobs must be between 0 and 20"})
		return
	}

	name := model.ParseName(req.Model)
	if !name.IsValid() {
		// Ideally this is "invalid model name" but we're keeping with
		// what the API currently returns until we can change it.
		c.JSON(http.StatusNotFound, gin.H{"error": fmt.Sprintf("model '%s' not found", req.Model)})
		return
	}

	// We cannot currently consolidate this into GetModel because all we'll
	// induce infinite recursion given the current code structure.
	name, err := getExistingName(name)
	if err != nil {
		c.JSON(http.StatusNotFound, gin.H{"error": fmt.Sprintf("model '%s' not found", req.Model)})
		return
	}

	m, err := GetModel(name.String())
	if err != nil {
		switch {
		case errors.Is(err, fs.ErrNotExist):
			c.JSON(http.StatusNotFound, gin.H{"error": fmt.Sprintf("model '%s' not found", req.Model)})
		case err.Error() == errtypes.InvalidModelNameErrMsg:
			c.JSON(http.StatusBadRequest, gin.H{"error": err.Error()})
		default:
			c.JSON(http.StatusInternalServerError, gin.H{"error": err.Error()})
		}
		return
	}

	if req.TopLogprobs < 0 || req.TopLogprobs > 20 {
		c.AbortWithStatusJSON(http.StatusBadRequest, gin.H{"error": "top_logprobs must be between 0 and 20"})
		return
	}

	if m.Config.RemoteHost != "" && m.Config.RemoteModel != "" {
		origModel := req.Model

		remoteURL, err := url.Parse(m.Config.RemoteHost)
		if err != nil {
			c.JSON(http.StatusInternalServerError, gin.H{"error": err.Error()})
			return
		}

		if !slices.Contains(envconfig.Remotes(), remoteURL.Hostname()) {
			slog.Info("remote model", "remotes", envconfig.Remotes(), "remoteURL", m.Config.RemoteHost, "hostname", remoteURL.Hostname())
			c.JSON(http.StatusBadRequest, gin.H{"error": "this server cannot run this remote model"})
			return
		}

		req.Model = m.Config.RemoteModel

		if req.Template == "" && m.Template.String() != "" {
			req.Template = m.Template.String()
		}

		if req.Options == nil {
			req.Options = map[string]any{}
		}

		for k, v := range m.Options {
			if _, ok := req.Options[k]; !ok {
				req.Options[k] = v
			}
		}

		// update the system prompt from the model if one isn't already specified
		if req.System == "" && m.System != "" {
			req.System = m.System
		}

		if len(m.Messages) > 0 {
			slog.Warn("embedded messages in the model not supported with '/api/generate'; try '/api/chat' instead")
		}

		contentType := "application/x-ndjson"
		if req.Stream != nil && !*req.Stream {
			contentType = "application/json; charset=utf-8"
		}
		c.Header("Content-Type", contentType)

		fn := func(resp api.GenerateResponse) error {
			resp.Model = origModel
			resp.RemoteModel = m.Config.RemoteModel
			resp.RemoteHost = m.Config.RemoteHost

			data, err := json.Marshal(resp)
			if err != nil {
				return err
			}

			if _, err = c.Writer.Write(append(data, '\n')); err != nil {
				return err
			}
			c.Writer.Flush()
			return nil
		}

		client := api.NewClient(remoteURL, http.DefaultClient)
		err = client.Generate(c, &req, fn)
		if err != nil {
			var authError api.AuthorizationError
			if errors.As(err, &authError) {
				sURL, sErr := signinURL()
				if sErr != nil {
					slog.Error(sErr.Error())
					c.JSON(http.StatusInternalServerError, gin.H{"error": "error getting authorization details"})
					return
				}

				c.JSON(authError.StatusCode, gin.H{"error": "unauthorized", "signin_url": sURL})
				return
			}
			var apiError api.StatusError
			if errors.As(err, &apiError) {
				c.JSON(apiError.StatusCode, apiError)
				return
			}
			c.JSON(http.StatusInternalServerError, gin.H{"error": err.Error()})
			return
		}

		return
	}

	// expire the runner
	if req.Prompt == "" && req.KeepAlive != nil && req.KeepAlive.Duration == 0 {
		s.sched.expireRunner(m)

		c.JSON(http.StatusOK, api.GenerateResponse{
			Model:      req.Model,
			CreatedAt:  time.Now().UTC(),
			Response:   "",
			Done:       true,
			DoneReason: "unload",
		})
		return
	}

	if req.Raw && (req.Template != "" || req.System != "" || len(req.Context) > 0) {
		c.AbortWithStatusJSON(http.StatusBadRequest, gin.H{"error": "raw mode does not support template, system, or context"})
		return
	}

	var builtinParser parsers.Parser
	if shouldUseHarmony(m) && m.Config.Parser == "" {
		m.Config.Parser = "harmony"
	}

	if !req.Raw && m.Config.Parser != "" {
		builtinParser = parsers.ParserForName(m.Config.Parser)
		if builtinParser != nil {
			// no tools or last message for generate endpoint
			builtinParser.Init(nil, nil, req.Think)
		}
	}

	// Validate Think value: string values currently only allowed for harmony/gptoss models
	if req.Think != nil && req.Think.IsString() && m.Config.Parser != "harmony" {
		c.JSON(http.StatusBadRequest, gin.H{"error": fmt.Sprintf("think value %q is not supported for this model", req.Think.String())})
		return
	}

	caps := []model.Capability{model.CapabilityCompletion}
	if req.Suffix != "" {
		caps = append(caps, model.CapabilityInsert)
	}

	modelCaps := m.Capabilities()
	if slices.Contains(modelCaps, model.CapabilityThinking) {
		caps = append(caps, model.CapabilityThinking)
		if req.Think == nil {
			req.Think = &api.ThinkValue{Value: true}
		}
	} else {
		if req.Think != nil && req.Think.Bool() {
			c.JSON(http.StatusBadRequest, gin.H{"error": fmt.Sprintf("%q does not support thinking", req.Model)})
			return
		}
	}

	r, m, opts, err := s.scheduleRunner(c.Request.Context(), name.String(), caps, req.Options, req.KeepAlive)
	if errors.Is(err, errCapabilityCompletion) {
		c.JSON(http.StatusBadRequest, gin.H{"error": fmt.Sprintf("%q does not support generate", req.Model)})
		return
	} else if err != nil {
		handleScheduleError(c, req.Model, err)
		return
	}

	checkpointLoaded := time.Now()

	// load the model
	if req.Prompt == "" {
		c.JSON(http.StatusOK, api.GenerateResponse{
			Model:      req.Model,
			CreatedAt:  time.Now().UTC(),
			Done:       true,
			DoneReason: "load",
		})
		return
	}

	if slices.Contains(m.Config.ModelFamilies, "mllama") && len(req.Images) > 1 {
		c.AbortWithStatusJSON(http.StatusBadRequest, gin.H{"error": "this model only supports one image while more than one image requested"})
		return
	}

	images := make([]llm.ImageData, len(req.Images))
	for i := range req.Images {
		images[i] = llm.ImageData{ID: i, Data: req.Images[i]}
	}

	prompt := req.Prompt
	if !req.Raw {
		tmpl := m.Template
		if req.Template != "" {
			tmpl, err = template.Parse(req.Template)
			if err != nil {
				c.JSON(http.StatusInternalServerError, gin.H{"error": err.Error()})
				return
			}
		}

		var values template.Values
		if req.Suffix != "" {
			values.Prompt = prompt
			values.Suffix = req.Suffix
		} else {
			var msgs []api.Message
			if req.System != "" {
				msgs = append(msgs, api.Message{Role: "system", Content: req.System})
			} else if m.System != "" {
				msgs = append(msgs, api.Message{Role: "system", Content: m.System})
			}

			if req.Context == nil {
				msgs = append(msgs, m.Messages...)
			}

			userMsg := api.Message{Role: "user", Content: req.Prompt}
			for _, i := range images {
				userMsg.Images = append(userMsg.Images, i.Data)
			}
			values.Messages = append(msgs, userMsg)
		}

		values.Think = req.Think != nil && req.Think.Bool()
		values.ThinkLevel = ""
		if req.Think != nil {
			values.ThinkLevel = req.Think.String()
		}
		values.IsThinkSet = req.Think != nil

		var b bytes.Buffer
		if req.Context != nil {
			slog.Warn("the context field is deprecated and will be removed in a future version of Ollama")
			s, err := r.Detokenize(c.Request.Context(), req.Context)
			if err != nil {
				c.JSON(http.StatusInternalServerError, gin.H{"error": err.Error()})
				return
			}
			b.WriteString(s)
		}

		// check that we're in the `api/chat`-like flow, and if so, generate the
		// prompt the same way
		// TEMP(drifkin): we should really just detect the chat-like flow and call
		// the real chat handler, but doing this as a stopgap to get renderer
		// support for generate
		if values.Messages != nil && values.Suffix == "" && req.Template == "" {
			prompt, images, err = chatPrompt(c.Request.Context(), m, r.Tokenize, opts, values.Messages, []api.Tool{}, req.Think, req.Truncate == nil || *req.Truncate)
			if err != nil {
				c.JSON(http.StatusInternalServerError, gin.H{"error": err.Error()})
				return
			}
			// TEMP(drifkin): req.Context will be removed very soon, but we're temporarily supporting it in this flow here
			if req.Context != nil {
				b.WriteString(prompt)
				prompt = b.String()
			}
		} else {
			// legacy flow
			if err := tmpl.Execute(&b, values); err != nil {
				c.JSON(http.StatusInternalServerError, gin.H{"error": err.Error()})
				return
			}

			prompt = b.String()
		}
	}

	// If debug mode is enabled, return the rendered template instead of calling the model
	if req.DebugRenderOnly {
		c.JSON(http.StatusOK, api.GenerateResponse{
			Model:     req.Model,
			CreatedAt: time.Now().UTC(),
			DebugInfo: &api.DebugInfo{
				RenderedTemplate: prompt,
				ImageCount:       len(images),
			},
		})
		return
	}

	var thinkingState *thinking.Parser
	if builtinParser == nil {
		openingTag, closingTag := thinking.InferTags(m.Template.Template)
		if req.Think != nil && req.Think.Bool() && openingTag != "" && closingTag != "" {
			thinkingState = &thinking.Parser{
				OpeningTag: openingTag,
				ClosingTag: closingTag,
			}
			if strings.HasSuffix(strings.TrimSpace(prompt), openingTag) {
				thinkingState.AddContent(openingTag)
			}
		}
	}

	ch := make(chan any)
	go func() {
		// TODO (jmorganca): avoid building the response twice both here and below
		var sb strings.Builder
		defer close(ch)
		if err := r.Completion(c.Request.Context(), llm.CompletionRequest{
			Prompt:      prompt,
			Images:      images,
			Format:      req.Format,
			Options:     opts,
			Shift:       req.Shift == nil || *req.Shift,
			Truncate:    req.Truncate == nil || *req.Truncate,
			Logprobs:    req.Logprobs,
			TopLogprobs: req.TopLogprobs,
		}, func(cr llm.CompletionResponse) {
			res := api.GenerateResponse{
				Model:     req.Model,
				CreatedAt: time.Now().UTC(),
				Response:  cr.Content,
				Done:      cr.Done,
				Metrics: api.Metrics{
					PromptEvalCount:    cr.PromptEvalCount,
					PromptEvalDuration: cr.PromptEvalDuration,
					EvalCount:          cr.EvalCount,
					EvalDuration:       cr.EvalDuration,
				},
				Logprobs: toAPILogprobs(cr.Logprobs),
			}

			if builtinParser != nil {
				content, thinking, toolCalls, err := builtinParser.Add(cr.Content, cr.Done)
				if err != nil {
					ch <- gin.H{"error": err.Error()}
					return
				}
				res.Response = content
				res.Thinking = thinking
				if cr.Done && len(toolCalls) > 0 {
					res.ToolCalls = toolCalls
				}
			} else if thinkingState != nil {
				thinking, content := thinkingState.AddContent(cr.Content)
				res.Thinking = thinking
				res.Response = content
			}

			if _, err := sb.WriteString(cr.Content); err != nil {
				ch <- gin.H{"error": err.Error()}
			}

			if cr.Done {
				res.DoneReason = cr.DoneReason.String()
				res.TotalDuration = time.Since(checkpointStart)
				res.LoadDuration = checkpointLoaded.Sub(checkpointStart)

				attrs := metric.WithAttributes(
					attribute.String("model", req.Model),
					attribute.String("reason", res.DoneReason),
				)
				s.metrics.TotalDuration.Add(c.Request.Context(), res.TotalDuration.Seconds(), attrs)
				s.metrics.LoadDuration.Add(c.Request.Context(), res.LoadDuration.Seconds(), attrs)
				s.metrics.PromptEvalCount.Add(c.Request.Context(), int64(cr.PromptEvalCount), attrs)
				s.metrics.PromptEvalDuration.Add(c.Request.Context(), cr.PromptEvalDuration.Seconds(), attrs)
				s.metrics.EvalCount.Add(c.Request.Context(), int64(cr.EvalCount), attrs)
				s.metrics.EvalDuration.Add(c.Request.Context(), cr.EvalDuration.Seconds(), attrs)

				if !req.Raw {
					tokens, err := r.Tokenize(c.Request.Context(), prompt+sb.String())
					if err != nil {
						ch <- gin.H{"error": err.Error()}
						return
					}
					res.Context = tokens
				}
			}

			if builtinParser != nil {
				// only send messages with meaningful content (empty messages confuse clients)
				if res.Response != "" || res.Thinking != "" || res.Done || len(res.ToolCalls) > 0 {
					ch <- res
				}

				return
			}

			ch <- res
		}); err != nil {
			var serr api.StatusError
			if errors.As(err, &serr) {
				ch <- gin.H{"error": serr.ErrorMessage, "status": serr.StatusCode}
			} else {
				ch <- gin.H{"error": err.Error()}
			}
		}
	}()

	if req.Stream != nil && !*req.Stream {
		var r api.GenerateResponse
		var allLogprobs []api.Logprob
		var sbThinking strings.Builder
		var sbContent strings.Builder
		for rr := range ch {
			switch t := rr.(type) {
			case api.GenerateResponse:
				sbThinking.WriteString(t.Thinking)
				sbContent.WriteString(t.Response)
				r = t
				// Accumulate logprobs from all chunks for non-streaming response
				if len(t.Logprobs) > 0 {
					allLogprobs = append(allLogprobs, t.Logprobs...)
				}
			case gin.H:
				msg, ok := t["error"].(string)
				if !ok {
					msg = "unexpected error format in response"
				}

				status, ok := t["status"].(int)
				if !ok {
					status = http.StatusInternalServerError
				}

				c.JSON(status, gin.H{"error": msg})
				return
			default:
				c.JSON(http.StatusInternalServerError, gin.H{"error": "unexpected response"})
				return
			}
		}

		r.Thinking = sbThinking.String()
		r.Response = sbContent.String()
		r.Logprobs = allLogprobs

		c.JSON(http.StatusOK, r)
		return
	}

	streamResponse(c, ch)
}

func (s *Server) EmbedHandler(c *gin.Context) {
	checkpointStart := time.Now()
	var req api.EmbedRequest
	err := c.ShouldBindJSON(&req)
	switch {
	case errors.Is(err, io.EOF):
		c.AbortWithStatusJSON(http.StatusBadRequest, gin.H{"error": "missing request body"})
		return
	case err != nil:
		c.AbortWithStatusJSON(http.StatusBadRequest, gin.H{"error": err.Error()})
		return
	}

	var input []string

	switch i := req.Input.(type) {
	case string:
		if len(i) > 0 {
			input = append(input, i)
		}
	case []any:
		for _, v := range i {
			if _, ok := v.(string); !ok {
				c.AbortWithStatusJSON(http.StatusBadRequest, gin.H{"error": "invalid input type"})
				return
			}
			input = append(input, v.(string))
		}
	default:
		if req.Input != nil {
			c.AbortWithStatusJSON(http.StatusBadRequest, gin.H{"error": "invalid input type"})
			return
		}
	}

	name, err := getExistingName(model.ParseName(req.Model))
	if err != nil {
		c.JSON(http.StatusNotFound, gin.H{"error": fmt.Sprintf("model '%s' not found", req.Model)})
		return
	}

	r, m, opts, err := s.scheduleRunner(c.Request.Context(), name.String(), []model.Capability{}, req.Options, req.KeepAlive)
	if err != nil {
		handleScheduleError(c, req.Model, err)
		return
	}

	checkpointLoaded := time.Now()

	if len(input) == 0 {
		c.JSON(http.StatusOK, api.EmbedResponse{Model: req.Model, Embeddings: [][]float32{}})
		return
	}

	kvData, _, err := getModelData(m.ModelPath, false)
	if err != nil {
		c.JSON(http.StatusInternalServerError, gin.H{"error": err.Error()})
		return
	}

	ctx := c.Request.Context()

	embedWithRetry := func(text string) ([]float32, int, error) {
		emb, tokCount, err := r.Embedding(ctx, text)
		if err == nil {
			return emb, tokCount, nil
		}

		var serr api.StatusError
		if !errors.As(err, &serr) || serr.StatusCode != http.StatusBadRequest {
			return nil, 0, err
		}
		if req.Truncate != nil && !*req.Truncate {
			return nil, 0, err
		}

		tokens, err := r.Tokenize(ctx, text)
		if err != nil {
			return nil, 0, err
		}

		// TODO @nicolepardal: avoid reaching into kvData here; pass required tokenizer metadata via model/options instead
		ctxLen := min(opts.NumCtx, int(kvData.ContextLength()))
		if bos := kvData.Uint("tokenizer.ggml.bos_token_id"); len(tokens) > 0 && tokens[0] != int(bos) && kvData.Bool("add_bos_token", true) {
			ctxLen--
		}
		if eos := kvData.Uint("tokenizer.ggml.eos_token_id"); len(tokens) > 0 && tokens[len(tokens)-1] != int(eos) && kvData.Bool("add_eos_token", true) {
			ctxLen--
		}

		if len(tokens) <= ctxLen {
			return nil, 0, fmt.Errorf("input exceeds maximum context length and cannot be truncated further")
		}
		if ctxLen <= 0 {
			return nil, 0, fmt.Errorf("input after truncation exceeds maximum context length")
		}

		truncatedTokens := tokens[:ctxLen]
		truncated, err := r.Detokenize(ctx, truncatedTokens)
		if err != nil {
			return nil, 0, err
		}
		return r.Embedding(ctx, truncated)
	}

	var g errgroup.Group
	embeddings := make([][]float32, len(input))
	var totalTokens uint64
	for i, text := range input {
		g.Go(func() error {
			embedding, tokenCount, err := embedWithRetry(text)
			if err != nil {
				return err
			}
			// TODO: this first normalization should be done by the model
			embedding = normalize(embedding)
			if req.Dimensions > 0 && req.Dimensions < len(embedding) {
				embedding = normalize(embedding[:req.Dimensions])
			}
			embeddings[i] = embedding
			atomic.AddUint64(&totalTokens, uint64(tokenCount))
			return nil
		})
	}

	if err := g.Wait(); err != nil {
		var serr api.StatusError
		if errors.As(err, &serr) {
			c.AbortWithStatusJSON(serr.StatusCode, gin.H{
				"error": strings.TrimSpace(serr.ErrorMessage),
			})
			return
		}

		c.AbortWithStatusJSON(http.StatusBadRequest, gin.H{
			"error": strings.TrimSpace(err.Error()),
		})
		return
	}

	resp := api.EmbedResponse{
		Model:           req.Model,
		Embeddings:      embeddings,
		TotalDuration:   time.Since(checkpointStart),
		LoadDuration:    checkpointLoaded.Sub(checkpointStart),
		PromptEvalCount: int(totalTokens),
	}

	attrs := metric.WithAttributes(
		attribute.String("model", req.Model),
	)
	s.metrics.TotalDuration.Add(c.Request.Context(), resp.TotalDuration.Seconds(), attrs)
	s.metrics.LoadDuration.Add(c.Request.Context(), resp.LoadDuration.Seconds(), attrs)
	s.metrics.PromptEvalCount.Add(c.Request.Context(), int64(resp.PromptEvalCount), attrs)
	s.metrics.PromptEvalDuration.Add(c.Request.Context(), resp.TotalDuration.Seconds(), attrs)

	c.JSON(http.StatusOK, resp)
}

func normalize(vec []float32) []float32 {
	var sum float32
	for _, v := range vec {
		sum += v * v
	}

	norm := float32(1.0 / max(math.Sqrt(float64(sum)), 1e-12))
	for i := range vec {
		vec[i] *= norm
	}
	return vec
}

func (s *Server) EmbeddingsHandler(c *gin.Context) {
	var req api.EmbeddingRequest
	if err := c.ShouldBindJSON(&req); errors.Is(err, io.EOF) {
		c.AbortWithStatusJSON(http.StatusBadRequest, gin.H{"error": "missing request body"})
		return
	} else if err != nil {
		c.AbortWithStatusJSON(http.StatusBadRequest, gin.H{"error": err.Error()})
		return
	}

	name := model.ParseName(req.Model)
	if !name.IsValid() {
		c.JSON(http.StatusBadRequest, gin.H{"error": "model is required"})
		return
	}

	r, _, _, err := s.scheduleRunner(c.Request.Context(), name.String(), []model.Capability{}, req.Options, req.KeepAlive)
	if err != nil {
		handleScheduleError(c, req.Model, err)
		return
	}

	// an empty request loads the model
	if req.Prompt == "" {
		c.JSON(http.StatusOK, api.EmbeddingResponse{Embedding: []float64{}})
		return
	}

	embedding, _, err := r.Embedding(c.Request.Context(), req.Prompt)
	if err != nil {
		c.AbortWithStatusJSON(http.StatusInternalServerError, gin.H{"error": strings.TrimSpace(err.Error())})
		return
	}

	var e []float64
	for _, v := range embedding {
		e = append(e, float64(v))
	}

	resp := api.EmbeddingResponse{
		Embedding: e,
	}
	c.JSON(http.StatusOK, resp)
}

func (s *Server) PullHandler(c *gin.Context) {
	var req api.PullRequest
	err := c.ShouldBindJSON(&req)
	switch {
	case errors.Is(err, io.EOF):
		c.AbortWithStatusJSON(http.StatusBadRequest, gin.H{"error": "missing request body"})
		return
	case err != nil:
		c.AbortWithStatusJSON(http.StatusBadRequest, gin.H{"error": err.Error()})
		return
	}

	name := model.ParseName(cmp.Or(req.Model, req.Name))
	if !name.IsValid() {
		c.AbortWithStatusJSON(http.StatusBadRequest, gin.H{"error": errtypes.InvalidModelNameErrMsg})
		return
	}

	name, err = getExistingName(name)
	if err != nil {
		c.AbortWithStatusJSON(http.StatusBadRequest, gin.H{"error": err.Error()})
		return
	}

	ch := make(chan any)
	go func() {
		defer close(ch)
		fn := func(r api.ProgressResponse) {
			ch <- r
		}

		regOpts := &registryOptions{
			Insecure: req.Insecure,
		}

		ctx, cancel := context.WithCancel(c.Request.Context())
		defer cancel()

		if err := PullModel(ctx, name.DisplayShortest(), regOpts, fn); err != nil {
			ch <- gin.H{"error": err.Error()}
		}
	}()

	if req.Stream != nil && !*req.Stream {
		waitForStream(c, ch)
		return
	}

	streamResponse(c, ch)
}

func (s *Server) PushHandler(c *gin.Context) {
	var req api.PushRequest
	err := c.ShouldBindJSON(&req)
	switch {
	case errors.Is(err, io.EOF):
		c.AbortWithStatusJSON(http.StatusBadRequest, gin.H{"error": "missing request body"})
		return
	case err != nil:
		c.AbortWithStatusJSON(http.StatusBadRequest, gin.H{"error": err.Error()})
		return
	}

	var mname string
	if req.Model != "" {
		mname = req.Model
	} else if req.Name != "" {
		mname = req.Name
	} else {
		c.AbortWithStatusJSON(http.StatusBadRequest, gin.H{"error": "model is required"})
		return
	}

	ch := make(chan any)
	go func() {
		defer close(ch)
		fn := func(r api.ProgressResponse) {
			ch <- r
		}

		regOpts := &registryOptions{
			Insecure: req.Insecure,
		}

		ctx, cancel := context.WithCancel(c.Request.Context())
		defer cancel()

		name, err := getExistingName(model.ParseName(mname))
		if err != nil {
			ch <- gin.H{"error": err.Error()}
			return
		}

		if err := PushModel(ctx, name.DisplayShortest(), regOpts, fn); err != nil {
			ch <- gin.H{"error": err.Error()}
		}
	}()

	if req.Stream != nil && !*req.Stream {
		waitForStream(c, ch)
		return
	}

	streamResponse(c, ch)
}

// getExistingName searches the models directory for the longest prefix match of
// the input name and returns the input name with all existing parts replaced
// with each part found. If no parts are found, the input name is returned as
// is.
func getExistingName(n model.Name) (model.Name, error) {
	var zero model.Name
	existing, err := Manifests(true)
	if err != nil {
		return zero, err
	}
	var set model.Name // tracks parts already canonicalized
	for e := range existing {
		if set.Host == "" && strings.EqualFold(e.Host, n.Host) {
			n.Host = e.Host
		}
		if set.Namespace == "" && strings.EqualFold(e.Namespace, n.Namespace) {
			n.Namespace = e.Namespace
		}
		if set.Model == "" && strings.EqualFold(e.Model, n.Model) {
			n.Model = e.Model
		}
		if set.Tag == "" && strings.EqualFold(e.Tag, n.Tag) {
			n.Tag = e.Tag
		}
	}
	return n, nil
}

func (s *Server) DeleteHandler(c *gin.Context) {
	var r api.DeleteRequest
	if err := c.ShouldBindJSON(&r); errors.Is(err, io.EOF) {
		c.AbortWithStatusJSON(http.StatusBadRequest, gin.H{"error": "missing request body"})
		return
	} else if err != nil {
		c.AbortWithStatusJSON(http.StatusBadRequest, gin.H{"error": err.Error()})
		return
	}

	n := model.ParseName(cmp.Or(r.Model, r.Name))
	if !n.IsValid() {
		c.AbortWithStatusJSON(http.StatusBadRequest, gin.H{"error": fmt.Sprintf("name %q is invalid", cmp.Or(r.Model, r.Name))})
		return
	}

	n, err := getExistingName(n)
	if err != nil {
		c.JSON(http.StatusNotFound, gin.H{"error": fmt.Sprintf("model '%s' not found", cmp.Or(r.Model, r.Name))})
		return
	}

	m, err := ParseNamedManifest(n)
	if err != nil {
		switch {
		case os.IsNotExist(err):
			c.JSON(http.StatusNotFound, gin.H{"error": fmt.Sprintf("model '%s' not found", cmp.Or(r.Model, r.Name))})
		default:
			c.JSON(http.StatusInternalServerError, gin.H{"error": err.Error()})
		}
		return
	}

	if err := m.Remove(); err != nil {
		c.JSON(http.StatusInternalServerError, gin.H{"error": err.Error()})
		return
	}

	if err := m.RemoveLayers(); err != nil {
		c.JSON(http.StatusInternalServerError, gin.H{"error": err.Error()})
		return
	}
}

func (s *Server) ShowHandler(c *gin.Context) {
	var req api.ShowRequest
	err := c.ShouldBindJSON(&req)
	switch {
	case errors.Is(err, io.EOF):
		c.AbortWithStatusJSON(http.StatusBadRequest, gin.H{"error": "missing request body"})
		return
	case err != nil:
		c.AbortWithStatusJSON(http.StatusBadRequest, gin.H{"error": err.Error()})
		return
	}

	if req.Model != "" {
		// noop
	} else if req.Name != "" {
		req.Model = req.Name
	} else {
		c.AbortWithStatusJSON(http.StatusBadRequest, gin.H{"error": "model is required"})
		return
	}

	resp, err := GetModelInfo(req)
	if err != nil {
		switch {
		case os.IsNotExist(err):
			c.JSON(http.StatusNotFound, gin.H{"error": fmt.Sprintf("model '%s' not found", req.Model)})
		case err.Error() == errtypes.InvalidModelNameErrMsg:
			c.JSON(http.StatusBadRequest, gin.H{"error": err.Error()})
		default:
			c.JSON(http.StatusInternalServerError, gin.H{"error": err.Error()})
		}
		return
	}

	c.JSON(http.StatusOK, resp)
}

func GetModelInfo(req api.ShowRequest) (*api.ShowResponse, error) {
	name := model.ParseName(req.Model)
	if !name.IsValid() {
		return nil, ErrModelPathInvalid
	}
	name, err := getExistingName(name)
	if err != nil {
		return nil, err
	}

	m, err := GetModel(name.String())
	if err != nil {
		return nil, err
	}

	modelDetails := api.ModelDetails{
		ParentModel:       m.ParentModel,
		Format:            m.Config.ModelFormat,
		Family:            m.Config.ModelFamily,
		Families:          m.Config.ModelFamilies,
		ParameterSize:     m.Config.ModelType,
		QuantizationLevel: m.Config.FileType,
	}

	if req.System != "" {
		m.System = req.System
	}

	msgs := make([]api.Message, len(m.Messages))
	for i, msg := range m.Messages {
		msgs[i] = api.Message{Role: msg.Role, Content: msg.Content}
	}

	manifest, err := ParseNamedManifest(name)
	if err != nil {
		return nil, err
	}

	resp := &api.ShowResponse{
		License:      strings.Join(m.License, "\n"),
		System:       m.System,
		Template:     m.Template.String(),
		Details:      modelDetails,
		Messages:     msgs,
		Capabilities: m.Capabilities(),
		ModifiedAt:   manifest.fi.ModTime(),
	}

	if m.Config.RemoteHost != "" {
		resp.RemoteHost = m.Config.RemoteHost
		resp.RemoteModel = m.Config.RemoteModel

		if m.Config.ModelFamily != "" {
			resp.ModelInfo = make(map[string]any)
			resp.ModelInfo["general.architecture"] = m.Config.ModelFamily

			if m.Config.BaseName != "" {
				resp.ModelInfo["general.basename"] = m.Config.BaseName
			}

			if m.Config.ContextLen > 0 {
				resp.ModelInfo[fmt.Sprintf("%s.context_length", m.Config.ModelFamily)] = m.Config.ContextLen
			}

			if m.Config.EmbedLen > 0 {
				resp.ModelInfo[fmt.Sprintf("%s.embedding_length", m.Config.ModelFamily)] = m.Config.EmbedLen
			}
		}
	}

	var params []string
	cs := 30
	for k, v := range m.Options {
		switch val := v.(type) {
		case []any:
			for _, nv := range val {
				params = append(params, fmt.Sprintf("%-*s %#v", cs, k, nv))
			}
		default:
			params = append(params, fmt.Sprintf("%-*s %#v", cs, k, v))
		}
	}
	resp.Parameters = strings.Join(params, "\n")

	if len(req.Options) > 0 {
		if m.Options == nil {
			m.Options = make(map[string]any)
		}
		for k, v := range req.Options {
			m.Options[k] = v
		}
	}

	var sb strings.Builder
	fmt.Fprintln(&sb, "# Modelfile generated by \"ollama show\"")
	fmt.Fprintln(&sb, "# To build a new Modelfile based on this, replace FROM with:")
	fmt.Fprintf(&sb, "# FROM %s\n\n", m.ShortName)
	fmt.Fprint(&sb, m.String())
	resp.Modelfile = sb.String()

	// skip loading tensor information if this is a remote model
	if m.Config.RemoteHost != "" && m.Config.RemoteModel != "" {
		return resp, nil
	}

	kvData, tensors, err := getModelData(m.ModelPath, req.Verbose)
	if err != nil {
		return nil, err
	}

	delete(kvData, "general.name")
	delete(kvData, "tokenizer.chat_template")
	resp.ModelInfo = kvData

	tensorData := make([]api.Tensor, len(tensors.Items()))
	for cnt, t := range tensors.Items() {
		tensorData[cnt] = api.Tensor{Name: t.Name, Type: t.Type(), Shape: t.Shape}
	}
	resp.Tensors = tensorData

	if len(m.ProjectorPaths) > 0 {
		projectorData, _, err := getModelData(m.ProjectorPaths[0], req.Verbose)
		if err != nil {
			return nil, err
		}
		resp.ProjectorInfo = projectorData
	}

	return resp, nil
}

func getModelData(digest string, verbose bool) (ggml.KV, ggml.Tensors, error) {
	maxArraySize := 0
	if verbose {
		maxArraySize = -1
	}
	data, err := llm.LoadModel(digest, maxArraySize)
	if err != nil {
		return nil, ggml.Tensors{}, err
	}

	kv := data.KV()

	if !verbose {
		for k := range kv {
			if t, ok := kv[k].([]any); len(t) > 5 && ok {
				kv[k] = []any{}
			}
		}
	}

	return kv, data.Tensors(), nil
}

func (s *Server) ListHandler(c *gin.Context) {
	ms, err := Manifests(true)
	if err != nil {
		c.JSON(http.StatusInternalServerError, gin.H{"error": err.Error()})
		return
	}

	models := []api.ListModelResponse{}
	for n, m := range ms {
		var cf model.ConfigV2

		if m.Config.Digest != "" {
			f, err := m.Config.Open()
			if err != nil {
				slog.Warn("bad manifest filepath", "name", n, "error", err)
				continue
			}
			defer f.Close()

			if err := json.NewDecoder(f).Decode(&cf); err != nil {
				slog.Warn("bad manifest config", "name", n, "error", err)
				continue
			}
		}

		// tag should never be masked
		models = append(models, api.ListModelResponse{
			Model:       n.DisplayShortest(),
			Name:        n.DisplayShortest(),
			RemoteModel: cf.RemoteModel,
			RemoteHost:  cf.RemoteHost,
			Size:        m.Size(),
			Digest:      m.digest,
			ModifiedAt:  m.fi.ModTime(),
			Details: api.ModelDetails{
				Format:            cf.ModelFormat,
				Family:            cf.ModelFamily,
				Families:          cf.ModelFamilies,
				ParameterSize:     cf.ModelType,
				QuantizationLevel: cf.FileType,
			},
		})
	}

	slices.SortStableFunc(models, func(i, j api.ListModelResponse) int {
		// most recently modified first
		return cmp.Compare(j.ModifiedAt.Unix(), i.ModifiedAt.Unix())
	})

	c.JSON(http.StatusOK, api.ListResponse{Models: models})
}

func (s *Server) CopyHandler(c *gin.Context) {
	var r api.CopyRequest
	if err := c.ShouldBindJSON(&r); errors.Is(err, io.EOF) {
		c.AbortWithStatusJSON(http.StatusBadRequest, gin.H{"error": "missing request body"})
		return
	} else if err != nil {
		c.AbortWithStatusJSON(http.StatusBadRequest, gin.H{"error": err.Error()})
		return
	}

	src := model.ParseName(r.Source)
	if !src.IsValid() {
		c.AbortWithStatusJSON(http.StatusBadRequest, gin.H{"error": fmt.Sprintf("source %q is invalid", r.Source)})
		return
	}
	src, err := getExistingName(src)
	if err != nil {
		c.AbortWithStatusJSON(http.StatusBadRequest, gin.H{"error": err.Error()})
		return
	}

	dst := model.ParseName(r.Destination)
	if !dst.IsValid() {
		c.AbortWithStatusJSON(http.StatusBadRequest, gin.H{"error": fmt.Sprintf("destination %q is invalid", r.Destination)})
		return
	}
	dst, err = getExistingName(dst)
	if err != nil {
		c.AbortWithStatusJSON(http.StatusBadRequest, gin.H{"error": err.Error()})
		return
	}

	if err := CopyModel(src, dst); errors.Is(err, os.ErrNotExist) {
		c.JSON(http.StatusNotFound, gin.H{"error": fmt.Sprintf("model %q not found", r.Source)})
	} else if err != nil {
		c.JSON(http.StatusInternalServerError, gin.H{"error": err.Error()})
	}
}

func (s *Server) HeadBlobHandler(c *gin.Context) {
	path, err := GetBlobsPath(c.Param("digest"))
	if err != nil {
		c.AbortWithStatusJSON(http.StatusBadRequest, gin.H{"error": err.Error()})
		return
	}

	if _, err := os.Stat(path); err != nil {
		c.AbortWithStatusJSON(http.StatusNotFound, gin.H{"error": fmt.Sprintf("blob %q not found", c.Param("digest"))})
		return
	}

	c.Status(http.StatusOK)
}

func (s *Server) CreateBlobHandler(c *gin.Context) {
	if ib, ok := intermediateBlobs[c.Param("digest")]; ok {
		p, err := GetBlobsPath(ib)
		if err != nil {
			c.AbortWithStatusJSON(http.StatusInternalServerError, gin.H{"error": err.Error()})
			return
		}

		if _, err := os.Stat(p); errors.Is(err, os.ErrNotExist) {
			slog.Info("evicting intermediate blob which no longer exists", "digest", ib)
			delete(intermediateBlobs, c.Param("digest"))
		} else if err != nil {
			c.AbortWithStatusJSON(http.StatusInternalServerError, gin.H{"error": err.Error()})
			return
		} else {
			c.Status(http.StatusOK)
			return
		}
	}

	path, err := GetBlobsPath(c.Param("digest"))
	if err != nil {
		c.AbortWithStatusJSON(http.StatusBadRequest, gin.H{"error": err.Error()})
		return
	}

	_, err = os.Stat(path)
	switch {
	case errors.Is(err, os.ErrNotExist):
		// noop
	case err != nil:
		c.AbortWithStatusJSON(http.StatusInternalServerError, gin.H{"error": err.Error()})
		return
	default:
		c.Status(http.StatusOK)
		return
	}

	layer, err := NewLayer(c.Request.Body, "")
	if err != nil {
		c.AbortWithStatusJSON(http.StatusInternalServerError, gin.H{"error": err.Error()})
		return
	}

	if layer.Digest != c.Param("digest") {
		c.AbortWithStatusJSON(http.StatusBadRequest, gin.H{"error": fmt.Sprintf("digest mismatch, expected %q, got %q", c.Param("digest"), layer.Digest)})
		return
	}

	c.Status(http.StatusCreated)
}

func isLocalIP(ip netip.Addr) bool {
	if interfaces, err := net.Interfaces(); err == nil {
		for _, iface := range interfaces {
			addrs, err := iface.Addrs()
			if err != nil {
				continue
			}

			for _, a := range addrs {
				if parsed, _, err := net.ParseCIDR(a.String()); err == nil {
					if parsed.String() == ip.String() {
						return true
					}
				}
			}
		}
	}

	return false
}

func allowedHost(host string) bool {
	host = strings.ToLower(host)

	if host == "" || host == "localhost" {
		return true
	}

	if hostname, err := os.Hostname(); err == nil && host == strings.ToLower(hostname) {
		return true
	}

	tlds := []string{
		"localhost",
		"local",
		"internal",
	}

	// check if the host is a local TLD
	for _, tld := range tlds {
		if strings.HasSuffix(host, "."+tld) {
			return true
		}
	}

	return false
}

func allowedHostsMiddleware(addr net.Addr) gin.HandlerFunc {
	return func(c *gin.Context) {
		if addr == nil {
			c.Next()
			return
		}

		if addr, err := netip.ParseAddrPort(addr.String()); err == nil && !addr.Addr().IsLoopback() {
			c.Next()
			return
		}

		host, _, err := net.SplitHostPort(c.Request.Host)
		if err != nil {
			host = c.Request.Host
		}

		if addr, err := netip.ParseAddr(host); err == nil {
			if addr.IsLoopback() || addr.IsPrivate() || addr.IsUnspecified() || isLocalIP(addr) {
				c.Next()
				return
			}
		}

		if allowedHost(host) {
			if c.Request.Method == http.MethodOptions {
				c.AbortWithStatus(http.StatusNoContent)
				return
			}

			c.Next()
			return
		}

		c.AbortWithStatus(http.StatusForbidden)
	}
}

func (s *Server) GenerateRoutes(rc *ollama.Registry) (http.Handler, error) {
	corsConfig := cors.DefaultConfig()
	corsConfig.AllowWildcard = true
	corsConfig.AllowBrowserExtensions = true
	corsConfig.AllowHeaders = []string{
		"Authorization",
		"Content-Type",
		"User-Agent",
		"Accept",
		"X-Requested-With",

		// OpenAI compatibility headers
		"OpenAI-Beta",
		"x-stainless-arch",
		"x-stainless-async",
		"x-stainless-custom-poll-interval",
		"x-stainless-helper-method",
		"x-stainless-lang",
		"x-stainless-os",
		"x-stainless-package-version",
		"x-stainless-poll-helper",
		"x-stainless-retry-count",
		"x-stainless-runtime",
		"x-stainless-runtime-version",
		"x-stainless-timeout",
	}
	corsConfig.AllowOrigins = envconfig.AllowedOrigins()

	m, err := telemetry.InitMetrics()
	if err != nil {
		slog.Warn(fmt.Sprintf("Metrics initialization failed with %s", err))
	}
	s.metrics = m
	s.metrics.Start.Record(nil, time.Now().UnixMicro()/1e6, metric.WithAttributes(
		attribute.String("version", version.Version),
	))

	r := gin.Default()
	r.HandleMethodNotAllowed = true
	r.Use(
		cors.New(corsConfig),
		allowedHostsMiddleware(s.addr),
		prometheusMetricsMiddleware(s.metrics),
	)

	// General
	r.HEAD("/", func(c *gin.Context) { c.String(http.StatusOK, "Ollama is running") })
	r.GET("/", func(c *gin.Context) { c.String(http.StatusOK, "Ollama is running") })
	r.HEAD("/api/version", func(c *gin.Context) { c.JSON(http.StatusOK, gin.H{"version": version.Version}) })
	r.GET("/api/version", func(c *gin.Context) { c.JSON(http.StatusOK, gin.H{"version": version.Version}) })

	// Local model cache management (new implementation is at end of function)
	r.POST("/api/pull", s.PullHandler)
	r.POST("/api/push", s.PushHandler)
	r.HEAD("/api/tags", s.ListHandler)
	r.GET("/api/tags", s.ListHandler)
	r.POST("/api/show", s.ShowHandler)
	r.DELETE("/api/delete", s.DeleteHandler)

	r.POST("/api/me", s.WhoamiHandler)

	r.POST("/api/signout", s.SignoutHandler)
	// deprecated
	r.DELETE("/api/user/keys/:encodedKey", s.SignoutHandler)

	// Create
	r.POST("/api/create", s.CreateHandler)
	r.POST("/api/blobs/:digest", s.CreateBlobHandler)
	r.HEAD("/api/blobs/:digest", s.HeadBlobHandler)
	r.POST("/api/copy", s.CopyHandler)

	// Inference
	r.GET("/api/ps", s.PsHandler)
	r.POST("/api/generate", s.GenerateHandler)
	r.POST("/api/chat", s.ChatHandler)
	r.POST("/api/embed", s.EmbedHandler)
	r.POST("/api/embeddings", s.EmbeddingsHandler)

	r.GET("/metrics", s.MetricsHandler)

	// Inference (OpenAI compatibility)
	r.POST("/v1/chat/completions", middleware.ChatMiddleware(), s.ChatHandler)
	r.POST("/v1/completions", middleware.CompletionsMiddleware(), s.GenerateHandler)
	r.POST("/v1/embeddings", middleware.EmbeddingsMiddleware(), s.EmbedHandler)
	r.GET("/v1/models", middleware.ListMiddleware(), s.ListHandler)
	r.GET("/v1/models/:model", middleware.RetrieveMiddleware(), s.ShowHandler)
	r.POST("/v1/responses", middleware.ResponsesMiddleware(), s.ChatHandler)

	if rc != nil {
		// wrap old with new
		rs := &registry.Local{
			Client:   rc,
			Logger:   slog.Default(), // TODO(bmizerany): Take a logger, do not use slog.Default()
			Fallback: r,

			Prune: PruneLayers,
		}
		return rs, nil
	}

	return r, nil
}

func Serve(ln net.Listener) error {
	slog.SetDefault(logutil.NewLogger(os.Stderr, envconfig.LogLevel()))
	slog.Info("server config", "env", envconfig.Values())

	blobsDir, err := GetBlobsPath("")
	if err != nil {
		return err
	}
	if err := fixBlobs(blobsDir); err != nil {
		return err
	}

	if !envconfig.NoPrune() {
		if _, err := Manifests(false); err != nil {
			slog.Warn("corrupt manifests detected, skipping prune operation.  Re-pull or delete to clear", "error", err)
		} else {
			// clean up unused layers and manifests
			if err := PruneLayers(); err != nil {
				return err
			}

			manifestsPath, err := GetManifestPath()
			if err != nil {
				return err
			}

			if err := PruneDirectory(manifestsPath); err != nil {
				return err
			}
		}
	}

	s := &Server{addr: ln.Addr()}

	var rc *ollama.Registry
	if useClient2 {
		var err error
		rc, err = ollama.DefaultRegistry()
		if err != nil {
			return err
		}
	}

	h, err := s.GenerateRoutes(rc)
	if err != nil {
		return err
	}

	http.Handle("/", h)

	ctx, done := context.WithCancel(context.Background())
	schedCtx, schedDone := context.WithCancel(ctx)
	sched := InitScheduler(schedCtx)
	s.sched = sched

	slog.Info(fmt.Sprintf("Listening on %s (version %s)", ln.Addr(), version.Version))
	srvr := &http.Server{
		// Use http.DefaultServeMux so we get net/http/pprof for
		// free.
		//
		// TODO(bmizerany): Decide if we want to make this
		// configurable so it is not exposed by default, or allow
		// users to bind it to a different port. This was a quick
		// and easy way to get pprof, but it may not be the best
		// way.
		Handler: nil,
	}

	// listen for a ctrl+c and stop any loaded llm
	signals := make(chan os.Signal, 1)
	signal.Notify(signals, syscall.SIGINT, syscall.SIGTERM)
	go func() {
		<-signals
		srvr.Close()
		schedDone()
		sched.unloadAllRunners()
		done()
	}()

	s.sched.Run(schedCtx)

	// register the experimental webp decoder
	// so webp images can be used in multimodal inputs
	image.RegisterFormat("webp", "RIFF????WEBP", webp.Decode, webp.DecodeConfig)

	// At startup we retrieve GPU information so we can get log messages before loading a model
	// This will log warnings to the log in case we have problems with detected GPUs
	gpus := discover.GPUDevices(ctx, nil)
	discover.LogDetails(gpus)

	var totalVRAM uint64
	for _, gpu := range gpus {
		totalVRAM += gpu.TotalMemory - envconfig.GpuOverhead()
	}
	if totalVRAM < lowVRAMThreshold {
		s.lowVRAM = true
		slog.Info("entering low vram mode", "total vram", format.HumanBytes2(totalVRAM), "threshold", format.HumanBytes2(lowVRAMThreshold))
	}

	err = srvr.Serve(ln)
	// If server is closed from the signal handler, wait for the ctx to be done
	// otherwise error out quickly
	if !errors.Is(err, http.ErrServerClosed) {
		return err
	}
	<-ctx.Done()
	return nil
}

func waitForStream(c *gin.Context, ch chan any) {
	c.Header("Content-Type", "application/json")
	var latest api.ProgressResponse
	for resp := range ch {
		switch r := resp.(type) {
		case api.ProgressResponse:
			latest = r
		case gin.H:
			status, ok := r["status"].(int)
			if !ok {
				status = http.StatusInternalServerError
			}
			errorMsg, ok := r["error"].(string)
			if !ok {
				errorMsg = "unknown error"
			}
			c.JSON(status, gin.H{"error": errorMsg})
			return
		default:
			c.JSON(http.StatusInternalServerError, gin.H{"error": "unknown message type"})
			return
		}
	}

	c.JSON(http.StatusOK, latest)
}

func streamResponse(c *gin.Context, ch chan any) {
	c.Header("Content-Type", "application/x-ndjson")
	c.Stream(func(w io.Writer) bool {
		val, ok := <-ch
		if !ok {
			return false
		}

		// errors are provided as a gin.H with an "error" field and
		// an optional "status" field.  For errors that are streamed
		// before any content, we need to set the status code and
		// content type for the error.
		if h, ok := val.(gin.H); ok {
			if e, ok := h["error"].(string); ok {
				status, ok := h["status"].(int)
				if !ok {
					status = http.StatusInternalServerError
				}

				if !c.Writer.Written() {
					c.Header("Content-Type", "application/json")
					c.JSON(status, gin.H{"error": e})
				} else {
					if err := json.NewEncoder(c.Writer).Encode(gin.H{"error": e}); err != nil {
						slog.Error("streamResponse failed to encode json error", "error", err)
					}
				}

				return false
			}
		}

		bts, err := json.Marshal(val)
		if err != nil {
			slog.Info(fmt.Sprintf("streamResponse: json.Marshal failed with %s", err))
			return false
		}

		// Delineate chunks with new-line delimiter
		bts = append(bts, '\n')
		if _, err := w.Write(bts); err != nil {
			slog.Info(fmt.Sprintf("streamResponse: w.Write failed with %s", err))
			return false
		}

		return true
	})
}

func (s *Server) WhoamiHandler(c *gin.Context) {
	// todo allow other hosts
	u, err := url.Parse("https://ollama.com")
	if err != nil {
		slog.Error(err.Error())
		c.JSON(http.StatusInternalServerError, gin.H{"error": "URL parse error"})
		return
	}

	client := api.NewClient(u, http.DefaultClient)
	user, err := client.Whoami(c)
	if err != nil {
		slog.Error(err.Error())
	}

	// user isn't signed in
	if user != nil && user.Name == "" {
		sURL, sErr := signinURL()
		if sErr != nil {
			slog.Error(sErr.Error())
			c.JSON(http.StatusInternalServerError, gin.H{"error": "error getting authorization details"})
			return
		}

		c.JSON(http.StatusUnauthorized, gin.H{"error": "unauthorized", "signin_url": sURL})
		return
	}

	c.JSON(http.StatusOK, user)
}

func (s *Server) SignoutHandler(c *gin.Context) {
	pubKey, err := auth.GetPublicKey()
	if err != nil {
		slog.Error("couldn't get public key", "error", err)
		c.JSON(http.StatusInternalServerError, gin.H{"error": "there was an error signing out"})
		return
	}

	encKey := base64.RawURLEncoding.EncodeToString([]byte(pubKey))

	// todo allow other hosts
	u, err := url.Parse("https://ollama.com")
	if err != nil {
		slog.Error(err.Error())
		c.JSON(http.StatusInternalServerError, gin.H{"error": "URL parse error"})
		return
	}

	client := api.NewClient(u, http.DefaultClient)
	err = client.Disconnect(c, encKey)
	if err != nil {
		var authError api.AuthorizationError
		if errors.As(err, &authError) {
			c.JSON(http.StatusUnauthorized, gin.H{"error": "you are not currently signed in"})
			return
		}
		c.JSON(http.StatusInternalServerError, gin.H{"error": "there was an error signing out"})
		return
	}

	c.JSON(http.StatusOK, nil)
}

func (s *Server) PsHandler(c *gin.Context) {
	models := []api.ProcessModelResponse{}

	for _, v := range s.sched.loaded {
		model := v.model
		modelDetails := api.ModelDetails{
			Format:            model.Config.ModelFormat,
			Family:            model.Config.ModelFamily,
			Families:          model.Config.ModelFamilies,
			ParameterSize:     model.Config.ModelType,
			QuantizationLevel: model.Config.FileType,
		}

		mr := api.ProcessModelResponse{
			Model:     model.ShortName,
			Name:      model.ShortName,
			Size:      int64(v.totalSize),
			SizeVRAM:  int64(v.vramSize),
			Digest:    model.Digest,
			Details:   modelDetails,
			ExpiresAt: v.expiresAt,
		}
		if v.Options != nil {
			mr.ContextLength = v.Options.NumCtx
		}
		// The scheduler waits to set expiresAt, so if a model is loading it's
		// possible that it will be set to the unix epoch. For those cases, just
		// calculate the time w/ the sessionDuration instead.
		var epoch time.Time
		if v.expiresAt == epoch {
			mr.ExpiresAt = time.Now().Add(v.sessionDuration)
		}

		models = append(models, mr)
	}

	slices.SortStableFunc(models, func(i, j api.ProcessModelResponse) int {
		// longest duration remaining listed first
		return cmp.Compare(j.ExpiresAt.Unix(), i.ExpiresAt.Unix())
	})

	c.JSON(http.StatusOK, api.ProcessResponse{Models: models})
}

func toolCallId() string {
	const letterBytes = "abcdefghijklmnopqrstuvwxyz0123456789"
	b := make([]byte, 8)
	for i := range b {
		b[i] = letterBytes[rand.Intn(len(letterBytes))]
	}
	return "call_" + strings.ToLower(string(b))
}

func (s *Server) ChatHandler(c *gin.Context) {
	checkpointStart := time.Now()

	var req api.ChatRequest
	if err := c.ShouldBindJSON(&req); errors.Is(err, io.EOF) {
		c.AbortWithStatusJSON(http.StatusBadRequest, gin.H{"error": "missing request body"})
		return
	} else if err != nil {
		c.AbortWithStatusJSON(http.StatusBadRequest, gin.H{"error": err.Error()})
		return
	}

	if req.TopLogprobs < 0 || req.TopLogprobs > 20 {
		c.AbortWithStatusJSON(http.StatusBadRequest, gin.H{"error": "top_logprobs must be between 0 and 20"})
		return
	}

	name := model.ParseName(req.Model)
	if !name.IsValid() {
		c.JSON(http.StatusBadRequest, gin.H{"error": "model is required"})
		return
	}

	name, err := getExistingName(name)
	if err != nil {
		c.JSON(http.StatusBadRequest, gin.H{"error": "model is required"})
		return
	}

	m, err := GetModel(req.Model)
	if err != nil {
		switch {
		case os.IsNotExist(err):
			c.JSON(http.StatusNotFound, gin.H{"error": fmt.Sprintf("model '%s' not found", req.Model)})
		case err.Error() == errtypes.InvalidModelNameErrMsg:
			c.JSON(http.StatusBadRequest, gin.H{"error": err.Error()})
		default:
			c.JSON(http.StatusInternalServerError, gin.H{"error": err.Error()})
		}
		return
	}

	if req.TopLogprobs < 0 || req.TopLogprobs > 20 {
		c.AbortWithStatusJSON(http.StatusBadRequest, gin.H{"error": "top_logprobs must be between 0 and 20"})
		return
	}

	// expire the runner
	if len(req.Messages) == 0 && req.KeepAlive != nil && req.KeepAlive.Duration == 0 {
		s.sched.expireRunner(m)

		c.JSON(http.StatusOK, api.ChatResponse{
			Model:      req.Model,
			CreatedAt:  time.Now().UTC(),
			Message:    api.Message{Role: "assistant"},
			Done:       true,
			DoneReason: "unload",
		})
		return
	}

	if m.Config.RemoteHost != "" && m.Config.RemoteModel != "" {
		origModel := req.Model

		remoteURL, err := url.Parse(m.Config.RemoteHost)
		if err != nil {
			c.JSON(http.StatusInternalServerError, gin.H{"error": err.Error()})
			return
		}

		if !slices.Contains(envconfig.Remotes(), remoteURL.Hostname()) {
			slog.Info("remote model", "remotes", envconfig.Remotes(), "remoteURL", m.Config.RemoteHost, "hostname", remoteURL.Hostname())
			c.JSON(http.StatusBadRequest, gin.H{"error": "this server cannot run this remote model"})
			return
		}

		req.Model = m.Config.RemoteModel
		if req.Options == nil {
			req.Options = map[string]any{}
		}

		var msgs []api.Message
		if len(req.Messages) > 0 {
			msgs = append(m.Messages, req.Messages...)
			if req.Messages[0].Role != "system" && m.System != "" {
				msgs = append([]api.Message{{Role: "system", Content: m.System}}, msgs...)
			}
		}

		msgs = filterThinkTags(msgs, m)
		req.Messages = msgs

		for k, v := range m.Options {
			if _, ok := req.Options[k]; !ok {
				req.Options[k] = v
			}
		}

		contentType := "application/x-ndjson"
		if req.Stream != nil && !*req.Stream {
			contentType = "application/json; charset=utf-8"
		}
		c.Header("Content-Type", contentType)

		fn := func(resp api.ChatResponse) error {
			resp.Model = origModel
			resp.RemoteModel = m.Config.RemoteModel
			resp.RemoteHost = m.Config.RemoteHost

			data, err := json.Marshal(resp)
			if err != nil {
				return err
			}

			if _, err = c.Writer.Write(append(data, '\n')); err != nil {
				return err
			}
			c.Writer.Flush()
			return nil
		}

		client := api.NewClient(remoteURL, http.DefaultClient)
		err = client.Chat(c, &req, fn)
		if err != nil {
			var authError api.AuthorizationError
			if errors.As(err, &authError) {
				sURL, sErr := signinURL()
				if sErr != nil {
					slog.Error(sErr.Error())
					c.JSON(http.StatusInternalServerError, gin.H{"error": "error getting authorization details"})
					return
				}

				c.JSON(authError.StatusCode, gin.H{"error": "unauthorized", "signin_url": sURL})
				return
			}
			var apiError api.StatusError
			if errors.As(err, &apiError) {
				c.JSON(apiError.StatusCode, apiError)
				return
			}
			c.JSON(http.StatusInternalServerError, gin.H{"error": err.Error()})
			return
		}

		return
	}

	caps := []model.Capability{model.CapabilityCompletion}
	if len(req.Tools) > 0 {
		caps = append(caps, model.CapabilityTools)
	}

	modelCaps := m.Capabilities()
	if slices.Contains(modelCaps, model.CapabilityThinking) {
		caps = append(caps, model.CapabilityThinking)
		if req.Think == nil {
			req.Think = &api.ThinkValue{Value: true}
		}
	} else {
		if req.Think != nil && req.Think.Bool() {
			c.JSON(http.StatusBadRequest, gin.H{"error": fmt.Sprintf("%q does not support thinking", req.Model)})
			return
		}
	}

	r, m, opts, err := s.scheduleRunner(c.Request.Context(), name.String(), caps, req.Options, req.KeepAlive)
	if errors.Is(err, errCapabilityCompletion) {
		c.JSON(http.StatusBadRequest, gin.H{"error": fmt.Sprintf("%q does not support chat", req.Model)})
		return
	} else if err != nil {
		handleScheduleError(c, req.Model, err)
		return
	}

	checkpointLoaded := time.Now()

	if len(req.Messages) == 0 {
		c.JSON(http.StatusOK, api.ChatResponse{
			Model:      req.Model,
			CreatedAt:  time.Now().UTC(),
			Message:    api.Message{Role: "assistant"},
			Done:       true,
			DoneReason: "load",
		})
		return
	}

	msgs := append(m.Messages, req.Messages...)
	if req.Messages[0].Role != "system" && m.System != "" {
		msgs = append([]api.Message{{Role: "system", Content: m.System}}, msgs...)
	}
	msgs = filterThinkTags(msgs, m)

	if shouldUseHarmony(m) && m.Config.Parser == "" {
		m.Config.Parser = "harmony"
	}

	var builtinParser parsers.Parser
	processedTools := req.Tools

	if m.Config.Parser != "" {
		builtinParser = parsers.ParserForName(m.Config.Parser)
		if builtinParser != nil {
			// Determine last message for chat prefill
			var lastMessage *api.Message
			if len(msgs) > 0 {
				lastMessage = &msgs[len(msgs)-1]
			}
			// Initialize parser and get processed tools
			processedTools = builtinParser.Init(req.Tools, lastMessage, req.Think)
		}
	}

	truncate := req.Truncate == nil || *req.Truncate
	prompt, images, err := chatPrompt(c.Request.Context(), m, r.Tokenize, opts, msgs, processedTools, req.Think, truncate)
	if err != nil {
		slog.Error("chat prompt error", "error", err)
		c.JSON(http.StatusInternalServerError, gin.H{"error": err.Error()})
		return
	}

	// If debug mode is enabled, return the rendered template instead of calling the model
	if req.DebugRenderOnly {
		c.JSON(http.StatusOK, api.ChatResponse{
			Model:     req.Model,
			CreatedAt: time.Now().UTC(),
			DebugInfo: &api.DebugInfo{
				RenderedTemplate: prompt,
				ImageCount:       len(images),
			},
		})
		return
	}

	// Validate Think value: string values currently only allowed for harmony/gptoss models
	if req.Think != nil && req.Think.IsString() && m.Config.Parser != "harmony" {
		c.JSON(http.StatusBadRequest, gin.H{"error": fmt.Sprintf("think value %q is not supported for this model", req.Think.String())})
		return
	}

	var thinkingState *thinking.Parser
	openingTag, closingTag := thinking.InferTags(m.Template.Template)
	if req.Think != nil && req.Think.Bool() && openingTag != "" && closingTag != "" {
		thinkingState = &thinking.Parser{
			OpeningTag: openingTag,
			ClosingTag: closingTag,
		}

		if strings.HasSuffix(strings.TrimSpace(prompt), openingTag) {
			thinkingState.AddContent(openingTag)
		}
	}

	var toolParser *tools.Parser
	if len(req.Tools) > 0 && (builtinParser == nil || !builtinParser.HasToolSupport()) {
		toolParser = tools.NewParser(m.Template.Template, req.Tools)
	}

	type structuredOutputsState int
	const (
		structuredOutputsState_None structuredOutputsState = iota
		structuredOutputsState_ReadyToApply
		structuredOutputsState_Applying
	)

	ch := make(chan any)
	go func() {
		defer close(ch)

		structuredOutputsState := structuredOutputsState_None

		for {
			var tb strings.Builder

			currentFormat := req.Format
			// structured outputs via double request is enabled when:
			// 1. the model supports the thinking capability and
			// 2. it uses a built-in parser or our generic thinking parser

			// Note that the current approach does not work for (potential future)
			// non-thinking models that emit anything before actual content. This
			// current approach uses the transition from parsed thinking content to
			// parsed non-thinking content as the signal to turn constraining on

			if req.Format != nil && structuredOutputsState == structuredOutputsState_None && ((builtinParser != nil || thinkingState != nil) && slices.Contains(m.Capabilities(), model.CapabilityThinking)) {
				currentFormat = nil
			}

			// sets up new context given parent context per request
			ctx, cancel := context.WithCancel(c.Request.Context())
			err := r.Completion(ctx, llm.CompletionRequest{
				Prompt:      prompt,
				Images:      images,
				Format:      currentFormat,
				Options:     opts,
				Shift:       req.Shift == nil || *req.Shift,
				Truncate:    truncate,
				Logprobs:    req.Logprobs,
				TopLogprobs: req.TopLogprobs,
			}, func(r llm.CompletionResponse) {
				res := api.ChatResponse{
					Model:     req.Model,
					CreatedAt: time.Now().UTC(),
					Message:   api.Message{Role: "assistant", Content: r.Content},
					Done:      r.Done,
					Metrics: api.Metrics{
						PromptEvalCount:    r.PromptEvalCount,
						PromptEvalDuration: r.PromptEvalDuration,
						EvalCount:          r.EvalCount,
						EvalDuration:       r.EvalDuration,
					},
					Logprobs: toAPILogprobs(r.Logprobs),
				}

				if r.Done {
					res.DoneReason = r.DoneReason.String()
					res.TotalDuration = time.Since(checkpointStart)
					res.LoadDuration = checkpointLoaded.Sub(checkpointStart)

					attrs := metric.WithAttributes(
						attribute.String("model", req.Model),
						attribute.String("reason", res.DoneReason),
					)
					s.metrics.TotalDuration.Add(c.Request.Context(), res.TotalDuration.Seconds(), attrs)
					s.metrics.LoadDuration.Add(c.Request.Context(), res.LoadDuration.Seconds(), attrs)
					s.metrics.PromptEvalCount.Add(c.Request.Context(), int64(r.PromptEvalCount), attrs)
					s.metrics.PromptEvalDuration.Add(c.Request.Context(), r.PromptEvalDuration.Seconds(), attrs)
					s.metrics.EvalCount.Add(c.Request.Context(), int64(r.EvalCount), attrs)
					s.metrics.EvalDuration.Add(c.Request.Context(), r.EvalDuration.Seconds(), attrs)
				}

				if builtinParser != nil {
					slog.Log(context.TODO(), logutil.LevelTrace, "builtin parser input", "parser", m.Config.Parser, "content", r.Content)

					content, thinking, toolCalls, err := builtinParser.Add(r.Content, r.Done)
					if err != nil {
						ch <- gin.H{"error": err.Error()}
						return
					}

					res.Message.Content = content
					res.Message.Thinking = thinking
					for i := range toolCalls {
						toolCalls[i].ID = toolCallId()
					}
					res.Message.ToolCalls = toolCalls

					tb.WriteString(thinking)
					// we are now receiving content from the model - we should start applying structured outputs
					if structuredOutputsState == structuredOutputsState_None && req.Format != nil && tb.String() != "" && res.Message.Content != "" {
						structuredOutputsState = structuredOutputsState_ReadyToApply
						cancel()
						return
					}

					if res.Message.Content != "" || res.Message.Thinking != "" || len(res.Message.ToolCalls) > 0 || r.Done || len(res.Logprobs) > 0 {
						slog.Log(context.TODO(), logutil.LevelTrace, "builtin parser output", "parser", m.Config.Parser, "content", content, "thinking", thinking, "toolCalls", toolCalls, "done", r.Done)
						ch <- res
					} else {
						slog.Log(context.TODO(), logutil.LevelTrace, "builtin parser empty output", "parser", m.Config.Parser)
					}
					return
				}

				if thinkingState != nil {
					thinkingContent, remainingContent := thinkingState.AddContent(res.Message.Content)
					if thinkingContent == "" && remainingContent == "" && !r.Done {
						// need to accumulate more to decide what to send
						return
					}
					res.Message.Thinking = thinkingContent
					tb.WriteString(thinkingContent)
					// emit the collected thinking text before restarting with structured outputs and clear unstructured content
					// to avoid leaking mixed tokens like "</think>Hello"
					if structuredOutputsState == structuredOutputsState_None && req.Format != nil && tb.String() != "" && remainingContent != "" {
						structuredOutputsState = structuredOutputsState_ReadyToApply
						res.Message.Content = ""
						ch <- res
						cancel()
						return
					}
					res.Message.Content = remainingContent
				}

				if len(req.Tools) > 0 {
					toolCalls, content := toolParser.Add(res.Message.Content)
					if len(content) > 0 {
						res.Message.Content = content
					} else if len(toolCalls) > 0 {
						for i := range toolCalls {
							toolCalls[i].ID = toolCallId()
						}
						res.Message.ToolCalls = toolCalls
						res.Message.Content = ""
					} else if res.Message.Thinking != "" {
						// don't return, fall through to send
					} else {
						//  Send logprobs while content is being buffered by the parser for tool calls
						if len(res.Logprobs) > 0 && !r.Done {
							logprobRes := res
							logprobRes.Message.Content = ""
							logprobRes.Message.ToolCalls = nil
							ch <- logprobRes
						}

						if r.Done {
							res.Message.Content = toolParser.Content()
							ch <- res
						}
						return
					}
				}

				ch <- res
			})
			if err != nil {
				if structuredOutputsState == structuredOutputsState_ReadyToApply && strings.Contains(err.Error(), "context canceled") && c.Request.Context().Err() == nil {
					// only ignores error if it's a context cancellation due to setting structured outputs
				} else {
					var serr api.StatusError
					if errors.As(err, &serr) {
						ch <- gin.H{"error": serr.ErrorMessage, "status": serr.StatusCode}
					} else {
						ch <- gin.H{"error": err.Error()}
					}
					return
				}
			}

			// ignored structured outputs cancellation falls through to here, start a new request with the structured outputs and updated prompt. use the
			if structuredOutputsState == structuredOutputsState_ReadyToApply {
				structuredOutputsState = structuredOutputsState_Applying
				msg := api.Message{
					Role:     "assistant",
					Thinking: tb.String(),
				}

				msgs = append(msgs, msg)
				prompt, _, err = chatPrompt(c.Request.Context(), m, r.Tokenize, opts, msgs, processedTools, req.Think, truncate)
				if err != nil {
					slog.Error("chat prompt error applying structured outputs", "error", err)
					ch <- gin.H{"error": err.Error()}
					return
				}
				// force constraining by terminating thinking header, the parser is already at this state
				// when the last message is thinking, the rendered for gpt-oss cannot disambiguate between having the
				// model continue thinking or ending thinking and outputting the final message.
				// TODO(parthsareen): consider adding prefill disambiguation logic to the renderer for structured outputs.
				if shouldUseHarmony(m) || (builtinParser != nil && m.Config.Parser == "harmony") {
					prompt += "<|end|><|start|>assistant<|channel|>final<|message|>"
				}
				continue
			}

			break
		}
	}()

	if req.Stream != nil && !*req.Stream {
		var resp api.ChatResponse
		var toolCalls []api.ToolCall
		var allLogprobs []api.Logprob
		var sbThinking strings.Builder
		var sbContent strings.Builder
		for rr := range ch {
			switch t := rr.(type) {
			case api.ChatResponse:
				sbThinking.WriteString(t.Message.Thinking)
				sbContent.WriteString(t.Message.Content)
				resp = t
				if len(req.Tools) > 0 {
					toolCalls = append(toolCalls, t.Message.ToolCalls...)
				}
				// Accumulate logprobs from all chunks for non-streaming response
				if len(t.Logprobs) > 0 {
					allLogprobs = append(allLogprobs, t.Logprobs...)
				}
			case gin.H:
				msg, ok := t["error"].(string)
				if !ok {
					msg = "unexpected error format in response"
				}

				status, ok := t["status"].(int)
				if !ok {
					status = http.StatusInternalServerError
				}

				c.JSON(status, gin.H{"error": msg})
				return
			default:
				c.JSON(http.StatusInternalServerError, gin.H{"error": "unexpected response"})
				return
			}
		}

		resp.Message.Content = sbContent.String()
		resp.Message.Thinking = sbThinking.String()
		resp.Logprobs = allLogprobs

		if len(toolCalls) > 0 {
			resp.Message.ToolCalls = toolCalls
		}

		c.JSON(http.StatusOK, resp)
		return
	}

	streamResponse(c, ch)
}

func handleScheduleError(c *gin.Context, name string, err error) {
	switch {
	case errors.Is(err, errCapabilities), errors.Is(err, errRequired):
		c.JSON(http.StatusBadRequest, gin.H{"error": err.Error()})
	case errors.Is(err, context.Canceled):
		c.JSON(499, gin.H{"error": "request canceled"})
	case errors.Is(err, ErrMaxQueue):
		c.JSON(http.StatusServiceUnavailable, gin.H{"error": err.Error()})
	case errors.Is(err, os.ErrNotExist):
		c.JSON(http.StatusNotFound, gin.H{"error": fmt.Sprintf("model %q not found, try pulling it first", name)})
	default:
		c.JSON(http.StatusInternalServerError, gin.H{"error": err.Error()})
	}
}

func filterThinkTags(msgs []api.Message, m *Model) []api.Message {
	if m.Config.ModelFamily == "qwen3" || model.ParseName(m.Name).Model == "deepseek-r1" {
		finalUserIndex := -1
		for i, msg := range msgs {
			if msg.Role == "user" {
				finalUserIndex = i
			}
		}

		for i, msg := range msgs {
			if msg.Role == "assistant" && i < finalUserIndex {
				// TODO(drifkin): this is from before we added proper thinking support.
				// However, even if thinking is not enabled (and therefore we shouldn't
				// change the user output), we should probably perform this filtering
				// for all thinking models (not just qwen3 & deepseek-r1) since it tends
				// to save tokens and improve quality.
				thinkingState := &thinking.Parser{
					OpeningTag: "<think>",
					ClosingTag: "</think>",
				}
				_, content := thinkingState.AddContent(msg.Content)
				msgs[i].Content = content
			}
		}
	}
	return msgs
}
<<<<<<< HEAD

func prometheusMetricsMiddleware(m *telemetry.Metrics) gin.HandlerFunc {
	return func(c *gin.Context) {
		// Call the next middleware/handler
		c.Next()

		responseStatus := c.Writer.Status()
		statusText := http.StatusText(responseStatus)

		route := c.FullPath()

		m.RecordRequests(c.Request.Context(), "all", int64(responseStatus), statusText)

		// Record the specific route action metric
		if route != "" {
			action := routeToAction(route)
			m.RecordRequests(c.Request.Context(), action, int64(responseStatus), statusText)
		}
	}
}

// routeToAction converts a route pattern to an action string (e.g., `/api/pull` -> "pull").
func routeToAction(route string) string {
	// Customized mapping goes in the case statements.
	switch route {
	case "/api/chat", "/v1/chat/completions":
		return "chat"
	case "/api/embed", "/v1/embeddings":
		return "embed"
	default:
		// Default action derived from the route itself (e.g., `/api/pull` -> "pull")
		parts := strings.Split(route, "/")
		if len(parts) > 2 {
			return parts[len(parts)-1] // Use the last part of the route as the action
		}

		return "head"
	}
}

// MetricsHandler returns the gin.HandlerFunc that provides the Prometheus metrics format on GET requests
func (s *Server) MetricsHandler(c *gin.Context) {
	promhttp.Handler().ServeHTTP(c.Writer, c.Request)
}
=======
>>>>>>> 73257915
<|MERGE_RESOLUTION|>--- conflicted
+++ resolved
@@ -2442,7 +2442,6 @@
 	}
 	return msgs
 }
-<<<<<<< HEAD
 
 func prometheusMetricsMiddleware(m *telemetry.Metrics) gin.HandlerFunc {
 	return func(c *gin.Context) {
@@ -2486,6 +2485,4 @@
 // MetricsHandler returns the gin.HandlerFunc that provides the Prometheus metrics format on GET requests
 func (s *Server) MetricsHandler(c *gin.Context) {
 	promhttp.Handler().ServeHTTP(c.Writer, c.Request)
-}
-=======
->>>>>>> 73257915
+}