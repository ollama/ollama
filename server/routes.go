package server

import (
	"bytes"
	"cmp"
	"context"
	"encoding/base64"
	"encoding/json"
	"errors"
	"fmt"
	"image"
	"io"
	"io/fs"
	"log/slog"
	"math"
	"math/rand"
	"net"
	"net/http"
	"net/netip"
	"net/url"
	"os"
	"os/signal"
	"slices"
	"strings"
	"syscall"
	"time"

	"github.com/gin-contrib/cors"
	"github.com/gin-gonic/gin"
	"golang.org/x/image/webp"
	"golang.org/x/sync/errgroup"

	"github.com/ollama/ollama/api"
	"github.com/ollama/ollama/auth"
	"github.com/ollama/ollama/discover"
	"github.com/ollama/ollama/envconfig"
	"github.com/ollama/ollama/format"
	"github.com/ollama/ollama/fs/ggml"
	"github.com/ollama/ollama/llm"
	"github.com/ollama/ollama/logutil"
	"github.com/ollama/ollama/middleware"
	"github.com/ollama/ollama/model/parsers"
	"github.com/ollama/ollama/model/renderers"
	"github.com/ollama/ollama/server/internal/client/ollama"
	"github.com/ollama/ollama/server/internal/registry"
	"github.com/ollama/ollama/template"
	"github.com/ollama/ollama/thinking"
	"github.com/ollama/ollama/tools"
	"github.com/ollama/ollama/types/errtypes"
	"github.com/ollama/ollama/types/model"
	"github.com/ollama/ollama/version"
)

const signinURLStr = "https://ollama.com/connect?name=%s&key=%s"

func shouldUseHarmony(model *Model) bool {
	if slices.Contains([]string{"gptoss", "gpt-oss"}, model.Config.ModelFamily) {
		// heuristic to check whether the template expects to be parsed via harmony:
		// search for harmony tags that are nearly always used
		if model.Template.Contains("<|start|>") && model.Template.Contains("<|end|>") {
			return true
		}
	}

	return false
}

func experimentEnabled(name string) bool {
	return slices.Contains(strings.Split(os.Getenv("OLLAMA_EXPERIMENT"), ","), name)
}

var useClient2 = experimentEnabled("client2")

// Low VRAM mode is based on the sum of total VRAM (not free) and triggers
// reduced context length on some models
var lowVRAMThreshold uint64 = 20 * format.GibiByte

var mode string = gin.DebugMode

type Server struct {
	addr    net.Addr
	sched   *Scheduler
	lowVRAM bool
}

func init() {
	switch mode {
	case gin.DebugMode:
	case gin.ReleaseMode:
	case gin.TestMode:
	default:
		mode = gin.DebugMode
	}

	gin.SetMode(mode)

	// Tell renderers to use [img] tags
	renderers.RenderImgTags = true
}

var (
	errRequired    = errors.New("is required")
	errBadTemplate = errors.New("template error")
)

func modelOptions(model *Model, requestOpts map[string]any) (api.Options, error) {
	opts := api.DefaultOptions()
	if err := opts.FromMap(model.Options); err != nil {
		return api.Options{}, err
	}

	if err := opts.FromMap(requestOpts); err != nil {
		return api.Options{}, err
	}

	return opts, nil
}

// scheduleRunner schedules a runner after validating inputs such as capabilities and model options.
// It returns the allocated runner, model instance, and consolidated options if successful and error otherwise.
func (s *Server) scheduleRunner(ctx context.Context, name string, caps []model.Capability, requestOpts map[string]any, keepAlive *api.Duration) (llm.LlamaServer, *Model, *api.Options, error) {
	if name == "" {
		return nil, nil, nil, fmt.Errorf("model %w", errRequired)
	}

	model, err := GetModel(name)
	if err != nil {
		return nil, nil, nil, err
	}

	if slices.Contains(model.Config.ModelFamilies, "mllama") && len(model.ProjectorPaths) > 0 {
		return nil, nil, nil, fmt.Errorf("'llama3.2-vision' is no longer compatible with your version of Ollama and has been replaced by a newer version. To re-download, run 'ollama pull llama3.2-vision'")
	}

	if err := model.CheckCapabilities(caps...); err != nil {
		return nil, nil, nil, fmt.Errorf("%s %w", name, err)
	}

	opts, err := modelOptions(model, requestOpts)
	if err != nil {
		return nil, nil, nil, err
	}

	// This model is much more capable with a larger context, so set that
	// unless it would penalize performance too much
	if !s.lowVRAM && slices.Contains([]string{
		"gptoss", "gpt-oss",
		"qwen3vl", "qwen3vlmoe",
	}, model.Config.ModelFamily) {
		opts.NumCtx = max(opts.NumCtx, 8192)
	}

	runnerCh, errCh := s.sched.GetRunner(ctx, model, opts, keepAlive)
	var runner *runnerRef
	select {
	case runner = <-runnerCh:
	case err = <-errCh:
		return nil, nil, nil, err
	}

	return runner.llama, model, &opts, nil
}

func signinURL() (string, error) {
	pubKey, err := auth.GetPublicKey()
	if err != nil {
		return "", err
	}

	encKey := base64.RawURLEncoding.EncodeToString([]byte(pubKey))
	h, _ := os.Hostname()
	return fmt.Sprintf(signinURLStr, url.PathEscape(h), encKey), nil
}

func (s *Server) GenerateHandler(c *gin.Context) {
	checkpointStart := time.Now()
	var req api.GenerateRequest
	if err := c.ShouldBindJSON(&req); errors.Is(err, io.EOF) {
		c.AbortWithStatusJSON(http.StatusBadRequest, gin.H{"error": "missing request body"})
		return
	} else if err != nil {
		c.AbortWithStatusJSON(http.StatusBadRequest, gin.H{"error": err.Error()})
		return
	}

	name := model.ParseName(req.Model)
	if !name.IsValid() {
		// Ideally this is "invalid model name" but we're keeping with
		// what the API currently returns until we can change it.
		c.JSON(http.StatusNotFound, gin.H{"error": fmt.Sprintf("model '%s' not found", req.Model)})
		return
	}

	// We cannot currently consolidate this into GetModel because all we'll
	// induce infinite recursion given the current code structure.
	name, err := getExistingName(name)
	if err != nil {
		c.JSON(http.StatusNotFound, gin.H{"error": fmt.Sprintf("model '%s' not found", req.Model)})
		return
	}

	m, err := GetModel(name.String())
	if err != nil {
		switch {
		case errors.Is(err, fs.ErrNotExist):
			c.JSON(http.StatusNotFound, gin.H{"error": fmt.Sprintf("model '%s' not found", req.Model)})
		case err.Error() == errtypes.InvalidModelNameErrMsg:
			c.JSON(http.StatusBadRequest, gin.H{"error": err.Error()})
		default:
			c.JSON(http.StatusInternalServerError, gin.H{"error": err.Error()})
		}
		return
	}

	if m.Config.RemoteHost != "" && m.Config.RemoteModel != "" {
		origModel := req.Model

		remoteURL, err := url.Parse(m.Config.RemoteHost)
		if err != nil {
			c.JSON(http.StatusInternalServerError, gin.H{"error": err.Error()})
			return
		}

		if !slices.Contains(envconfig.Remotes(), remoteURL.Hostname()) {
			slog.Info("remote model", "remotes", envconfig.Remotes(), "remoteURL", m.Config.RemoteHost, "hostname", remoteURL.Hostname())
			c.JSON(http.StatusBadRequest, gin.H{"error": "this server cannot run this remote model"})
			return
		}

		req.Model = m.Config.RemoteModel

		if req.Template == "" && m.Template.String() != "" {
			req.Template = m.Template.String()
		}

		if req.Options == nil {
			req.Options = map[string]any{}
		}

		for k, v := range m.Options {
			if _, ok := req.Options[k]; !ok {
				req.Options[k] = v
			}
		}

		// update the system prompt from the model if one isn't already specified
		if req.System == "" && m.System != "" {
			req.System = m.System
		}

		if len(m.Messages) > 0 {
			slog.Warn("embedded messages in the model not supported with '/api/generate'; try '/api/chat' instead")
		}

		fn := func(resp api.GenerateResponse) error {
			resp.Model = origModel
			resp.RemoteModel = m.Config.RemoteModel
			resp.RemoteHost = m.Config.RemoteHost

			data, err := json.Marshal(resp)
			if err != nil {
				return err
			}

			if _, err = c.Writer.Write(append(data, '\n')); err != nil {
				return err
			}
			c.Writer.Flush()
			return nil
		}

		client := api.NewClient(remoteURL, http.DefaultClient)
		err = client.Generate(c, &req, fn)
		if err != nil {
			var authError api.AuthorizationError
			if errors.As(err, &authError) {
				sURL, sErr := signinURL()
				if sErr != nil {
					slog.Error(sErr.Error())
					c.JSON(http.StatusInternalServerError, gin.H{"error": "error getting authorization details"})
					return
				}

				c.JSON(authError.StatusCode, gin.H{"error": "unauthorized", "signin_url": sURL})
				return
			}
			var apiError api.StatusError
			if errors.As(err, &apiError) {
				c.JSON(apiError.StatusCode, apiError)
				return
			}
			c.JSON(http.StatusInternalServerError, gin.H{"error": err.Error()})
			return
		}

		contentType := "application/json; charset=utf-8"
		if req.Stream != nil && *req.Stream {
			contentType = "application/x-ndjson"
		}
		c.Header("Content-Type", contentType)

		return
	}

	// expire the runner
	if req.Prompt == "" && req.KeepAlive != nil && req.KeepAlive.Duration == 0 {
		s.sched.expireRunner(m)

		c.JSON(http.StatusOK, api.GenerateResponse{
			Model:      req.Model,
			CreatedAt:  time.Now().UTC(),
			Response:   "",
			Done:       true,
			DoneReason: "unload",
		})
		return
	}

	if req.Raw && (req.Template != "" || req.System != "" || len(req.Context) > 0) {
		c.AbortWithStatusJSON(http.StatusBadRequest, gin.H{"error": "raw mode does not support template, system, or context"})
		return
	}

	var builtinParser parsers.Parser
	if shouldUseHarmony(m) && m.Config.Parser == "" {
		m.Config.Parser = "harmony"
	}

	if !req.Raw && m.Config.Parser != "" {
		builtinParser = parsers.ParserForName(m.Config.Parser)
		if builtinParser != nil {
			// no tools or last message for generate endpoint
			builtinParser.Init(nil, nil)
		}
	}

	// Validate Think value: string values currently only allowed for harmony/gptoss models
	if req.Think != nil && req.Think.IsString() && m.Config.Parser != "harmony" {
		c.JSON(http.StatusBadRequest, gin.H{"error": fmt.Sprintf("think value %q is not supported for this model", req.Think.String())})
		return
	}

	caps := []model.Capability{model.CapabilityCompletion}
	if req.Suffix != "" {
		caps = append(caps, model.CapabilityInsert)
	}

	modelCaps := m.Capabilities()
	if slices.Contains(modelCaps, model.CapabilityThinking) {
		caps = append(caps, model.CapabilityThinking)
		if req.Think == nil {
			req.Think = &api.ThinkValue{Value: true}
		}
	} else {
		if req.Think != nil && req.Think.Bool() {
			c.JSON(http.StatusBadRequest, gin.H{"error": fmt.Sprintf("%q does not support thinking", req.Model)})
			return
		}
	}

	r, m, opts, err := s.scheduleRunner(c.Request.Context(), name.String(), caps, req.Options, req.KeepAlive)
	if errors.Is(err, errCapabilityCompletion) {
		c.JSON(http.StatusBadRequest, gin.H{"error": fmt.Sprintf("%q does not support generate", req.Model)})
		return
	} else if err != nil {
		handleScheduleError(c, req.Model, err)
		return
	}

	checkpointLoaded := time.Now()

	// load the model
	if req.Prompt == "" {
		c.JSON(http.StatusOK, api.GenerateResponse{
			Model:      req.Model,
			CreatedAt:  time.Now().UTC(),
			Done:       true,
			DoneReason: "load",
		})
		return
	}

	if slices.Contains(m.Config.ModelFamilies, "mllama") && len(req.Images) > 1 {
		c.AbortWithStatusJSON(http.StatusBadRequest, gin.H{"error": "this model only supports one image while more than one image requested"})
		return
	}

	images := make([]llm.ImageData, len(req.Images))
	for i := range req.Images {
		images[i] = llm.ImageData{ID: i, Data: req.Images[i]}
	}

	prompt := req.Prompt
	if !req.Raw {
		tmpl := m.Template
		if req.Template != "" {
			tmpl, err = template.Parse(req.Template)
			if err != nil {
				c.JSON(http.StatusInternalServerError, gin.H{"error": err.Error()})
				return
			}
		}

		var values template.Values
		if req.Suffix != "" {
			values.Prompt = prompt
			values.Suffix = req.Suffix
		} else {
			var msgs []api.Message
			if req.System != "" {
				msgs = append(msgs, api.Message{Role: "system", Content: req.System})
			} else if m.System != "" {
				msgs = append(msgs, api.Message{Role: "system", Content: m.System})
			}

			if req.Context == nil {
				msgs = append(msgs, m.Messages...)
			}

			userMsg := api.Message{Role: "user", Content: req.Prompt}
			for _, i := range images {
				userMsg.Images = append(userMsg.Images, i.Data)
			}
			values.Messages = append(msgs, userMsg)
		}

		values.Think = req.Think != nil && req.Think.Bool()
		values.ThinkLevel = ""
		if req.Think != nil {
			values.ThinkLevel = req.Think.String()
		}
		values.IsThinkSet = req.Think != nil

		var b bytes.Buffer
		if req.Context != nil {
			slog.Warn("the context field is deprecated and will be removed in a future version of Ollama")
			s, err := r.Detokenize(c.Request.Context(), req.Context)
			if err != nil {
				c.JSON(http.StatusInternalServerError, gin.H{"error": err.Error()})
				return
			}
			b.WriteString(s)
		}

		// check that we're in the `api/chat`-like flow, and if so, generate the
		// prompt the same way
		// TEMP(drifkin): we should really just detect the chat-like flow and call
		// the real chat handler, but doing this as a stopgap to get renderer
		// support for generate
		if values.Messages != nil && values.Suffix == "" && req.Template == "" {
			prompt, images, err = chatPrompt(c.Request.Context(), m, r.Tokenize, opts, values.Messages, []api.Tool{}, req.Think, req.Truncate == nil || *req.Truncate)
			if err != nil {
				c.JSON(http.StatusInternalServerError, gin.H{"error": err.Error()})
				return
			}
			// TEMP(drifkin): req.Context will be removed very soon, but we're temporarily supporting it in this flow here
			if req.Context != nil {
				b.WriteString(prompt)
				prompt = b.String()
			}
		} else {
			// legacy flow
			if err := tmpl.Execute(&b, values); err != nil {
				c.JSON(http.StatusInternalServerError, gin.H{"error": err.Error()})
				return
			}

			prompt = b.String()
		}
	}

	// If debug mode is enabled, return the rendered template instead of calling the model
	if req.DebugRenderOnly {
		c.JSON(http.StatusOK, api.GenerateResponse{
			Model:     req.Model,
			CreatedAt: time.Now().UTC(),
			DebugInfo: &api.DebugInfo{
				RenderedTemplate: prompt,
				ImageCount:       len(images),
			},
		})
		return
	}

	var thinkingState *thinking.Parser
	if builtinParser == nil {
		openingTag, closingTag := thinking.InferTags(m.Template.Template)
		if req.Think != nil && req.Think.Bool() && openingTag != "" && closingTag != "" {
			thinkingState = &thinking.Parser{
				OpeningTag: openingTag,
				ClosingTag: closingTag,
			}
			if strings.HasSuffix(strings.TrimSpace(prompt), openingTag) {
				thinkingState.AddContent(openingTag)
			}
		}
	}

	ch := make(chan any)
	go func() {
		// TODO (jmorganca): avoid building the response twice both here and below
		var sb strings.Builder
		defer close(ch)
		if err := r.Completion(c.Request.Context(), llm.CompletionRequest{
			Prompt:   prompt,
			Images:   images,
			Format:   req.Format,
			Options:  opts,
			Shift:    req.Shift == nil || *req.Shift,
			Truncate: req.Truncate == nil || *req.Truncate,
		}, func(cr llm.CompletionResponse) {
			res := api.GenerateResponse{
				Model:     req.Model,
				CreatedAt: time.Now().UTC(),
				Response:  cr.Content,
				Done:      cr.Done,
				Metrics: api.Metrics{
					PromptEvalCount:    cr.PromptEvalCount,
					PromptEvalDuration: cr.PromptEvalDuration,
					EvalCount:          cr.EvalCount,
					EvalDuration:       cr.EvalDuration,
				},
			}

			if builtinParser != nil {
				content, thinking, toolCalls, err := builtinParser.Add(cr.Content, cr.Done)
				if err != nil {
					ch <- gin.H{"error": err.Error()}
					return
				}
				res.Response = content
				res.Thinking = thinking
				if cr.Done && len(toolCalls) > 0 {
					res.ToolCalls = toolCalls
				}
			} else if thinkingState != nil {
				thinking, content := thinkingState.AddContent(cr.Content)
				res.Thinking = thinking
				res.Response = content
			}

			if _, err := sb.WriteString(cr.Content); err != nil {
				ch <- gin.H{"error": err.Error()}
			}

			if cr.Done {
				res.DoneReason = cr.DoneReason.String()
				res.TotalDuration = time.Since(checkpointStart)
				res.LoadDuration = checkpointLoaded.Sub(checkpointStart)

				if !req.Raw {
					tokens, err := r.Tokenize(c.Request.Context(), prompt+sb.String())
					if err != nil {
						ch <- gin.H{"error": err.Error()}
						return
					}
					res.Context = tokens
				}
			}

			if builtinParser != nil {
				// only send messages with meaningful content (empty messages confuse clients)
				if res.Response != "" || res.Thinking != "" || res.Done || len(res.ToolCalls) > 0 {
					ch <- res
				}

				return
			}

			ch <- res
		}); err != nil {
			var serr api.StatusError
			if errors.As(err, &serr) {
				ch <- gin.H{"error": serr.ErrorMessage, "status": serr.StatusCode}
			} else {
				ch <- gin.H{"error": err.Error()}
			}
		}
	}()

	if req.Stream != nil && !*req.Stream {
		var r api.GenerateResponse
		var sbThinking strings.Builder
		var sbContent strings.Builder
		for rr := range ch {
			switch t := rr.(type) {
			case api.GenerateResponse:
				sbThinking.WriteString(t.Thinking)
				sbContent.WriteString(t.Response)
				r = t
			case gin.H:
				msg, ok := t["error"].(string)
				if !ok {
					msg = "unexpected error format in response"
				}

				status, ok := t["status"].(int)
				if !ok {
					status = http.StatusInternalServerError
				}

				c.JSON(status, gin.H{"error": msg})
				return
			default:
				c.JSON(http.StatusInternalServerError, gin.H{"error": "unexpected response"})
				return
			}
		}

		r.Thinking = sbThinking.String()
		r.Response = sbContent.String()

		c.JSON(http.StatusOK, r)
		return
	}

	streamResponse(c, ch)
}

func (s *Server) EmbedHandler(c *gin.Context) {
	checkpointStart := time.Now()
	var req api.EmbedRequest
	err := c.ShouldBindJSON(&req)
	switch {
	case errors.Is(err, io.EOF):
		c.AbortWithStatusJSON(http.StatusBadRequest, gin.H{"error": "missing request body"})
		return
	case err != nil:
		c.AbortWithStatusJSON(http.StatusBadRequest, gin.H{"error": err.Error()})
		return
	}

	truncate := true
	if req.Truncate != nil && !*req.Truncate {
		truncate = false
	}

	var input []string

	switch i := req.Input.(type) {
	case string:
		if len(i) > 0 {
			input = append(input, i)
		}
	case []any:
		for _, v := range i {
			if _, ok := v.(string); !ok {
				c.AbortWithStatusJSON(http.StatusBadRequest, gin.H{"error": "invalid input type"})
				return
			}
			input = append(input, v.(string))
		}
	default:
		if req.Input != nil {
			c.AbortWithStatusJSON(http.StatusBadRequest, gin.H{"error": "invalid input type"})
			return
		}
	}

	name, err := getExistingName(model.ParseName(req.Model))
	if err != nil {
		c.JSON(http.StatusNotFound, gin.H{"error": fmt.Sprintf("model '%s' not found", req.Model)})
		return
	}

	r, m, opts, err := s.scheduleRunner(c.Request.Context(), name.String(), []model.Capability{}, req.Options, req.KeepAlive)
	if err != nil {
		handleScheduleError(c, req.Model, err)
		return
	}

	checkpointLoaded := time.Now()

	if len(input) == 0 {
		c.JSON(http.StatusOK, api.EmbedResponse{Model: req.Model, Embeddings: [][]float32{}})
		return
	}

	kvData, _, err := getModelData(m.ModelPath, false)
	if err != nil {
		c.JSON(http.StatusInternalServerError, gin.H{"error": err.Error()})
		return
	}

	var count int
	for i, s := range input {
		tokens, err := r.Tokenize(c.Request.Context(), s)
		if err != nil {
			c.JSON(http.StatusInternalServerError, gin.H{"error": err.Error()})
			return
		}

		ctxLen := min(opts.NumCtx, int(kvData.ContextLength()))
		if len(tokens) > ctxLen {
			if !truncate {
				c.JSON(http.StatusBadRequest, gin.H{"error": "input exceeds maximum context length"})
				return
			}

			if bos := kvData.Uint("tokenizer.ggml.bos_token_id"); tokens[0] != int(bos) && kvData.Bool("add_bos_token", true) {
				ctxLen--
			}

			if eos := kvData.Uint("tokenizer.ggml.eos_token_id"); tokens[len(tokens)-1] != int(eos) && kvData.Bool("add_eos_token", true) {
				ctxLen--
			}

			slog.Info("", "ctxLen", ctxLen, "tokenCount", len(tokens))
			if ctxLen <= 0 {
				// return error if the truncated input would be empty or just special tokens
				c.JSON(http.StatusBadRequest, gin.H{"error": "input after truncation exceeds maximum context length"})
				return
			}

			tokens = tokens[:ctxLen]

			s, err = r.Detokenize(c.Request.Context(), tokens)
			if err != nil {
				c.JSON(http.StatusInternalServerError, gin.H{"error": err.Error()})
				return
			}
		}

		count += len(tokens)

		input[i] = s
	}

	var g errgroup.Group
	embeddings := make([][]float32, len(input))
	for i, text := range input {
		g.Go(func() error {
			embedding, err := r.Embedding(c.Request.Context(), text)
			if err != nil {
				return err
			}
			// TODO: this first normalization should be done by the model
			embedding = normalize(embedding)
			if req.Dimensions > 0 && req.Dimensions < len(embedding) {
				embedding = normalize(embedding[:req.Dimensions])
			}
			embeddings[i] = embedding
			return nil
		})
	}

	if err := g.Wait(); err != nil {
		c.AbortWithStatusJSON(http.StatusInternalServerError, gin.H{"error": strings.TrimSpace(err.Error())})
		return
	}

	resp := api.EmbedResponse{
		Model:           req.Model,
		Embeddings:      embeddings,
		TotalDuration:   time.Since(checkpointStart),
		LoadDuration:    checkpointLoaded.Sub(checkpointStart),
		PromptEvalCount: count,
	}
	c.JSON(http.StatusOK, resp)
}

func normalize(vec []float32) []float32 {
	var sum float32
	for _, v := range vec {
		sum += v * v
	}

	norm := float32(1.0 / max(math.Sqrt(float64(sum)), 1e-12))
	for i := range vec {
		vec[i] *= norm
	}
	return vec
}

func (s *Server) EmbeddingsHandler(c *gin.Context) {
	var req api.EmbeddingRequest
	if err := c.ShouldBindJSON(&req); errors.Is(err, io.EOF) {
		c.AbortWithStatusJSON(http.StatusBadRequest, gin.H{"error": "missing request body"})
		return
	} else if err != nil {
		c.AbortWithStatusJSON(http.StatusBadRequest, gin.H{"error": err.Error()})
		return
	}

	name := model.ParseName(req.Model)
	if !name.IsValid() {
		c.JSON(http.StatusBadRequest, gin.H{"error": "model is required"})
		return
	}

	r, _, _, err := s.scheduleRunner(c.Request.Context(), name.String(), []model.Capability{}, req.Options, req.KeepAlive)
	if err != nil {
		handleScheduleError(c, req.Model, err)
		return
	}

	// an empty request loads the model
	if req.Prompt == "" {
		c.JSON(http.StatusOK, api.EmbeddingResponse{Embedding: []float64{}})
		return
	}

	embedding, err := r.Embedding(c.Request.Context(), req.Prompt)
	if err != nil {
		c.AbortWithStatusJSON(http.StatusInternalServerError, gin.H{"error": strings.TrimSpace(err.Error())})
		return
	}

	var e []float64
	for _, v := range embedding {
		e = append(e, float64(v))
	}

	resp := api.EmbeddingResponse{
		Embedding: e,
	}
	c.JSON(http.StatusOK, resp)
}

func (s *Server) PullHandler(c *gin.Context) {
	var req api.PullRequest
	err := c.ShouldBindJSON(&req)
	switch {
	case errors.Is(err, io.EOF):
		c.AbortWithStatusJSON(http.StatusBadRequest, gin.H{"error": "missing request body"})
		return
	case err != nil:
		c.AbortWithStatusJSON(http.StatusBadRequest, gin.H{"error": err.Error()})
		return
	}

	name := model.ParseName(cmp.Or(req.Model, req.Name))
	if !name.IsValid() {
		c.AbortWithStatusJSON(http.StatusBadRequest, gin.H{"error": errtypes.InvalidModelNameErrMsg})
		return
	}

	name, err = getExistingName(name)
	if err != nil {
		c.AbortWithStatusJSON(http.StatusBadRequest, gin.H{"error": err.Error()})
		return
	}

	ch := make(chan any)
	go func() {
		defer close(ch)
		fn := func(r api.ProgressResponse) {
			ch <- r
		}

		regOpts := &registryOptions{
			Insecure: req.Insecure,
		}

		ctx, cancel := context.WithCancel(c.Request.Context())
		defer cancel()

		if err := PullModel(ctx, name.DisplayShortest(), regOpts, fn); err != nil {
			ch <- gin.H{"error": err.Error()}
		}
	}()

	if req.Stream != nil && !*req.Stream {
		waitForStream(c, ch)
		return
	}

	streamResponse(c, ch)
}

func (s *Server) PushHandler(c *gin.Context) {
	var req api.PushRequest
	err := c.ShouldBindJSON(&req)
	switch {
	case errors.Is(err, io.EOF):
		c.AbortWithStatusJSON(http.StatusBadRequest, gin.H{"error": "missing request body"})
		return
	case err != nil:
		c.AbortWithStatusJSON(http.StatusBadRequest, gin.H{"error": err.Error()})
		return
	}

	var mname string
	if req.Model != "" {
		mname = req.Model
	} else if req.Name != "" {
		mname = req.Name
	} else {
		c.AbortWithStatusJSON(http.StatusBadRequest, gin.H{"error": "model is required"})
		return
	}

	ch := make(chan any)
	go func() {
		defer close(ch)
		fn := func(r api.ProgressResponse) {
			ch <- r
		}

		regOpts := &registryOptions{
			Insecure: req.Insecure,
		}

		ctx, cancel := context.WithCancel(c.Request.Context())
		defer cancel()

		name, err := getExistingName(model.ParseName(mname))
		if err != nil {
			ch <- gin.H{"error": err.Error()}
			return
		}

		if err := PushModel(ctx, name.DisplayShortest(), regOpts, fn); err != nil {
			ch <- gin.H{"error": err.Error()}
		}
	}()

	if req.Stream != nil && !*req.Stream {
		waitForStream(c, ch)
		return
	}

	streamResponse(c, ch)
}

// getExistingName searches the models directory for the longest prefix match of
// the input name and returns the input name with all existing parts replaced
// with each part found. If no parts are found, the input name is returned as
// is.
func getExistingName(n model.Name) (model.Name, error) {
	var zero model.Name
	existing, err := Manifests(true)
	if err != nil {
		return zero, err
	}
	var set model.Name // tracks parts already canonicalized
	for e := range existing {
		if set.Host == "" && strings.EqualFold(e.Host, n.Host) {
			n.Host = e.Host
		}
		if set.Namespace == "" && strings.EqualFold(e.Namespace, n.Namespace) {
			n.Namespace = e.Namespace
		}
		if set.Model == "" && strings.EqualFold(e.Model, n.Model) {
			n.Model = e.Model
		}
		if set.Tag == "" && strings.EqualFold(e.Tag, n.Tag) {
			n.Tag = e.Tag
		}
	}
	return n, nil
}

func (s *Server) DeleteHandler(c *gin.Context) {
	var r api.DeleteRequest
	if err := c.ShouldBindJSON(&r); errors.Is(err, io.EOF) {
		c.AbortWithStatusJSON(http.StatusBadRequest, gin.H{"error": "missing request body"})
		return
	} else if err != nil {
		c.AbortWithStatusJSON(http.StatusBadRequest, gin.H{"error": err.Error()})
		return
	}

	n := model.ParseName(cmp.Or(r.Model, r.Name))
	if !n.IsValid() {
		c.AbortWithStatusJSON(http.StatusBadRequest, gin.H{"error": fmt.Sprintf("name %q is invalid", cmp.Or(r.Model, r.Name))})
		return
	}

	n, err := getExistingName(n)
	if err != nil {
		c.JSON(http.StatusNotFound, gin.H{"error": fmt.Sprintf("model '%s' not found", cmp.Or(r.Model, r.Name))})
		return
	}

	m, err := ParseNamedManifest(n)
	if err != nil {
		switch {
		case os.IsNotExist(err):
			c.JSON(http.StatusNotFound, gin.H{"error": fmt.Sprintf("model '%s' not found", cmp.Or(r.Model, r.Name))})
		default:
			c.JSON(http.StatusInternalServerError, gin.H{"error": err.Error()})
		}
		return
	}

	if err := m.Remove(); err != nil {
		c.JSON(http.StatusInternalServerError, gin.H{"error": err.Error()})
		return
	}

	if err := m.RemoveLayers(); err != nil {
		c.JSON(http.StatusInternalServerError, gin.H{"error": err.Error()})
		return
	}
}

func (s *Server) ShowHandler(c *gin.Context) {
	var req api.ShowRequest
	err := c.ShouldBindJSON(&req)
	switch {
	case errors.Is(err, io.EOF):
		c.AbortWithStatusJSON(http.StatusBadRequest, gin.H{"error": "missing request body"})
		return
	case err != nil:
		c.AbortWithStatusJSON(http.StatusBadRequest, gin.H{"error": err.Error()})
		return
	}

	if req.Model != "" {
		// noop
	} else if req.Name != "" {
		req.Model = req.Name
	} else {
		c.AbortWithStatusJSON(http.StatusBadRequest, gin.H{"error": "model is required"})
		return
	}

	resp, err := GetModelInfo(req)
	if err != nil {
		switch {
		case os.IsNotExist(err):
			c.JSON(http.StatusNotFound, gin.H{"error": fmt.Sprintf("model '%s' not found", req.Model)})
		case err.Error() == errtypes.InvalidModelNameErrMsg:
			c.JSON(http.StatusBadRequest, gin.H{"error": err.Error()})
		default:
			c.JSON(http.StatusInternalServerError, gin.H{"error": err.Error()})
		}
		return
	}

	c.JSON(http.StatusOK, resp)
}

func GetModelInfo(req api.ShowRequest) (*api.ShowResponse, error) {
	name := model.ParseName(req.Model)
	if !name.IsValid() {
		return nil, ErrModelPathInvalid
	}
	name, err := getExistingName(name)
	if err != nil {
		return nil, err
	}

	m, err := GetModel(name.String())
	if err != nil {
		return nil, err
	}

	modelDetails := api.ModelDetails{
		ParentModel:       m.ParentModel,
		Format:            m.Config.ModelFormat,
		Family:            m.Config.ModelFamily,
		Families:          m.Config.ModelFamilies,
		ParameterSize:     m.Config.ModelType,
		QuantizationLevel: m.Config.FileType,
	}

	if req.System != "" {
		m.System = req.System
	}

	msgs := make([]api.Message, len(m.Messages))
	for i, msg := range m.Messages {
		msgs[i] = api.Message{Role: msg.Role, Content: msg.Content}
	}

	manifest, err := ParseNamedManifest(name)
	if err != nil {
		return nil, err
	}

	resp := &api.ShowResponse{
		License:      strings.Join(m.License, "\n"),
		System:       m.System,
		Template:     m.Template.String(),
		Details:      modelDetails,
		Messages:     msgs,
		Capabilities: m.Capabilities(),
		ModifiedAt:   manifest.fi.ModTime(),
	}

	if m.Config.RemoteHost != "" {
		resp.RemoteHost = m.Config.RemoteHost
		resp.RemoteModel = m.Config.RemoteModel

		if m.Config.ModelFamily != "" {
			resp.ModelInfo = make(map[string]any)
			resp.ModelInfo["general.architecture"] = m.Config.ModelFamily

			if m.Config.BaseName != "" {
				resp.ModelInfo["general.basename"] = m.Config.BaseName
			}

			if m.Config.ContextLen > 0 {
				resp.ModelInfo[fmt.Sprintf("%s.context_length", m.Config.ModelFamily)] = m.Config.ContextLen
			}

			if m.Config.EmbedLen > 0 {
				resp.ModelInfo[fmt.Sprintf("%s.embedding_length", m.Config.ModelFamily)] = m.Config.EmbedLen
			}
		}
	}

	var params []string
	cs := 30
	for k, v := range m.Options {
		switch val := v.(type) {
		case []any:
			for _, nv := range val {
				params = append(params, fmt.Sprintf("%-*s %#v", cs, k, nv))
			}
		default:
			params = append(params, fmt.Sprintf("%-*s %#v", cs, k, v))
		}
	}
	resp.Parameters = strings.Join(params, "\n")

	if len(req.Options) > 0 {
		if m.Options == nil {
			m.Options = make(map[string]any)
		}
		for k, v := range req.Options {
			m.Options[k] = v
		}
	}

	var sb strings.Builder
	fmt.Fprintln(&sb, "# Modelfile generated by \"ollama show\"")
	fmt.Fprintln(&sb, "# To build a new Modelfile based on this, replace FROM with:")
	fmt.Fprintf(&sb, "# FROM %s\n\n", m.ShortName)
	fmt.Fprint(&sb, m.String())
	resp.Modelfile = sb.String()

	// skip loading tensor information if this is a remote model
	if m.Config.RemoteHost != "" && m.Config.RemoteModel != "" {
		return resp, nil
	}

	kvData, tensors, err := getModelData(m.ModelPath, req.Verbose)
	if err != nil {
		return nil, err
	}

	delete(kvData, "general.name")
	delete(kvData, "tokenizer.chat_template")
	resp.ModelInfo = kvData

	tensorData := make([]api.Tensor, len(tensors.Items()))
	for cnt, t := range tensors.Items() {
		tensorData[cnt] = api.Tensor{Name: t.Name, Type: t.Type(), Shape: t.Shape}
	}
	resp.Tensors = tensorData

	if len(m.ProjectorPaths) > 0 {
		projectorData, _, err := getModelData(m.ProjectorPaths[0], req.Verbose)
		if err != nil {
			return nil, err
		}
		resp.ProjectorInfo = projectorData
	}

	return resp, nil
}

func getModelData(digest string, verbose bool) (ggml.KV, ggml.Tensors, error) {
	maxArraySize := 0
	if verbose {
		maxArraySize = -1
	}
	data, err := llm.LoadModel(digest, maxArraySize)
	if err != nil {
		return nil, ggml.Tensors{}, err
	}

	kv := data.KV()

	if !verbose {
		for k := range kv {
			if t, ok := kv[k].([]any); len(t) > 5 && ok {
				kv[k] = []any{}
			}
		}
	}

	return kv, data.Tensors(), nil
}

func (s *Server) ListHandler(c *gin.Context) {
	ms, err := Manifests(true)
	if err != nil {
		c.JSON(http.StatusInternalServerError, gin.H{"error": err.Error()})
		return
	}

	models := []api.ListModelResponse{}
	for n, m := range ms {
		var cf ConfigV2

		if m.Config.Digest != "" {
			f, err := m.Config.Open()
			if err != nil {
				slog.Warn("bad manifest filepath", "name", n, "error", err)
				continue
			}
			defer f.Close()

			if err := json.NewDecoder(f).Decode(&cf); err != nil {
				slog.Warn("bad manifest config", "name", n, "error", err)
				continue
			}
		}

		// tag should never be masked
		models = append(models, api.ListModelResponse{
			Model:       n.DisplayShortest(),
			Name:        n.DisplayShortest(),
			RemoteModel: cf.RemoteModel,
			RemoteHost:  cf.RemoteHost,
			Size:        m.Size(),
			Digest:      m.digest,
			ModifiedAt:  m.fi.ModTime(),
			Details: api.ModelDetails{
				Format:            cf.ModelFormat,
				Family:            cf.ModelFamily,
				Families:          cf.ModelFamilies,
				ParameterSize:     cf.ModelType,
				QuantizationLevel: cf.FileType,
			},
		})
	}

	slices.SortStableFunc(models, func(i, j api.ListModelResponse) int {
		// most recently modified first
		return cmp.Compare(j.ModifiedAt.Unix(), i.ModifiedAt.Unix())
	})

	c.JSON(http.StatusOK, api.ListResponse{Models: models})
}

func (s *Server) CopyHandler(c *gin.Context) {
	var r api.CopyRequest
	if err := c.ShouldBindJSON(&r); errors.Is(err, io.EOF) {
		c.AbortWithStatusJSON(http.StatusBadRequest, gin.H{"error": "missing request body"})
		return
	} else if err != nil {
		c.AbortWithStatusJSON(http.StatusBadRequest, gin.H{"error": err.Error()})
		return
	}

	src := model.ParseName(r.Source)
	if !src.IsValid() {
		c.AbortWithStatusJSON(http.StatusBadRequest, gin.H{"error": fmt.Sprintf("source %q is invalid", r.Source)})
		return
	}
	src, err := getExistingName(src)
	if err != nil {
		c.AbortWithStatusJSON(http.StatusBadRequest, gin.H{"error": err.Error()})
		return
	}

	dst := model.ParseName(r.Destination)
	if !dst.IsValid() {
		c.AbortWithStatusJSON(http.StatusBadRequest, gin.H{"error": fmt.Sprintf("destination %q is invalid", r.Destination)})
		return
	}
	dst, err = getExistingName(dst)
	if err != nil {
		c.AbortWithStatusJSON(http.StatusBadRequest, gin.H{"error": err.Error()})
		return
	}

	if err := CopyModel(src, dst); errors.Is(err, os.ErrNotExist) {
		c.JSON(http.StatusNotFound, gin.H{"error": fmt.Sprintf("model %q not found", r.Source)})
	} else if err != nil {
		c.JSON(http.StatusInternalServerError, gin.H{"error": err.Error()})
	}
}

func (s *Server) HeadBlobHandler(c *gin.Context) {
	path, err := GetBlobsPath(c.Param("digest"))
	if err != nil {
		c.AbortWithStatusJSON(http.StatusBadRequest, gin.H{"error": err.Error()})
		return
	}

	if _, err := os.Stat(path); err != nil {
		c.AbortWithStatusJSON(http.StatusNotFound, gin.H{"error": fmt.Sprintf("blob %q not found", c.Param("digest"))})
		return
	}

	c.Status(http.StatusOK)
}

func (s *Server) CreateBlobHandler(c *gin.Context) {
	if ib, ok := intermediateBlobs[c.Param("digest")]; ok {
		p, err := GetBlobsPath(ib)
		if err != nil {
			c.AbortWithStatusJSON(http.StatusInternalServerError, gin.H{"error": err.Error()})
			return
		}

		if _, err := os.Stat(p); errors.Is(err, os.ErrNotExist) {
			slog.Info("evicting intermediate blob which no longer exists", "digest", ib)
			delete(intermediateBlobs, c.Param("digest"))
		} else if err != nil {
			c.AbortWithStatusJSON(http.StatusInternalServerError, gin.H{"error": err.Error()})
			return
		} else {
			c.Status(http.StatusOK)
			return
		}
	}

	path, err := GetBlobsPath(c.Param("digest"))
	if err != nil {
		c.AbortWithStatusJSON(http.StatusBadRequest, gin.H{"error": err.Error()})
		return
	}

	_, err = os.Stat(path)
	switch {
	case errors.Is(err, os.ErrNotExist):
		// noop
	case err != nil:
		c.AbortWithStatusJSON(http.StatusInternalServerError, gin.H{"error": err.Error()})
		return
	default:
		c.Status(http.StatusOK)
		return
	}

	layer, err := NewLayer(c.Request.Body, "")
	if err != nil {
		c.AbortWithStatusJSON(http.StatusInternalServerError, gin.H{"error": err.Error()})
		return
	}

	if layer.Digest != c.Param("digest") {
		c.AbortWithStatusJSON(http.StatusBadRequest, gin.H{"error": fmt.Sprintf("digest mismatch, expected %q, got %q", c.Param("digest"), layer.Digest)})
		return
	}

	c.Status(http.StatusCreated)
}

func isLocalIP(ip netip.Addr) bool {
	if interfaces, err := net.Interfaces(); err == nil {
		for _, iface := range interfaces {
			addrs, err := iface.Addrs()
			if err != nil {
				continue
			}

			for _, a := range addrs {
				if parsed, _, err := net.ParseCIDR(a.String()); err == nil {
					if parsed.String() == ip.String() {
						return true
					}
				}
			}
		}
	}

	return false
}

func allowedHost(host string) bool {
	host = strings.ToLower(host)

	if host == "" || host == "localhost" {
		return true
	}

	if hostname, err := os.Hostname(); err == nil && host == strings.ToLower(hostname) {
		return true
	}

	tlds := []string{
		"localhost",
		"local",
		"internal",
	}

	// check if the host is a local TLD
	for _, tld := range tlds {
		if strings.HasSuffix(host, "."+tld) {
			return true
		}
	}

	return false
}

func allowedHostsMiddleware(addr net.Addr) gin.HandlerFunc {
	return func(c *gin.Context) {
		if addr == nil {
			c.Next()
			return
		}

		if addr, err := netip.ParseAddrPort(addr.String()); err == nil && !addr.Addr().IsLoopback() {
			c.Next()
			return
		}

		host, _, err := net.SplitHostPort(c.Request.Host)
		if err != nil {
			host = c.Request.Host
		}

		if addr, err := netip.ParseAddr(host); err == nil {
			if addr.IsLoopback() || addr.IsPrivate() || addr.IsUnspecified() || isLocalIP(addr) {
				c.Next()
				return
			}
		}

		if allowedHost(host) {
			if c.Request.Method == http.MethodOptions {
				c.AbortWithStatus(http.StatusNoContent)
				return
			}

			c.Next()
			return
		}

		c.AbortWithStatus(http.StatusForbidden)
	}
}

func (s *Server) GenerateRoutes(rc *ollama.Registry) (http.Handler, error) {
	corsConfig := cors.DefaultConfig()
	corsConfig.AllowWildcard = true
	corsConfig.AllowBrowserExtensions = true
	corsConfig.AllowHeaders = []string{
		"Authorization",
		"Content-Type",
		"User-Agent",
		"Accept",
		"X-Requested-With",

		// OpenAI compatibility headers
		"OpenAI-Beta",
		"x-stainless-arch",
		"x-stainless-async",
		"x-stainless-custom-poll-interval",
		"x-stainless-helper-method",
		"x-stainless-lang",
		"x-stainless-os",
		"x-stainless-package-version",
		"x-stainless-poll-helper",
		"x-stainless-retry-count",
		"x-stainless-runtime",
		"x-stainless-runtime-version",
		"x-stainless-timeout",
	}
	corsConfig.AllowOrigins = envconfig.AllowedOrigins()

	r := gin.Default()
	r.HandleMethodNotAllowed = true
	r.Use(
		cors.New(corsConfig),
		allowedHostsMiddleware(s.addr),
	)

	// General
	r.HEAD("/", func(c *gin.Context) { c.String(http.StatusOK, "Ollama is running") })
	r.GET("/", func(c *gin.Context) { c.String(http.StatusOK, "Ollama is running") })
	r.HEAD("/api/version", func(c *gin.Context) { c.JSON(http.StatusOK, gin.H{"version": version.Version}) })
	r.GET("/api/version", func(c *gin.Context) { c.JSON(http.StatusOK, gin.H{"version": version.Version}) })

	// Local model cache management (new implementation is at end of function)
	r.POST("/api/pull", s.PullHandler)
	r.POST("/api/push", s.PushHandler)
	r.HEAD("/api/tags", s.ListHandler)
	r.GET("/api/tags", s.ListHandler)
	r.POST("/api/show", s.ShowHandler)
	r.DELETE("/api/delete", s.DeleteHandler)

	r.POST("/api/me", s.WhoamiHandler)

	r.POST("/api/signout", s.SignoutHandler)
	// deprecated
	r.DELETE("/api/user/keys/:encodedKey", s.SignoutHandler)

	// Create
	r.POST("/api/create", s.CreateHandler)
	r.POST("/api/blobs/:digest", s.CreateBlobHandler)
	r.HEAD("/api/blobs/:digest", s.HeadBlobHandler)
	r.POST("/api/copy", s.CopyHandler)

	// Inference
	r.GET("/api/ps", s.PsHandler)
	r.POST("/api/generate", s.GenerateHandler)
	r.POST("/api/chat", s.ChatHandler)
	r.POST("/api/embed", s.EmbedHandler)
	r.POST("/api/embeddings", s.EmbeddingsHandler)

	// Inference (OpenAI compatibility)
	r.POST("/v1/chat/completions", middleware.ChatMiddleware(), s.ChatHandler)
	r.POST("/v1/completions", middleware.CompletionsMiddleware(), s.GenerateHandler)
	r.POST("/v1/embeddings", middleware.EmbeddingsMiddleware(), s.EmbedHandler)
	r.GET("/v1/models", middleware.ListMiddleware(), s.ListHandler)
	r.GET("/v1/models/:model", middleware.RetrieveMiddleware(), s.ShowHandler)

	if rc != nil {
		// wrap old with new
		rs := &registry.Local{
			Client:   rc,
			Logger:   slog.Default(), // TODO(bmizerany): Take a logger, do not use slog.Default()
			Fallback: r,

			Prune: PruneLayers,
		}
		return rs, nil
	}

	return r, nil
}

func Serve(ln net.Listener) error {
	slog.SetDefault(logutil.NewLogger(os.Stderr, envconfig.LogLevel()))
	slog.Info("server config", "env", envconfig.Values())

	blobsDir, err := GetBlobsPath("")
	if err != nil {
		return err
	}
	if err := fixBlobs(blobsDir); err != nil {
		return err
	}

	if !envconfig.NoPrune() {
		if _, err := Manifests(false); err != nil {
			slog.Warn("corrupt manifests detected, skipping prune operation.  Re-pull or delete to clear", "error", err)
		} else {
			// clean up unused layers and manifests
			if err := PruneLayers(); err != nil {
				return err
			}

			manifestsPath, err := GetManifestPath()
			if err != nil {
				return err
			}

			if err := PruneDirectory(manifestsPath); err != nil {
				return err
			}
		}
	}

	s := &Server{addr: ln.Addr()}

	var rc *ollama.Registry
	if useClient2 {
		var err error
		rc, err = ollama.DefaultRegistry()
		if err != nil {
			return err
		}
	}

	h, err := s.GenerateRoutes(rc)
	if err != nil {
		return err
	}

	http.Handle("/", h)

	ctx, done := context.WithCancel(context.Background())
	schedCtx, schedDone := context.WithCancel(ctx)
	sched := InitScheduler(schedCtx)
	s.sched = sched

	slog.Info(fmt.Sprintf("Listening on %s (version %s)", ln.Addr(), version.Version))
	srvr := &http.Server{
		// Use http.DefaultServeMux so we get net/http/pprof for
		// free.
		//
		// TODO(bmizerany): Decide if we want to make this
		// configurable so it is not exposed by default, or allow
		// users to bind it to a different port. This was a quick
		// and easy way to get pprof, but it may not be the best
		// way.
		Handler: nil,
	}

	// listen for a ctrl+c and stop any loaded llm
	signals := make(chan os.Signal, 1)
	signal.Notify(signals, syscall.SIGINT, syscall.SIGTERM)
	go func() {
		<-signals
		srvr.Close()
		schedDone()
		sched.unloadAllRunners()
		done()
	}()

	s.sched.Run(schedCtx)

	// register the experimental webp decoder
	// so webp images can be used in multimodal inputs
	image.RegisterFormat("webp", "RIFF????WEBP", webp.Decode, webp.DecodeConfig)

	// At startup we retrieve GPU information so we can get log messages before loading a model
	// This will log warnings to the log in case we have problems with detected GPUs
<<<<<<< HEAD
	gpus := discover.GPUDevices(ctx, nil)
	discover.LogDetails(gpus)

	var totalVRAM uint64
	for _, gpu := range gpus {
		totalVRAM += gpu.TotalMemory - envconfig.GpuOverhead()
	}
	if totalVRAM < lowVRAMThreshold {
		s.lowVRAM = true
		slog.Info("entering low vram mode", "total vram", format.HumanBytes2(totalVRAM), "threshold", format.HumanBytes2(lowVRAMThreshold))
	}
=======
	gpus := discover.GetGPUInfo()
	if rpcServers := envconfig.RPCServers(); rpcServers != "" {
		gpus = append(gpus, discover.GetRPCServers(rpcServers)...)
	}
	gpus.LogDetails()
>>>>>>> 84aa6d0a

	err = srvr.Serve(ln)
	// If server is closed from the signal handler, wait for the ctx to be done
	// otherwise error out quickly
	if !errors.Is(err, http.ErrServerClosed) {
		return err
	}
	<-ctx.Done()
	return nil
}

func waitForStream(c *gin.Context, ch chan any) {
	c.Header("Content-Type", "application/json")
	var latest api.ProgressResponse
	for resp := range ch {
		switch r := resp.(type) {
		case api.ProgressResponse:
			latest = r
		case gin.H:
			status, ok := r["status"].(int)
			if !ok {
				status = http.StatusInternalServerError
			}
			errorMsg, ok := r["error"].(string)
			if !ok {
				errorMsg = "unknown error"
			}
			c.JSON(status, gin.H{"error": errorMsg})
			return
		default:
			c.JSON(http.StatusInternalServerError, gin.H{"error": "unknown message type"})
			return
		}
	}

	c.JSON(http.StatusOK, latest)
}

func streamResponse(c *gin.Context, ch chan any) {
	c.Header("Content-Type", "application/x-ndjson")
	c.Stream(func(w io.Writer) bool {
		val, ok := <-ch
		if !ok {
			return false
		}

		// errors are provided as a gin.H with an "error" field and
		// an optional "status" field.  For errors that are streamed
		// before any content, we need to set the status code and
		// content type for the error.
		if h, ok := val.(gin.H); ok {
			if e, ok := h["error"].(string); ok {
				status, ok := h["status"].(int)
				if !ok {
					status = http.StatusInternalServerError
				}

				if !c.Writer.Written() {
					c.Header("Content-Type", "application/json")
					c.JSON(status, gin.H{"error": e})
				} else {
					if err := json.NewEncoder(c.Writer).Encode(gin.H{"error": e}); err != nil {
						slog.Error("streamResponse failed to encode json error", "error", err)
					}
				}

				return false
			}
		}

		bts, err := json.Marshal(val)
		if err != nil {
			slog.Info(fmt.Sprintf("streamResponse: json.Marshal failed with %s", err))
			return false
		}

		// Delineate chunks with new-line delimiter
		bts = append(bts, '\n')
		if _, err := w.Write(bts); err != nil {
			slog.Info(fmt.Sprintf("streamResponse: w.Write failed with %s", err))
			return false
		}

		return true
	})
}

func (s *Server) WhoamiHandler(c *gin.Context) {
	// todo allow other hosts
	u, err := url.Parse("https://ollama.com")
	if err != nil {
		slog.Error(err.Error())
		c.JSON(http.StatusInternalServerError, gin.H{"error": "URL parse error"})
		return
	}

	client := api.NewClient(u, http.DefaultClient)
	user, err := client.Whoami(c)
	if err != nil {
		slog.Error(err.Error())
	}

	// user isn't signed in
	if user != nil && user.Name == "" {
		sURL, sErr := signinURL()
		if sErr != nil {
			slog.Error(sErr.Error())
			c.JSON(http.StatusInternalServerError, gin.H{"error": "error getting authorization details"})
			return
		}

		c.JSON(http.StatusUnauthorized, gin.H{"error": "unauthorized", "signin_url": sURL})
		return
	}

	c.JSON(http.StatusOK, user)
}

func (s *Server) SignoutHandler(c *gin.Context) {
	pubKey, err := auth.GetPublicKey()
	if err != nil {
		slog.Error("couldn't get public key", "error", err)
		c.JSON(http.StatusInternalServerError, gin.H{"error": "there was an error signing out"})
		return
	}

	encKey := base64.RawURLEncoding.EncodeToString([]byte(pubKey))

	// todo allow other hosts
	u, err := url.Parse("https://ollama.com")
	if err != nil {
		slog.Error(err.Error())
		c.JSON(http.StatusInternalServerError, gin.H{"error": "URL parse error"})
		return
	}

	client := api.NewClient(u, http.DefaultClient)
	err = client.Disconnect(c, encKey)
	if err != nil {
		var authError api.AuthorizationError
		if errors.As(err, &authError) {
			c.JSON(http.StatusUnauthorized, gin.H{"error": "you are not currently signed in"})
			return
		}
		c.JSON(http.StatusInternalServerError, gin.H{"error": "there was an error signing out"})
		return
	}

	c.JSON(http.StatusOK, nil)
}

func (s *Server) PsHandler(c *gin.Context) {
	models := []api.ProcessModelResponse{}

	for _, v := range s.sched.loaded {
		model := v.model
		modelDetails := api.ModelDetails{
			Format:            model.Config.ModelFormat,
			Family:            model.Config.ModelFamily,
			Families:          model.Config.ModelFamilies,
			ParameterSize:     model.Config.ModelType,
			QuantizationLevel: model.Config.FileType,
		}

		mr := api.ProcessModelResponse{
			Model:     model.ShortName,
			Name:      model.ShortName,
			Size:      int64(v.totalSize),
			SizeVRAM:  int64(v.vramSize),
			Digest:    model.Digest,
			Details:   modelDetails,
			ExpiresAt: v.expiresAt,
		}
		if v.Options != nil {
			mr.ContextLength = v.Options.NumCtx
		}
		// The scheduler waits to set expiresAt, so if a model is loading it's
		// possible that it will be set to the unix epoch. For those cases, just
		// calculate the time w/ the sessionDuration instead.
		var epoch time.Time
		if v.expiresAt == epoch {
			mr.ExpiresAt = time.Now().Add(v.sessionDuration)
		}

		models = append(models, mr)
	}

	slices.SortStableFunc(models, func(i, j api.ProcessModelResponse) int {
		// longest duration remaining listed first
		return cmp.Compare(j.ExpiresAt.Unix(), i.ExpiresAt.Unix())
	})

	c.JSON(http.StatusOK, api.ProcessResponse{Models: models})
}

func toolCallId() string {
	const letterBytes = "abcdefghijklmnopqrstuvwxyz0123456789"
	b := make([]byte, 8)
	for i := range b {
		b[i] = letterBytes[rand.Intn(len(letterBytes))]
	}
	return "call_" + strings.ToLower(string(b))
}

func (s *Server) ChatHandler(c *gin.Context) {
	checkpointStart := time.Now()

	var req api.ChatRequest
	if err := c.ShouldBindJSON(&req); errors.Is(err, io.EOF) {
		c.AbortWithStatusJSON(http.StatusBadRequest, gin.H{"error": "missing request body"})
		return
	} else if err != nil {
		c.AbortWithStatusJSON(http.StatusBadRequest, gin.H{"error": err.Error()})
		return
	}

	name := model.ParseName(req.Model)
	if !name.IsValid() {
		c.JSON(http.StatusBadRequest, gin.H{"error": "model is required"})
		return
	}

	name, err := getExistingName(name)
	if err != nil {
		c.JSON(http.StatusBadRequest, gin.H{"error": "model is required"})
		return
	}

	m, err := GetModel(req.Model)
	if err != nil {
		switch {
		case os.IsNotExist(err):
			c.JSON(http.StatusNotFound, gin.H{"error": fmt.Sprintf("model '%s' not found", req.Model)})
		case err.Error() == errtypes.InvalidModelNameErrMsg:
			c.JSON(http.StatusBadRequest, gin.H{"error": err.Error()})
		default:
			c.JSON(http.StatusInternalServerError, gin.H{"error": err.Error()})
		}
		return
	}

	// expire the runner
	if len(req.Messages) == 0 && req.KeepAlive != nil && req.KeepAlive.Duration == 0 {
		s.sched.expireRunner(m)

		c.JSON(http.StatusOK, api.ChatResponse{
			Model:      req.Model,
			CreatedAt:  time.Now().UTC(),
			Message:    api.Message{Role: "assistant"},
			Done:       true,
			DoneReason: "unload",
		})
		return
	}

	if m.Config.RemoteHost != "" && m.Config.RemoteModel != "" {
		origModel := req.Model

		remoteURL, err := url.Parse(m.Config.RemoteHost)
		if err != nil {
			c.JSON(http.StatusInternalServerError, gin.H{"error": err.Error()})
			return
		}

		if !slices.Contains(envconfig.Remotes(), remoteURL.Hostname()) {
			slog.Info("remote model", "remotes", envconfig.Remotes(), "remoteURL", m.Config.RemoteHost, "hostname", remoteURL.Hostname())
			c.JSON(http.StatusBadRequest, gin.H{"error": "this server cannot run this remote model"})
			return
		}

		req.Model = m.Config.RemoteModel
		if req.Options == nil {
			req.Options = map[string]any{}
		}

		var msgs []api.Message
		if len(req.Messages) > 0 {
			msgs = append(m.Messages, req.Messages...)
			if req.Messages[0].Role != "system" && m.System != "" {
				msgs = append([]api.Message{{Role: "system", Content: m.System}}, msgs...)
			}
		}

		msgs = filterThinkTags(msgs, m)
		req.Messages = msgs

		for k, v := range m.Options {
			if _, ok := req.Options[k]; !ok {
				req.Options[k] = v
			}
		}

		fn := func(resp api.ChatResponse) error {
			resp.Model = origModel
			resp.RemoteModel = m.Config.RemoteModel
			resp.RemoteHost = m.Config.RemoteHost

			data, err := json.Marshal(resp)
			if err != nil {
				return err
			}

			if _, err = c.Writer.Write(append(data, '\n')); err != nil {
				return err
			}
			c.Writer.Flush()
			return nil
		}

		client := api.NewClient(remoteURL, http.DefaultClient)
		err = client.Chat(c, &req, fn)
		if err != nil {
			var authError api.AuthorizationError
			if errors.As(err, &authError) {
				sURL, sErr := signinURL()
				if sErr != nil {
					slog.Error(sErr.Error())
					c.JSON(http.StatusInternalServerError, gin.H{"error": "error getting authorization details"})
					return
				}

				c.JSON(authError.StatusCode, gin.H{"error": "unauthorized", "signin_url": sURL})
				return
			}
			var apiError api.StatusError
			if errors.As(err, &apiError) {
				c.JSON(apiError.StatusCode, apiError)
				return
			}
			c.JSON(http.StatusInternalServerError, gin.H{"error": err.Error()})
			return
		}

		contentType := "application/json; charset=utf-8"
		if req.Stream != nil && *req.Stream {
			contentType = "application/x-ndjson"
		}
		c.Header("Content-Type", contentType)

		return
	}

	caps := []model.Capability{model.CapabilityCompletion}
	if len(req.Tools) > 0 {
		caps = append(caps, model.CapabilityTools)
	}

	modelCaps := m.Capabilities()
	if slices.Contains(modelCaps, model.CapabilityThinking) {
		caps = append(caps, model.CapabilityThinking)
		if req.Think == nil {
			req.Think = &api.ThinkValue{Value: true}
		}
	} else {
		if req.Think != nil && req.Think.Bool() {
			c.JSON(http.StatusBadRequest, gin.H{"error": fmt.Sprintf("%q does not support thinking", req.Model)})
			return
		}
	}

	r, m, opts, err := s.scheduleRunner(c.Request.Context(), name.String(), caps, req.Options, req.KeepAlive)
	if errors.Is(err, errCapabilityCompletion) {
		c.JSON(http.StatusBadRequest, gin.H{"error": fmt.Sprintf("%q does not support chat", req.Model)})
		return
	} else if err != nil {
		handleScheduleError(c, req.Model, err)
		return
	}

	checkpointLoaded := time.Now()

	if len(req.Messages) == 0 {
		c.JSON(http.StatusOK, api.ChatResponse{
			Model:      req.Model,
			CreatedAt:  time.Now().UTC(),
			Message:    api.Message{Role: "assistant"},
			Done:       true,
			DoneReason: "load",
		})
		return
	}

	msgs := append(m.Messages, req.Messages...)
	if req.Messages[0].Role != "system" && m.System != "" {
		msgs = append([]api.Message{{Role: "system", Content: m.System}}, msgs...)
	}
	msgs = filterThinkTags(msgs, m)

	if shouldUseHarmony(m) && m.Config.Parser == "" {
		m.Config.Parser = "harmony"
	}

	var builtinParser parsers.Parser
	processedTools := req.Tools

	if m.Config.Parser != "" {
		builtinParser = parsers.ParserForName(m.Config.Parser)
		if builtinParser != nil {
			// Determine last message for chat prefill
			var lastMessage *api.Message
			if len(msgs) > 0 {
				lastMessage = &msgs[len(msgs)-1]
			}
			// Initialize parser and get processed tools
			processedTools = builtinParser.Init(req.Tools, lastMessage)
		}
	}

	truncate := req.Truncate == nil || *req.Truncate
	prompt, images, err := chatPrompt(c.Request.Context(), m, r.Tokenize, opts, msgs, processedTools, req.Think, truncate)
	if err != nil {
		slog.Error("chat prompt error", "error", err)
		c.JSON(http.StatusInternalServerError, gin.H{"error": err.Error()})
		return
	}

	// If debug mode is enabled, return the rendered template instead of calling the model
	if req.DebugRenderOnly {
		c.JSON(http.StatusOK, api.ChatResponse{
			Model:     req.Model,
			CreatedAt: time.Now().UTC(),
			DebugInfo: &api.DebugInfo{
				RenderedTemplate: prompt,
				ImageCount:       len(images),
			},
		})
		return
	}

	// Validate Think value: string values currently only allowed for harmony/gptoss models
	if req.Think != nil && req.Think.IsString() && m.Config.Parser != "harmony" {
		c.JSON(http.StatusBadRequest, gin.H{"error": fmt.Sprintf("think value %q is not supported for this model", req.Think.String())})
		return
	}

	var thinkingState *thinking.Parser
	openingTag, closingTag := thinking.InferTags(m.Template.Template)
	if req.Think != nil && req.Think.Bool() && openingTag != "" && closingTag != "" {
		thinkingState = &thinking.Parser{
			OpeningTag: openingTag,
			ClosingTag: closingTag,
		}

		if strings.HasSuffix(strings.TrimSpace(prompt), openingTag) {
			thinkingState.AddContent(openingTag)
		}
	}

	var toolParser *tools.Parser
	if len(req.Tools) > 0 && (builtinParser == nil || !builtinParser.HasToolSupport()) {
		toolParser = tools.NewParser(m.Template.Template, req.Tools)
	}

	type structuredOutputsState int
	const (
		structuredOutputsState_None structuredOutputsState = iota
		structuredOutputsState_ReadyToApply
		structuredOutputsState_Applying
	)

	ch := make(chan any)
	go func() {
		defer close(ch)

		structuredOutputsState := structuredOutputsState_None

		for {
			var tb strings.Builder

			currentFormat := req.Format
			// structured outputs via double request is enabled when:
			// 1. the model supports the thinking capability and
			// 2. it uses a built-in parser or our generic thinking parser

			// Note that the current approach does not work for (potential future)
			// non-thinking models that emit anything before actual content. This
			// current approach uses the transition from parsed thinking content to
			// parsed non-thinking content as the signal to turn constraining on

			if req.Format != nil && structuredOutputsState == structuredOutputsState_None && ((builtinParser != nil || thinkingState != nil) && slices.Contains(m.Capabilities(), model.CapabilityThinking)) {
				currentFormat = nil
			}

			// sets up new context given parent context per request
			ctx, cancel := context.WithCancel(c.Request.Context())
			err := r.Completion(ctx, llm.CompletionRequest{
				Prompt:   prompt,
				Images:   images,
				Format:   currentFormat,
				Options:  opts,
				Shift:    req.Shift == nil || *req.Shift,
				Truncate: truncate,
			}, func(r llm.CompletionResponse) {
				res := api.ChatResponse{
					Model:     req.Model,
					CreatedAt: time.Now().UTC(),
					Message:   api.Message{Role: "assistant", Content: r.Content},
					Done:      r.Done,
					Metrics: api.Metrics{
						PromptEvalCount:    r.PromptEvalCount,
						PromptEvalDuration: r.PromptEvalDuration,
						EvalCount:          r.EvalCount,
						EvalDuration:       r.EvalDuration,
					},
				}
				if r.Done {
					res.DoneReason = r.DoneReason.String()
					res.TotalDuration = time.Since(checkpointStart)
					res.LoadDuration = checkpointLoaded.Sub(checkpointStart)
				}

				if builtinParser != nil {
					slog.Log(context.TODO(), logutil.LevelTrace, "builtin parser input", "parser", m.Config.Parser, "content", r.Content)

					content, thinking, toolCalls, err := builtinParser.Add(r.Content, r.Done)
					if err != nil {
						ch <- gin.H{"error": err.Error()}
						return
					}

					res.Message.Content = content
					res.Message.Thinking = thinking
					for i := range toolCalls {
						toolCalls[i].ID = toolCallId()
					}
					res.Message.ToolCalls = toolCalls

					tb.WriteString(thinking)
					// we are now receiving content from the model - we should start applying structured outputs
					if structuredOutputsState == structuredOutputsState_None && req.Format != nil && tb.String() != "" && res.Message.Content != "" {
						structuredOutputsState = structuredOutputsState_ReadyToApply
						cancel()
						return
					}

					if res.Message.Content != "" || res.Message.Thinking != "" || len(res.Message.ToolCalls) > 0 || r.Done {
						slog.Log(context.TODO(), logutil.LevelTrace, "builtin parser output", "parser", m.Config.Parser, "content", content, "thinking", thinking, "toolCalls", toolCalls, "done", r.Done)
						ch <- res
					} else {
						slog.Log(context.TODO(), logutil.LevelTrace, "builtin parser empty output", "parser", m.Config.Parser)
					}
					return
				}

				if thinkingState != nil {
					thinkingContent, remainingContent := thinkingState.AddContent(res.Message.Content)
					if thinkingContent == "" && remainingContent == "" && !r.Done {
						// need to accumulate more to decide what to send
						return
					}
					res.Message.Thinking = thinkingContent
					tb.WriteString(thinkingContent)
					// emit the collected thinking text before restarting with structured outputs and clear unstructured content
					// to avoid leaking mixed tokens like "</think>Hello"
					if structuredOutputsState == structuredOutputsState_None && req.Format != nil && tb.String() != "" && remainingContent != "" {
						structuredOutputsState = structuredOutputsState_ReadyToApply
						res.Message.Content = ""
						ch <- res
						cancel()
						return
					}
					res.Message.Content = remainingContent
				}

				if len(req.Tools) > 0 {
					toolCalls, content := toolParser.Add(res.Message.Content)
					if len(content) > 0 {
						res.Message.Content = content
					} else if len(toolCalls) > 0 {
						for i := range toolCalls {
							toolCalls[i].ID = toolCallId()
						}
						res.Message.ToolCalls = toolCalls
						res.Message.Content = ""
					} else if res.Message.Thinking != "" {
						// don't return
					} else {
						if r.Done {
							res.Message.Content = toolParser.Content()
							ch <- res
						}
						return
					}
				}

				ch <- res
			})
			if err != nil {
				if structuredOutputsState == structuredOutputsState_ReadyToApply && strings.Contains(err.Error(), "context canceled") && c.Request.Context().Err() == nil {
					// only ignores error if it's a context cancellation due to setting structured outputs
				} else {
					var serr api.StatusError
					if errors.As(err, &serr) {
						ch <- gin.H{"error": serr.ErrorMessage, "status": serr.StatusCode}
					} else {
						ch <- gin.H{"error": err.Error()}
					}
					return
				}
			}

			// ignored structured outputs cancellation falls through to here, start a new request with the structured outputs and updated prompt. use the
			if structuredOutputsState == structuredOutputsState_ReadyToApply {
				structuredOutputsState = structuredOutputsState_Applying
				msg := api.Message{
					Role:     "assistant",
					Thinking: tb.String(),
				}

				msgs = append(msgs, msg)
				prompt, _, err = chatPrompt(c.Request.Context(), m, r.Tokenize, opts, msgs, processedTools, req.Think, truncate)
				if err != nil {
					slog.Error("chat prompt error applying structured outputs", "error", err)
					ch <- gin.H{"error": err.Error()}
					return
				}
				// force constraining by terminating thinking header, the parser is already at this state
				// when the last message is thinking, the rendered for gpt-oss cannot disambiguate between having the
				// model continue thinking or ending thinking and outputting the final message.
				// TODO(parthsareen): consider adding prefill disambiguation logic to the renderer for structured outputs.
				if shouldUseHarmony(m) || (builtinParser != nil && m.Config.Parser == "harmony") {
					prompt += "<|end|><|start|>assistant<|channel|>final<|message|>"
				}
				continue
			}

			break
		}
	}()

	if req.Stream != nil && !*req.Stream {
		var resp api.ChatResponse
		var toolCalls []api.ToolCall
		var sbThinking strings.Builder
		var sbContent strings.Builder
		for rr := range ch {
			switch t := rr.(type) {
			case api.ChatResponse:
				sbThinking.WriteString(t.Message.Thinking)
				sbContent.WriteString(t.Message.Content)
				resp = t
				if len(req.Tools) > 0 {
					toolCalls = append(toolCalls, t.Message.ToolCalls...)
				}
			case gin.H:
				msg, ok := t["error"].(string)
				if !ok {
					msg = "unexpected error format in response"
				}

				status, ok := t["status"].(int)
				if !ok {
					status = http.StatusInternalServerError
				}

				c.JSON(status, gin.H{"error": msg})
				return
			default:
				c.JSON(http.StatusInternalServerError, gin.H{"error": "unexpected response"})
				return
			}
		}

		resp.Message.Content = sbContent.String()
		resp.Message.Thinking = sbThinking.String()

		if len(toolCalls) > 0 {
			resp.Message.ToolCalls = toolCalls
		}

		c.JSON(http.StatusOK, resp)
		return
	}

	streamResponse(c, ch)
}

func handleScheduleError(c *gin.Context, name string, err error) {
	switch {
	case errors.Is(err, errCapabilities), errors.Is(err, errRequired):
		c.JSON(http.StatusBadRequest, gin.H{"error": err.Error()})
	case errors.Is(err, context.Canceled):
		c.JSON(499, gin.H{"error": "request canceled"})
	case errors.Is(err, ErrMaxQueue):
		c.JSON(http.StatusServiceUnavailable, gin.H{"error": err.Error()})
	case errors.Is(err, os.ErrNotExist):
		c.JSON(http.StatusNotFound, gin.H{"error": fmt.Sprintf("model %q not found, try pulling it first", name)})
	default:
		c.JSON(http.StatusInternalServerError, gin.H{"error": err.Error()})
	}
}

func filterThinkTags(msgs []api.Message, m *Model) []api.Message {
	if m.Config.ModelFamily == "qwen3" || model.ParseName(m.Name).Model == "deepseek-r1" {
		finalUserIndex := -1
		for i, msg := range msgs {
			if msg.Role == "user" {
				finalUserIndex = i
			}
		}

		for i, msg := range msgs {
			if msg.Role == "assistant" && i < finalUserIndex {
				// TODO(drifkin): this is from before we added proper thinking support.
				// However, even if thinking is not enabled (and therefore we shouldn't
				// change the user output), we should probably perform this filtering
				// for all thinking models (not just qwen3 & deepseek-r1) since it tends
				// to save tokens and improve quality.
				thinkingState := &thinking.Parser{
					OpeningTag: "<think>",
					ClosingTag: "</think>",
				}
				_, content := thinkingState.AddContent(msg.Content)
				msgs[i].Content = content
			}
		}
	}
	return msgs
}<|MERGE_RESOLUTION|>--- conflicted
+++ resolved
@@ -1607,8 +1607,12 @@
 
 	// At startup we retrieve GPU information so we can get log messages before loading a model
 	// This will log warnings to the log in case we have problems with detected GPUs
-<<<<<<< HEAD
 	gpus := discover.GPUDevices(ctx, nil)
+
+	if rpcServers := envconfig.RPCServers(); rpcServers != "" {
+		gpus = append(gpus, discover.GetRPCServers(rpcServers)...)
+	}
+
 	discover.LogDetails(gpus)
 
 	var totalVRAM uint64
@@ -1619,13 +1623,6 @@
 		s.lowVRAM = true
 		slog.Info("entering low vram mode", "total vram", format.HumanBytes2(totalVRAM), "threshold", format.HumanBytes2(lowVRAMThreshold))
 	}
-=======
-	gpus := discover.GetGPUInfo()
-	if rpcServers := envconfig.RPCServers(); rpcServers != "" {
-		gpus = append(gpus, discover.GetRPCServers(rpcServers)...)
-	}
-	gpus.LogDetails()
->>>>>>> 84aa6d0a
 
 	err = srvr.Serve(ln)
 	// If server is closed from the signal handler, wait for the ctx to be done
