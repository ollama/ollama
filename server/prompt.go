--- conflicted
+++ resolved
@@ -29,10 +29,6 @@
 	videoUrls = make([]string, 0)
 
 	isMllama := checkMllamaModelFamily(m)
-<<<<<<< HEAD
-=======
-	// isGemma3 := checkGemma3ModelFamily(m)
->>>>>>> b621cbf3
 
 	var imageNumTokens int
 	// TODO: Ideally we would compute this from the projector metadata but some pieces are implementation dependent
@@ -48,11 +44,7 @@
 	// in reverse, find all messages that fit into context window
 	for i := n; i >= 0; i-- {
 		if isMllama && len(msgs[i].Images) > 1 {
-<<<<<<< HEAD
-			return "", nil, errTooManyImages
-=======
 			return "", nil, nil, nil, nil, errTooManyImages
->>>>>>> b621cbf3
 		}
 
 		// always include the last message
