package server

import (
	"bytes"
	"context"
	"errors"
	"log/slog"
	"os"
	"testing"
	"time"

	"github.com/stretchr/testify/require"

	"github.com/ollama/ollama/api"
	"github.com/ollama/ollama/app/lifecycle"
	"github.com/ollama/ollama/discover"
	"github.com/ollama/ollama/format"
	"github.com/ollama/ollama/fs/ggml"
	"github.com/ollama/ollama/llm"
	"github.com/ollama/ollama/ml"
)

func TestMain(m *testing.M) {
	os.Setenv("OLLAMA_DEBUG", "1")
	lifecycle.InitLogging()
	os.Exit(m.Run())
}

func TestInitScheduler(t *testing.T) {
	ctx, done := context.WithCancel(t.Context())
	defer done()
	s := InitScheduler(ctx)
	s.loadedMu.Lock()
	require.NotNil(t, s.loaded)
	s.loadedMu.Unlock()
}

func TestLoad(t *testing.T) {
	ctx, done := context.WithTimeout(t.Context(), 20*time.Millisecond)
	defer done()
	s := InitScheduler(ctx)
	var f *ggml.GGML // value not used in tests
	req := &LlmRequest{
		ctx:             ctx,
		model:           &Model{ModelPath: "foo"},
		opts:            api.DefaultOptions(),
		successCh:       make(chan *runnerRef, 1),
		errCh:           make(chan error, 1),
		sessionDuration: &api.Duration{Duration: 2 * time.Second},
	}
	// Fail to load model first
	s.newServerFn = func(gpus discover.GpuInfoList, model string, f *ggml.GGML, adapters []string, projectors []string, opts api.Options, numParallel int) (llm.LlamaServer, error) {
		return nil, errors.New("something failed to load model blah")
	}
	gpus := discover.GpuInfoList{}
	s.load(req, f, gpus, false)
	require.Empty(t, req.successCh)
	require.Len(t, req.errCh, 1)
	s.loadedMu.Lock()
	require.Empty(t, s.loaded)
	s.loadedMu.Unlock()
	err := <-req.errCh
	require.Contains(t, err.Error(), "this model may be incompatible")

	server := &mockLlm{vramSize: 10, vramByGPU: map[ml.DeviceID]uint64{}}
	s.newServerFn = func(gpus discover.GpuInfoList, model string, f *ggml.GGML, adapters []string, projectors []string, opts api.Options, numParallel int) (llm.LlamaServer, error) {
		server.modelPath = model
		return server, nil
	}
	s.load(req, f, gpus, false)
	select {
	case err := <-req.errCh:
		require.NoError(t, err)
	case resp := <-req.successCh:
		require.Equal(t, uint64(10), resp.vramSize)
		require.Equal(t, uint(1), resp.refCount)
		s.loadedMu.Lock()
		require.Len(t, s.loaded, 1)
		s.loadedMu.Unlock()
	}

	req.model.ModelPath = "dummy_model_path"
	server.waitResp = errors.New("wait failure")
	s.load(req, f, gpus, false)
	select {
	case err := <-req.errCh:
		require.Contains(t, err.Error(), "wait failure")
	case resp := <-req.successCh:
		t.Fatalf("unexpected success %v", resp)
	}
	s.loadedMu.Lock()
	runner := s.loaded["dummy_model_path"]
	s.loadedMu.Unlock()
	require.NotNil(t, runner)
	require.Equal(t, uint(0), runner.refCount)
	time.Sleep(1 * time.Millisecond)
	require.Len(t, s.expiredCh, 1)
}

type reqBundle struct {
	ctx     context.Context //nolint:containedctx
	ctxDone func()
	srv     *mockLlm
	req     *LlmRequest
	f       *ggml.GGML
}

func (scenario *reqBundle) newServer(gpus discover.GpuInfoList, model string, f *ggml.GGML, adapters []string, projectors []string, opts api.Options, numParallel int) (llm.LlamaServer, error) {
	scenario.srv.modelPath = model
	return scenario.srv, nil
}

func newScenarioRequest(t *testing.T, ctx context.Context, modelName string, vramSize uint64, duration *api.Duration, vramByGPU map[ml.DeviceID]uint64) *reqBundle {
	b := &reqBundle{}
	b.ctx, b.ctxDone = context.WithCancel(ctx)
	t.Helper()

	p, _ := createBinFile(t, ggml.KV{
		"general.architecture":          "llama",
		"llama.context_length":          uint32(32),
		"llama.embedding_length":        uint32(4096),
		"llama.block_count":             uint32(1),
		"llama.attention.head_count":    uint32(32),
		"llama.attention.head_count_kv": uint32(32),
		"tokenizer.ggml.tokens":         []string{" "},
		"tokenizer.ggml.scores":         []float32{0},
		"tokenizer.ggml.token_type":     []int32{0},
	}, []*ggml.Tensor{
		{Name: "blk.0.attn.weight", Kind: uint32(0), Offset: uint64(0), Shape: []uint64{1, 1, 1, 1}, WriterTo: bytes.NewReader(make([]byte, 32))},
		{Name: "output.weight", Kind: uint32(0), Offset: uint64(0), Shape: []uint64{1, 1, 1, 1}, WriterTo: bytes.NewReader(make([]byte, 32))},
	})

	model := &Model{Name: modelName, ModelPath: p}
	f, err := llm.LoadModel(model.ModelPath, 0)
	if err != nil {
		t.Fatal(err)
	}
	b.f = f
	if duration == nil {
		duration = &api.Duration{Duration: 5 * time.Millisecond}
	}
	b.req = &LlmRequest{
		ctx:             b.ctx,
		model:           model,
		opts:            api.DefaultOptions(),
		sessionDuration: duration,
		successCh:       make(chan *runnerRef, 1),
		errCh:           make(chan error, 1),
	}
	b.srv = &mockLlm{vramSize: vramSize, vramByGPU: vramByGPU}
	return b
}

func getGpuFn(ctx context.Context, runners []discover.FilteredRunnerDiscovery) discover.GpuInfoList {
<<<<<<< HEAD
	g := discover.GpuInfo{Library: "metal"}
=======
	slog.Info("test getGpuFn called", "runners", runners)
	g := discover.GpuInfo{DeviceID: ml.DeviceID{Library: "metal"}}
>>>>>>> 19e6796e
	g.TotalMemory = 24 * format.GigaByte
	g.FreeMemory = 12 * format.GigaByte
	return []discover.GpuInfo{g}
}

func getCpuFn() discover.GpuInfo {
<<<<<<< HEAD
	g := discover.GpuInfo{Library: "cpu"}
=======
	slog.Info("test getCpuFn called")
	g := discover.GpuInfo{DeviceID: ml.DeviceID{Library: "cpu"}}
>>>>>>> 19e6796e
	g.TotalMemory = 32 * format.GigaByte
	g.FreeMemory = 26 * format.GigaByte
	return g
}

func TestRequestsSameModelSameRequest(t *testing.T) {
	ctx, done := context.WithTimeout(t.Context(), 500*time.Millisecond)
	defer done()
	s := InitScheduler(ctx)
	s.getGpuFn = getGpuFn
	s.getCpuFn = getCpuFn
	a := newScenarioRequest(t, ctx, "ollama-model-1", 10, &api.Duration{Duration: 5 * time.Millisecond}, nil)
	b := newScenarioRequest(t, ctx, "ollama-model-1", 11, &api.Duration{Duration: 0}, nil)
	b.req.model = a.req.model
	b.f = a.f

	s.newServerFn = a.newServer
	slog.Info("a")
	s.pendingReqCh <- a.req
	require.Len(t, s.pendingReqCh, 1)
	s.Run(ctx)
	select {
	case resp := <-a.req.successCh:
		require.Equal(t, resp.llama, a.srv)
		require.Empty(t, s.pendingReqCh)
		require.Empty(t, a.req.errCh)
	case err := <-a.req.errCh:
		t.Fatal(err.Error())
	case <-ctx.Done():
		t.Fatal("timeout")
	}

	// Same runner as first request due to not needing a reload
	s.newServerFn = b.newServer
	slog.Info("b")
	s.pendingReqCh <- b.req
	select {
	case resp := <-b.req.successCh:
		require.Equal(t, resp.llama, a.srv)
		require.Empty(t, s.pendingReqCh)
		require.Empty(t, b.req.errCh)
	case err := <-b.req.errCh:
		t.Fatal(err.Error())
	case <-ctx.Done():
		t.Fatal("timeout")
	}
}

func TestRequestsSimpleReloadSameModel(t *testing.T) {
	ctx, done := context.WithTimeout(t.Context(), 5000*time.Millisecond)
	defer done()
	s := InitScheduler(ctx)
	s.getGpuFn = getGpuFn
	s.getCpuFn = getCpuFn
	a := newScenarioRequest(t, ctx, "ollama-model-1", 10, &api.Duration{Duration: 5 * time.Millisecond}, nil)
	b := newScenarioRequest(t, ctx, "ollama-model-1", 20, &api.Duration{Duration: 5 * time.Millisecond}, nil)
	tmpModel := *a.req.model
	b.req.model = &tmpModel
	b.f = a.f

	s.newServerFn = a.newServer
	slog.Info("a")
	s.pendingReqCh <- a.req
	require.Len(t, s.pendingReqCh, 1)
	s.Run(ctx)
	select {
	case resp := <-a.req.successCh:
		require.Equal(t, resp.llama, a.srv)
		require.Empty(t, s.pendingReqCh)
		require.Empty(t, a.req.errCh)
	case err := <-a.req.errCh:
		t.Fatal(err.Error())
	case <-ctx.Done():
		t.Fatal("timeout")
	}

	// Trigger a reload
	s.newServerFn = b.newServer
	b.req.model.AdapterPaths = []string{"new"}
	slog.Info("b")
	s.pendingReqCh <- b.req
	// finish first two requests, so model can reload
	time.Sleep(1 * time.Millisecond)
	a.ctxDone()
	// Report recovered VRAM usage
	time.Sleep(1 * time.Millisecond)
	s.getGpuFn = func(ctx context.Context, runners []discover.FilteredRunnerDiscovery) discover.GpuInfoList {
		slog.Info("XXX altered getGpuFn called")
		g := discover.GpuInfo{DeviceID: ml.DeviceID{Library: "metal"}}
		g.TotalMemory = 24 * format.GigaByte
		g.FreeMemory = 24 * format.GigaByte
		return []discover.GpuInfo{g}
	}
	select {
	case resp := <-b.req.successCh:
		require.Equal(t, resp.llama, b.srv)
		require.Empty(t, s.pendingReqCh)
		require.Empty(t, b.req.errCh)
	case err := <-b.req.errCh:
		t.Fatal(err.Error())
	case <-ctx.Done():
		t.Fatal("timeout")
	}
}

func TestRequestsMultipleLoadedModels(t *testing.T) {
	ctx, done := context.WithTimeout(t.Context(), 500*time.Millisecond)
	defer done()
	s := InitScheduler(ctx)
	s.getGpuFn = getGpuFn // 1 metal GPU
	s.getCpuFn = getCpuFn // 1 CPU

	// Multiple loaded models
	a := newScenarioRequest(t, ctx, "model-a-1g-gpu", 1*format.GigaByte, nil, map[ml.DeviceID]uint64{{Library: "metal"}: 1 * format.GigaByte})
	a.req.sessionDuration = &api.Duration{Duration: 5 * time.Millisecond}
	b := newScenarioRequest(t, ctx, "model-b-10g-gpu", 10*format.GigaByte, nil, map[ml.DeviceID]uint64{{Library: "metal"}: 10 * format.GigaByte})
	b.req.sessionDuration = &api.Duration{Duration: 5 * time.Millisecond}
	c := newScenarioRequest(t, ctx, "model-c-10g-cpu", 10*format.GigaByte, nil, nil /* No GPU load */)
	c.req.opts.NumGPU = 0                                                                                                                         // CPU load, will be allowed
	b.req.sessionDuration = &api.Duration{Duration: 10 * time.Millisecond}                                                                        // longer than b to cause the scheduler to favor unloading b over c
	d := newScenarioRequest(t, ctx, "model-d-10g-gpu", 13*format.GigaByte, nil, map[ml.DeviceID]uint64{{Library: "metal"}: 13 * format.GigaByte}) // Needs prior unloaded

	t.Setenv("OLLAMA_MAX_LOADED_MODELS", "1")
	s.newServerFn = a.newServer
	slog.Info("a")
	s.pendingReqCh <- a.req
	s.Run(ctx)
	select {
	case resp := <-a.req.successCh:
		require.Equal(t, resp.llama, a.srv)
		require.Empty(t, s.pendingReqCh)
		require.Empty(t, a.req.errCh)
	case err := <-a.req.errCh:
		t.Fatal(err.Error())
	case <-ctx.Done():
		t.Fatal("timeout")
	}
	s.loadedMu.Lock()
	require.Len(t, s.loaded, 1)
	s.loadedMu.Unlock()

	t.Setenv("OLLAMA_MAX_LOADED_MODELS", "0")
	s.newServerFn = b.newServer
	slog.Info("b")
	s.pendingReqCh <- b.req
	select {
	case resp := <-b.req.successCh:
		require.Equal(t, resp.llama, b.srv)
		require.Empty(t, s.pendingReqCh)
		require.Empty(t, b.req.errCh)
	case err := <-b.req.errCh:
		t.Fatal(err.Error())
	case <-ctx.Done():
		t.Fatal("timeout")
	}
	s.loadedMu.Lock()
	require.Len(t, s.loaded, 2)
	s.loadedMu.Unlock()

	// This is a CPU load with NumGPU = 0 so it should load
	s.newServerFn = c.newServer
	slog.Info("c")
	s.pendingReqCh <- c.req
	select {
	case resp := <-c.req.successCh:
		require.Equal(t, resp.llama, c.srv)
		require.Empty(t, s.pendingReqCh)
		require.Empty(t, c.req.errCh)
	case err := <-c.req.errCh:
		t.Fatal(err.Error())
	case <-ctx.Done():
		t.Fatal("timeout")
	}
	s.loadedMu.Lock()
	require.Len(t, s.loaded, 3)
	s.loadedMu.Unlock()

	// Try to load a model that won't fit
	s.newServerFn = d.newServer
	slog.Info("d")
	s.loadedMu.Lock()
	require.Len(t, s.loaded, 3)
	s.loadedMu.Unlock()
	a.ctxDone() // Won't help since this one isn't big enough to make room
	time.Sleep(2 * time.Millisecond)
	s.pendingReqCh <- d.req
	// finish prior request, so new model can load
	time.Sleep(6 * time.Millisecond)
	s.loadedMu.Lock()
	require.Len(t, s.loaded, 2)
	s.loadedMu.Unlock()
	// Mark b done so it can unload
	b.ctxDone()
	// Report recovered VRAM usage so scheduler will finish waiting and unload
	time.Sleep(1 * time.Millisecond)
	s.getGpuFn = func(ctx context.Context, runners []discover.FilteredRunnerDiscovery) discover.GpuInfoList {
		g := discover.GpuInfo{DeviceID: ml.DeviceID{Library: "metal"}}
		g.TotalMemory = 24 * format.GigaByte
		g.FreeMemory = 24 * format.GigaByte
		return []discover.GpuInfo{g}
	}
	select {
	case resp := <-d.req.successCh:
		require.Equal(t, resp.llama, d.srv)
		require.Empty(t, s.pendingReqCh)
		require.Empty(t, d.req.errCh)
	case <-ctx.Done():
		t.Fatal("timeout")
	}
	// Wait for b to close
closeWait:
	for {
		select {
		case <-ctx.Done():
			t.Fatal("timeout")
		default:
			if b.srv.closeCalled {
				break closeWait
			}
			time.Sleep(1 * time.Millisecond)
		}
	}
	s.loadedMu.Lock()
	require.Len(t, s.loaded, 2)
	s.loadedMu.Unlock()
}

func TestGetRunner(t *testing.T) {
	ctx, done := context.WithTimeout(t.Context(), 3*time.Second)
	defer done()

	a := newScenarioRequest(t, ctx, "ollama-model-1a", 10, &api.Duration{Duration: 2 * time.Millisecond}, nil)
	b := newScenarioRequest(t, ctx, "ollama-model-1b", 10, &api.Duration{Duration: 2 * time.Millisecond}, nil)
	c := newScenarioRequest(t, ctx, "ollama-model-1c", 10, &api.Duration{Duration: 2 * time.Millisecond}, nil)
	t.Setenv("OLLAMA_MAX_QUEUE", "1")
	s := InitScheduler(ctx)
	s.getGpuFn = getGpuFn
	s.getCpuFn = getCpuFn
	s.newServerFn = a.newServer
	slog.Info("a")
	successCh1a, errCh1a := s.GetRunner(a.ctx, a.req.model, a.req.opts, a.req.sessionDuration)
	require.Len(t, s.pendingReqCh, 1)
	slog.Info("b")
	successCh1b, errCh1b := s.GetRunner(b.ctx, b.req.model, b.req.opts, b.req.sessionDuration)
	require.Len(t, s.pendingReqCh, 1)
	require.Empty(t, successCh1b)
	require.Len(t, errCh1b, 1)
	err := <-errCh1b
	require.Contains(t, err.Error(), "server busy")
	s.Run(ctx)
	select {
	case resp := <-successCh1a:
		require.Equal(t, resp.llama, a.srv)
		require.Empty(t, s.pendingReqCh)
		require.Empty(t, errCh1a)
	case err := <-errCh1a:
		t.Fatal(err.Error())
	case <-ctx.Done():
		t.Fatal("timeout")
	}
	a.ctxDone() // Set "a" model to idle so it can unload
	s.loadedMu.Lock()
	require.Len(t, s.loaded, 1)
	s.loadedMu.Unlock()

	c.req.model.ModelPath = "bad path"
	slog.Info("c")
	successCh1c, errCh1c := s.GetRunner(c.ctx, c.req.model, c.req.opts, c.req.sessionDuration)
	// Starts in pending channel, then should be quickly processed to return an error
	time.Sleep(50 * time.Millisecond) // Long enough for the "a" model to expire and unload
	require.Empty(t, successCh1c)
	s.loadedMu.Lock()
	require.Empty(t, s.loaded)
	s.loadedMu.Unlock()
	require.Len(t, errCh1c, 1)
	err = <-errCh1c
	require.Contains(t, err.Error(), "bad path")
	b.ctxDone()
}

func TestExpireRunner(t *testing.T) {
	ctx, done := context.WithTimeout(t.Context(), 20*time.Millisecond)
	defer done()
	s := InitScheduler(ctx)
	req := &LlmRequest{
		ctx:             ctx,
		model:           &Model{ModelPath: "foo"},
		opts:            api.DefaultOptions(),
		successCh:       make(chan *runnerRef, 1),
		errCh:           make(chan error, 1),
		sessionDuration: &api.Duration{Duration: 2 * time.Minute},
	}

	var f *ggml.GGML
	gpus := discover.GpuInfoList{}
	server := &mockLlm{vramSize: 10, vramByGPU: map[ml.DeviceID]uint64{}}
	s.newServerFn = func(gpus discover.GpuInfoList, model string, f *ggml.GGML, adapters []string, projectors []string, opts api.Options, numParallel int) (llm.LlamaServer, error) {
		server.modelPath = model
		return server, nil
	}
	s.load(req, f, gpus, false)

	select {
	case err := <-req.errCh:
		if err != nil {
			t.Fatalf("expected no errors when loading, got '%s'", err.Error())
		}
	case resp := <-req.successCh:
		s.loadedMu.Lock()
		if resp.refCount != uint(1) || len(s.loaded) != 1 {
			t.Fatalf("expected a model to be loaded")
		}
		s.loadedMu.Unlock()
	}

	s.expireRunner(&Model{ModelPath: "foo"})

	s.finishedReqCh <- req
	s.processCompleted(ctx)

	s.loadedMu.Lock()
	if len(s.loaded) != 0 {
		t.Fatalf("expected model to be unloaded")
	}
	s.loadedMu.Unlock()
}

// TODO - add one scenario that triggers the bogus finished event with positive ref count
func TestPrematureExpired(t *testing.T) {
	ctx, done := context.WithTimeout(t.Context(), 500*time.Millisecond)
	defer done()

	// Same model, same request
	scenario1a := newScenarioRequest(t, ctx, "ollama-model-1a", 10, nil, nil)
	s := InitScheduler(ctx)
	s.getGpuFn = func(ctx context.Context, runners []discover.FilteredRunnerDiscovery) discover.GpuInfoList {
<<<<<<< HEAD
		g := discover.GpuInfo{Library: "metal"}
=======
		g := discover.GpuInfo{DeviceID: ml.DeviceID{Library: "metal"}}
>>>>>>> 19e6796e
		g.TotalMemory = 24 * format.GigaByte
		g.FreeMemory = 12 * format.GigaByte
		return []discover.GpuInfo{g}
	}
	s.newServerFn = scenario1a.newServer
	successCh1a, errCh1a := s.GetRunner(scenario1a.ctx, scenario1a.req.model, scenario1a.req.opts, scenario1a.req.sessionDuration)
	require.Len(t, s.pendingReqCh, 1)
	s.Run(ctx)
	select {
	case resp := <-successCh1a:
		require.Equal(t, resp.llama, scenario1a.srv)
		require.Empty(t, s.pendingReqCh)
		require.Empty(t, errCh1a)
		s.loadedMu.Lock()
		require.Len(t, s.loaded, 1)
		s.loadedMu.Unlock()
		slog.Info("sending premature expired event now")
		s.expiredCh <- resp // Shouldn't happen in real life, but make sure its safe
	case err := <-errCh1a:
		t.Fatal(err.Error())
	case <-ctx.Done():
		t.Fatal("timeout")
	}
	time.Sleep(scenario1a.req.sessionDuration.Duration)
	scenario1a.ctxDone()
	time.Sleep(20 * time.Millisecond)
	require.LessOrEqual(t, len(s.finishedReqCh), 1)
	time.Sleep(10 * time.Millisecond)
	require.Empty(t, s.finishedReqCh)
	s.loadedMu.Lock()
	require.Empty(t, s.loaded)
	s.loadedMu.Unlock()

	// also shouldn't happen in real life
	s.finishedReqCh <- scenario1a.req
	time.Sleep(5 * time.Millisecond)
}

func TestUseLoadedRunner(t *testing.T) {
	ctx, done := context.WithTimeout(t.Context(), 100*time.Millisecond)
	req := &LlmRequest{
		ctx:             ctx,
		opts:            api.DefaultOptions(),
		successCh:       make(chan *runnerRef, 1),
		sessionDuration: &api.Duration{Duration: 2},
	}
	finished := make(chan *LlmRequest)
	llm1 := &mockLlm{vramByGPU: map[ml.DeviceID]uint64{}}
	r1 := &runnerRef{llama: llm1, sessionDuration: 1, numParallel: 1}
	req.useLoadedRunner(r1, finished)
	require.Equal(t, uint(1), r1.refCount)
	require.Equal(t, time.Duration(2), r1.sessionDuration)
	select {
	case success := <-req.successCh:
		require.Equal(t, r1, success)
	case err := <-req.errCh:
		t.Fatal(err.Error())
	case <-ctx.Done():
		t.Fatal("timeout")
	}
	done()
	fin := <-finished
	require.Equal(t, req, fin)
}

func TestUpdateFreeSpace(t *testing.T) {
	ctx, done := context.WithTimeout(t.Context(), 100*time.Millisecond)
	defer done()
	gpus := discover.GpuInfoList{
		{
			DeviceID: ml.DeviceID{
				ID: "1",
			},
		},
		{
			DeviceID: ml.DeviceID{
				ID: "2",
			},
		},
	}
	gpus[0].TotalMemory = 1000
	gpus[0].FreeMemory = 900
	gpus[1].TotalMemory = 2000
	gpus[1].FreeMemory = 1900
	gpuIDs := []ml.DeviceID{
		{
			ID: "1",
		},
		{
			ID: "2",
		},
	}
	llm1 := &mockLlm{vramByGPU: map[ml.DeviceID]uint64{{ID: "1"}: 50, {ID: "2"}: 50}}
	llm2 := &mockLlm{vramByGPU: map[ml.DeviceID]uint64{{ID: "1"}: 125, {ID: "2"}: 75}}
	r1 := &runnerRef{llama: llm1, gpus: gpuIDs, numParallel: 1}
	r2 := &runnerRef{llama: llm2, gpus: gpuIDs, numParallel: 1}

	s := InitScheduler(ctx)
	s.loadedMu.Lock()
	s.loaded["a"] = r1
	s.loaded["b"] = r2
	s.loadedMu.Unlock()

	s.updateFreeSpace(gpus)
	require.Equal(t, uint64(1000-50-125), gpus[0].FreeMemory)
	require.Equal(t, uint64(2000-50-75), gpus[1].FreeMemory)
}

func TestFindRunnerToUnload(t *testing.T) {
	ctx, done := context.WithTimeout(t.Context(), 100*time.Millisecond)
	defer done()

	r1 := &runnerRef{refCount: 1, sessionDuration: 1, numParallel: 1}
	r2 := &runnerRef{sessionDuration: 2, numParallel: 1}

	s := InitScheduler(ctx)
	s.loadedMu.Lock()
	s.loaded["a"] = r1
	s.loaded["b"] = r2
	s.loadedMu.Unlock()

	resp := s.findRunnerToUnload()
	require.Equal(t, r2, resp)
	r2.refCount = 1
	resp = s.findRunnerToUnload()
	require.Equal(t, r1, resp)
}

func TestNeedsReload(t *testing.T) {
	ctx, done := context.WithTimeout(t.Context(), 100*time.Millisecond)
	defer done()

	llm := &mockLlm{vramByGPU: map[ml.DeviceID]uint64{}}
	do := api.DefaultOptions()
	runner := &runnerRef{
		model: &Model{
			AdapterPaths:   []string{"adapter1"},
			ProjectorPaths: []string{"projector1"},
		},
		Options:     &do,
		llama:       llm,
		numParallel: 1,
	}
	req := &LlmRequest{
		model: &Model{
			AdapterPaths:   []string{"adapter2"},
			ProjectorPaths: []string{"projector2"},
		},
		opts: api.DefaultOptions(),
	}
	resp := runner.needsReload(ctx, req)
	require.True(t, resp)
	req.model.AdapterPaths = runner.model.AdapterPaths
	resp = runner.needsReload(ctx, req)
	require.True(t, resp)
	req.model.ProjectorPaths = runner.model.ProjectorPaths
	runner.loading = true
	req.opts.NumBatch = 1234
	resp = runner.needsReload(ctx, req)
	require.True(t, resp)
	req.opts.NumBatch = runner.Options.NumBatch
	llm.pingResp = errors.New("foo")
	resp = runner.needsReload(ctx, req)
	require.True(t, resp)
	llm.pingResp = nil
	resp = runner.needsReload(ctx, req)
	require.False(t, resp)
	req.opts.NumGPU = 99
	resp = runner.needsReload(ctx, req)
	require.True(t, resp)
	req.opts.NumGPU = -1
	resp = runner.needsReload(ctx, req)
	require.False(t, resp)
}

func TestUnloadAllRunners(t *testing.T) {
	ctx, done := context.WithTimeout(t.Context(), 100*time.Millisecond)
	defer done()

	llm1 := &mockLlm{vramByGPU: map[ml.DeviceID]uint64{}}
	llm2 := &mockLlm{vramByGPU: map[ml.DeviceID]uint64{}}
	s := InitScheduler(ctx)
	s.unloadAllRunners()

	r1 := &runnerRef{llama: llm1, numParallel: 1}
	r2 := &runnerRef{llama: llm2, numParallel: 1}

	s.loadedMu.Lock()
	s.loaded["a"] = r1
	s.loaded["b"] = r2
	s.loadedMu.Unlock()
	s.unloadAllRunners()

	require.True(t, llm1.closeCalled)
	require.True(t, llm2.closeCalled)
}

func TestUnload(t *testing.T) {
	llm1 := &mockLlm{vramByGPU: map[ml.DeviceID]uint64{}}
	r1 := &runnerRef{llama: llm1, numParallel: 1}
	r2 := &runnerRef{model: &Model{AdapterPaths: []string{"A"}}, numParallel: 1}
	r1.unload()
	require.True(t, llm1.closeCalled)
	r2.unload()
	require.Nil(t, r2.model)
}

func TestAlreadyCanceled(t *testing.T) {
	ctx, done := context.WithTimeout(t.Context(), 500*time.Millisecond)
	defer done()
	dctx, done2 := context.WithCancel(ctx)
	done2()
	scenario1a := newScenarioRequest(t, dctx, "ollama-model-1", 10, &api.Duration{Duration: 0}, nil)
	s := InitScheduler(ctx)
	slog.Info("scenario1a")
	s.pendingReqCh <- scenario1a.req
	require.Len(t, s.pendingReqCh, 1)
	s.Run(ctx)
	time.Sleep(5 * time.Millisecond)
	require.Empty(t, s.pendingReqCh)
	require.Empty(t, scenario1a.req.errCh)
	require.Empty(t, scenario1a.req.successCh)
}

type mockLlm struct {
	modelPath         string
	pingResp          error
	waitResp          error
	completionResp    error
	embeddingResp     []float32
	embeddingRespErr  error
	tokenizeResp      []int
	tokenizeRespErr   error
	detokenizeResp    string
	detonekizeRespErr error
	closeResp         error
	closeCalled       bool
	vramSize          uint64
	totalSize         uint64
	vramByGPU         map[ml.DeviceID]uint64
}

func (s *mockLlm) ModelPath() string {
	return s.modelPath
}

func (s *mockLlm) Load(ctx context.Context, gpus discover.GpuInfoList, requireFull bool) ([]ml.DeviceID, error) {
	if requireFull {
		for _, g := range gpus {
			if g.FreeMemory >= s.vramSize {
				return []ml.DeviceID{g.DeviceID}, nil
			}
		}

		return nil, llm.ErrLoadRequiredFull
	}
	gpuIDs := make([]ml.DeviceID, len(gpus))
	for i := range gpus {
		gpuIDs[i] = gpus[i].DeviceID
	}
	return gpuIDs, nil
}
func (s *mockLlm) Ping(ctx context.Context) error             { return s.pingResp }
func (s *mockLlm) WaitUntilRunning(ctx context.Context) error { return s.waitResp }
func (s *mockLlm) Completion(ctx context.Context, req llm.CompletionRequest, fn func(llm.CompletionResponse)) error {
	return s.completionResp
}

func (s *mockLlm) Embedding(ctx context.Context, input string) ([]float32, error) {
	return s.embeddingResp, s.embeddingRespErr
}

func (s *mockLlm) Tokenize(ctx context.Context, content string) ([]int, error) {
	return s.tokenizeResp, s.tokenizeRespErr
}

func (s *mockLlm) Detokenize(ctx context.Context, tokens []int) (string, error) {
	return s.detokenizeResp, s.detonekizeRespErr
}

func (s *mockLlm) Close() error {
	s.closeCalled = true
	return s.closeResp
}
func (s *mockLlm) VRAMSize() uint64                                   { return s.vramSize }
func (s *mockLlm) TotalSize() uint64                                  { return s.totalSize }
<<<<<<< HEAD
func (s *mockLlm) VRAMByGPU(gpuid string) uint64                      { return s.vramByGPU[gpuid] }
=======
func (s *mockLlm) VRAMByGPU(id ml.DeviceID) uint64                    { return s.vramByGPU[id] }
>>>>>>> 19e6796e
func (s *mockLlm) Pid() int                                           { return -1 }
func (s *mockLlm) GetPort() int                                       { return -1 }
func (s *mockLlm) GetDeviceInfos(ctx context.Context) []ml.DeviceInfo { return nil }
func (s *mockLlm) HasExited() bool                                    { return false }
func (s *mockLlm) GetActiveDeviceIDs() []ml.DeviceID                  { return nil }<|MERGE_RESOLUTION|>--- conflicted
+++ resolved
@@ -152,24 +152,16 @@
 }
 
 func getGpuFn(ctx context.Context, runners []discover.FilteredRunnerDiscovery) discover.GpuInfoList {
-<<<<<<< HEAD
-	g := discover.GpuInfo{Library: "metal"}
-=======
 	slog.Info("test getGpuFn called", "runners", runners)
 	g := discover.GpuInfo{DeviceID: ml.DeviceID{Library: "metal"}}
->>>>>>> 19e6796e
 	g.TotalMemory = 24 * format.GigaByte
 	g.FreeMemory = 12 * format.GigaByte
 	return []discover.GpuInfo{g}
 }
 
 func getCpuFn() discover.GpuInfo {
-<<<<<<< HEAD
-	g := discover.GpuInfo{Library: "cpu"}
-=======
 	slog.Info("test getCpuFn called")
 	g := discover.GpuInfo{DeviceID: ml.DeviceID{Library: "cpu"}}
->>>>>>> 19e6796e
 	g.TotalMemory = 32 * format.GigaByte
 	g.FreeMemory = 26 * format.GigaByte
 	return g
@@ -505,12 +497,8 @@
 	// Same model, same request
 	scenario1a := newScenarioRequest(t, ctx, "ollama-model-1a", 10, nil, nil)
 	s := InitScheduler(ctx)
-	s.getGpuFn = func(ctx context.Context, runners []discover.FilteredRunnerDiscovery) discover.GpuInfoList {
-<<<<<<< HEAD
+	s.getGpuFn = func() discover.GpuInfoList {
 		g := discover.GpuInfo{Library: "metal"}
-=======
-		g := discover.GpuInfo{DeviceID: ml.DeviceID{Library: "metal"}}
->>>>>>> 19e6796e
 		g.TotalMemory = 24 * format.GigaByte
 		g.FreeMemory = 12 * format.GigaByte
 		return []discover.GpuInfo{g}
@@ -795,15 +783,7 @@
 	s.closeCalled = true
 	return s.closeResp
 }
-func (s *mockLlm) VRAMSize() uint64                                   { return s.vramSize }
-func (s *mockLlm) TotalSize() uint64                                  { return s.totalSize }
-<<<<<<< HEAD
-func (s *mockLlm) VRAMByGPU(gpuid string) uint64                      { return s.vramByGPU[gpuid] }
-=======
-func (s *mockLlm) VRAMByGPU(id ml.DeviceID) uint64                    { return s.vramByGPU[id] }
->>>>>>> 19e6796e
-func (s *mockLlm) Pid() int                                           { return -1 }
-func (s *mockLlm) GetPort() int                                       { return -1 }
-func (s *mockLlm) GetDeviceInfos(ctx context.Context) []ml.DeviceInfo { return nil }
-func (s *mockLlm) HasExited() bool                                    { return false }
-func (s *mockLlm) GetActiveDeviceIDs() []ml.DeviceID                  { return nil }+func (s *mockLlm) VRAMSize() uint64              { return s.vramSize }
+func (s *mockLlm) TotalSize() uint64             { return s.totalSize }
+func (s *mockLlm) VRAMByGPU(gpuid string) uint64 { return s.vramByGPU[gpuid] }
+func (s *mockLlm) Pid() int                      { return -1 }