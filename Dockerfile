--- conflicted
+++ resolved
@@ -130,14 +130,10 @@
     go build -trimpath -buildmode=pie -o /bin/ollama .
 
 FROM --platform=linux/amd64 scratch AS amd64
-<<<<<<< HEAD
-COPY --from=cuda-12 dist/lib/ollama /lib/ollama
-COPY --from=vulkan  dist/lib/ollama/vulkan  /lib/ollama/vulkan
-=======
 # COPY --from=cuda-11 dist/lib/ollama/ /lib/ollama/
 COPY --from=cuda-12 dist/lib/ollama /lib/ollama/
 COPY --from=cuda-13 dist/lib/ollama/ /lib/ollama/
->>>>>>> 29ddfc2c
+COPY --from=vulkan  dist/lib/ollama/vulkan  /lib/ollama/vulkan
 
 FROM --platform=linux/arm64 scratch AS arm64
 # COPY --from=cuda-11 dist/lib/ollama/ /lib/ollama/
