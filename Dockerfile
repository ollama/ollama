--- conflicted
+++ resolved
@@ -4,11 +4,7 @@
 
 ARG ROCMVERSION=6.3.3
 ARG JETPACK5VERSION=r35.4.1
-<<<<<<< HEAD
 ARG JETPACK6VERSION=r36.4.3
-=======
-ARG JETPACK6VERSION=r36.4.0
->>>>>>> 26a26998
 ARG CMAKEVERSION=3.31.2
 
 # CUDA v11 requires gcc v10.  v10.3 has regressions, so the rockylinux 8.5 AppStream has the latest compatible version
