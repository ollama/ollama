name: test

concurrency:
  # For PRs, later CI runs preempt previous ones. e.g. a force push on a PR
  # cancels running CI jobs and starts all new ones.
  #
  # For non-PR pushes, concurrency.group needs to be unique for every distinct
  # CI run we want to have happen. Use run_id, which in practice means all
  # non-PR CI runs will be allowed to run without preempting each other.
  group: ${{ github.workflow }}-$${{ github.pull_request.number || github.run_id }}
  cancel-in-progress: true

on:
  pull_request:
    paths:
      - '**/*'
      - '!docs/**'
      - '!README.md'

jobs:
  changes:
    runs-on: ubuntu-latest
    outputs:
      changed: ${{ steps.changes.outputs.changed }}
    steps:
      - uses: actions/checkout@v4
        with:
          fetch-depth: 0
      - id: changes
        run: |
          changed() {
            local BASE=${{ github.event.pull_request.base.sha }}
            local HEAD=${{ github.event.pull_request.head.sha }}
            local MERGE_BASE=$(git merge-base $BASE $HEAD)
            git diff-tree -r --no-commit-id --name-only "$MERGE_BASE" "$HEAD" \
              | xargs python3 -c "import sys; from pathlib import Path; print(any(Path(x).match(glob) for x in sys.argv[1:] for glob in '$*'.split(' ')))"
          }

          echo changed=$(changed 'llama/llama.cpp/**/*' 'ml/backend/ggml/ggml/**/*') | tee -a $GITHUB_OUTPUT

  linux:
    needs: [changes]
    if: needs.changes.outputs.changed == 'True'
    strategy:
      matrix:
        include:
          - preset: CPU
          - preset: CUDA
            container: nvidia/cuda:12.8.1-devel-ubuntu22.04
            flags: '-DCMAKE_CUDA_ARCHITECTURES=87'
          - preset: ROCm
            container: rocm/dev-ubuntu-22.04:6.1.2
            extra-packages: rocm-libs
            flags: '-DAMDGPU_TARGETS=gfx1010 -DCMAKE_PREFIX_PATH=/opt/rocm'
          - preset: SYCL
            container: intel/oneapi-basekit:2025.1.3-0-devel-ubuntu22.04
    runs-on: linux
    container: ${{ matrix.container }}
    steps:
      - uses: actions/checkout@v4
      - run: |
          [ -n "${{ matrix.container }}" ] || sudo=sudo
          $sudo apt-get update
          $sudo apt-get install -y cmake ccache ${{ matrix.extra-packages }}
        env:
          DEBIAN_FRONTEND: noninteractive
      - uses: actions/cache@v4
        with:
          path: /github/home/.cache/ccache
          key: ccache-${{ runner.os }}-${{ runner.arch }}-${{ matrix.preset }}
      - run: |
          cmake --preset ${{ matrix.preset }} ${{ matrix.flags }}
          cmake --build --preset ${{ matrix.preset }} --parallel

  windows:
    needs: [changes]
    if: needs.changes.outputs.changed == 'True'
    strategy:
      matrix:
        include:
          - preset: CPU
          - preset: CUDA
            install: https://developer.download.nvidia.com/compute/cuda/12.8.0/local_installers/cuda_12.8.0_571.96_windows.exe
            flags: '-DCMAKE_CUDA_ARCHITECTURES=80'
          - preset: ROCm
            install: https://download.amd.com/developer/eula/rocm-hub/AMD-Software-PRO-Edition-24.Q4-WinSvr2022-For-HIP.exe
<<<<<<< HEAD
            flags: '-DAMDGPU_TARGETS=gfx1010'
          - preset: SYCL
            install: https://registrationcenter-download.intel.com/akdlm/IRC_NAS/e5785fb3-b5a7-4b97-89bc-918adab1f77d/intel-oneapi-base-toolkit-2025.1.3.8_offline.exe
=======
            flags: '-DAMDGPU_TARGETS=gfx1010 -DCMAKE_C_COMPILER=clang -DCMAKE_CXX_COMPILER=clang++ -DCMAKE_C_FLAGS="-parallel-jobs=4 -Wno-ignored-attributes -Wno-deprecated-pragma" -DCMAKE_CXX_FLAGS="-parallel-jobs=4 -Wno-ignored-attributes -Wno-deprecated-pragma"'
>>>>>>> 1e6eab5c
    runs-on: windows
    steps:
      - run: |
          choco install -y --no-progress ccache ninja
          ccache -o cache_dir=${{ github.workspace }}\.ccache
      - if: matrix.preset == 'CUDA' || matrix.preset == 'ROCm' || matrix.preset == 'SYCL'
        id: cache-install
        uses: actions/cache/restore@v4
        with:
          path: |
            C:\Program Files\NVIDIA GPU Computing Toolkit\CUDA
            C:\Program Files\AMD\ROCm
            C:\Program Files (x86)\Intel\oneAPI
          key: ${{ matrix.install }}
      - if: matrix.preset == 'CUDA'
        name: Install CUDA ${{ matrix.cuda-version }}
        run: |
          $ErrorActionPreference = "Stop"
          if ("${{ steps.cache-install.outputs.cache-hit }}" -ne 'true') {
            Invoke-WebRequest -Uri "${{ matrix.install }}" -OutFile "install.exe"
            Start-Process -FilePath .\install.exe -ArgumentList (@("-s", "cudart_12.8", "nvcc_12.8", "cublas_12.8", "cublas_dev_12.8")) -NoNewWindow -Wait
          }

          $cudaPath = (Resolve-Path "C:\Program Files\NVIDIA GPU Computing Toolkit\CUDA\*").path
          echo "$cudaPath\bin" | Out-File -FilePath $env:GITHUB_PATH -Encoding utf8 -Append
      - if: matrix.preset == 'ROCm'
        name: Install ROCm ${{ matrix.rocm-version }}
        run: |
          $ErrorActionPreference = "Stop"
          if ("${{ steps.cache-install.outputs.cache-hit }}" -ne 'true') {
            Invoke-WebRequest -Uri "${{ matrix.install }}" -OutFile "install.exe"
            Start-Process -FilePath .\install.exe -ArgumentList '-install' -NoNewWindow -Wait
          }

          $hipPath = (Resolve-Path "C:\Program Files\AMD\ROCm\*").path
          echo "$hipPath\bin" | Out-File -FilePath $env:GITHUB_PATH -Encoding utf8 -Append
          echo "CC=$hipPath\bin\clang.exe" | Out-File -FilePath $env:GITHUB_ENV -Append
          echo "CXX=$hipPath\bin\clang++.exe" | Out-File -FilePath $env:GITHUB_ENV -Append
<<<<<<< HEAD
      - if: matrix.preset == 'SYCL'
        name: Install Intel oneAPI Base Toolkit
        run: |
          $ErrorActionPreference = "Stop"
          if ("${{ steps.cache-install.outputs.cache-hit }}" -ne 'true') {
            Invoke-WebRequest -Uri "${{ matrix.install }}" -OutFile "install.exe"
            Start-Process -FilePath .\install.exe -ArgumentList "-a", "--silent", "--eula", "accept" -NoNewWindow -Wait
          }

          Write-Host "DEBUG: Running setvars.bat and capturing environment variables..."
          $setvarsOutput = cmd.exe /C "`"C:\Program Files (x86)\Intel\oneAPI\setvars.bat`" && set"
          $setvarsOutput | ForEach-Object {
            if ($_ -match '(.+?)=(.*)') {
              $name = $matches[1]
              $value = $matches[2]
              
              if ($name -eq "Path") {              
                # Write the entire PATH value to GITHUB_PATH
                echo $value | Out-File -FilePath $env:GITHUB_PATH
                $pathsAdded = $value.Split(';').Count
              }
              
              # Add all variables (except PATH) to GITHUB_ENV
              if ($name -ne "Path") {
                echo "$name=$value" | Out-File -FilePath $env:GITHUB_ENV -Append
              }
            }
          }
=======
          echo "HIPCXX=$hipPath\bin\clang++.exe" | Out-File -FilePath $env:GITHUB_ENV -Append
          echo "HIP_PLATFORM=amd" | Out-File -FilePath $env:GITHUB_ENV -Append
          echo "CMAKE_PREFIX_PATH=$hipPath" | Out-File -FilePath $env:GITHUB_ENV -Append
>>>>>>> 1e6eab5c
      - if: ${{ !cancelled() && steps.cache-install.outputs.cache-hit != 'true' }}
        uses: actions/cache/save@v4
        with:
          path: |
            C:\Program Files\NVIDIA GPU Computing Toolkit\CUDA
            C:\Program Files\AMD\ROCm
            C:\Program Files (x86)\Intel\oneAPI
          key: ${{ matrix.install }}
      - uses: actions/checkout@v4
      - uses: actions/cache@v4
        with:
          path: ${{ github.workspace }}\.ccache
          key: ccache-${{ runner.os }}-${{ runner.arch }}-${{ matrix.preset }}
      - run: |
          Import-Module 'C:\Program Files\Microsoft Visual Studio\2022\Enterprise\Common7\Tools\Microsoft.VisualStudio.DevShell.dll'
          Enter-VsDevShell -VsInstallPath 'C:\Program Files\Microsoft Visual Studio\2022\Enterprise' -SkipAutomaticLocation  -DevCmdArguments '-arch=x64 -no_logo'
          cmake --preset "${{ matrix.preset }}" ${{ matrix.flags }}
          cmake --build --parallel --preset "${{ matrix.preset }}"
        env:
          CMAKE_GENERATOR: Ninja

  go_mod_tidy:
    runs-on: ubuntu-latest
    steps:
      - uses: actions/checkout@v4
      - name: check that 'go mod tidy' is clean
        run: go mod tidy --diff || (echo "Please run 'go mod tidy'." && exit 1)

  test:
    strategy:
      matrix:
        os: [ubuntu-latest, macos-latest, windows-latest]
    runs-on: ${{ matrix.os }}
    env:
      CGO_ENABLED: '1'
      GOEXPERIMENT: 'synctest'
    steps:
      - name: checkout
        uses: actions/checkout@11bd71901bbe5b1630ceea73d27597364c9af683 # 4.2.2

      - name: cache restore
        uses: actions/cache/restore@1bd1e32a3bdc45362d1e726936510720a7c30a57 # v4.2.0
        with:
          # Note: unlike the other setups, this is only grabbing the mod download
          # cache, rather than the whole mod directory, as the download cache
          # contains zips that can be unpacked in parallel faster than they can be
          # fetched and extracted by tar
          path: |
            ~/.cache/go-build
            ~/go/pkg/mod/cache
            ~\AppData\Local\go-build
          # NOTE: The -3- here should be incremented when the scheme of data to be
          # cached changes (e.g. path above changes).
          key: ${{ github.job }}-${{ runner.os }}-${{ matrix.goarch }}-${{ matrix.buildflags }}-go-3-${{ hashFiles('**/go.sum') }}-${{ github.run_id }}
          restore-keys: |
            ${{ github.job }}-${{ runner.os }}-${{ matrix.goarch }}-${{ matrix.buildflags }}-go-3-${{ hashFiles('**/go.sum') }}
            ${{ github.job }}-${{ runner.os }}-${{ matrix.goarch }}-${{ matrix.buildflags }}-go-3-

      - name: Setup Go
        uses: actions/setup-go@v5
        with:
          # The caching strategy of setup-go is less than ideal, and wastes
          # time by not saving artifacts due to small failures like the linter
          # complaining, etc. This means subsequent have to rebuild their world
          # again until all checks pass. For instance, if you mispell a word,
          # you're punished until you fix it. This is more hostile than
          # helpful.
          cache: false

          go-version-file: go.mod

      # It is tempting to run this in a platform independent way, but the past
      # shows this codebase will see introductions of platform specific code
      # generation, and so we need to check this per platform to ensure we
      # don't abuse go generate on specific platforms.
      - name: check that 'go generate' is clean
        if: always()
        run: |
          go generate ./...
          git diff --name-only --exit-code || (echo "Please run 'go generate ./...'." && exit 1)

      - name: go test
        if: always()
        run: go test -count=1 -benchtime=1x ./...

      # TODO(bmizerany): replace this heavy tool with just the
      # tools/checks/binaries we want and then make them all run in parallel
      # across jobs, not on a single tiny vm on Github Actions.
      - uses: golangci/golangci-lint-action@v6
        with:
          args: --timeout 10m0s -v

      - name: cache save
        # Always save the cache, even if the job fails. The artifacts produced
        # during the building of test binaries are not all for naught. They can
        # be used to speed up subsequent runs.
        if: always()

        uses: actions/cache/save@1bd1e32a3bdc45362d1e726936510720a7c30a57 # v4.2.0
        with:
          # Note: unlike the other setups, this is only grabbing the mod download
          # cache, rather than the whole mod directory, as the download cache
          # contains zips that can be unpacked in parallel faster than they can be
          # fetched and extracted by tar
          path: |
            ~/.cache/go-build
            ~/go/pkg/mod/cache
            ~\AppData\Local\go-build
          # NOTE: The -3- here should be incremented when the scheme of data to be
          # cached changes (e.g. path above changes).
          key: ${{ github.job }}-${{ runner.os }}-${{ matrix.goarch }}-${{ matrix.buildflags }}-go-3-${{ hashFiles('**/go.sum') }}-${{ github.run_id }}

  patches:
    runs-on: ubuntu-latest
    steps:
      - uses: actions/checkout@v4
      - name: Verify patches apply cleanly and do not change files
        run: |
          make -f Makefile.sync clean checkout apply-patches sync
          git diff --compact-summary --exit-code<|MERGE_RESOLUTION|>--- conflicted
+++ resolved
@@ -84,13 +84,9 @@
             flags: '-DCMAKE_CUDA_ARCHITECTURES=80'
           - preset: ROCm
             install: https://download.amd.com/developer/eula/rocm-hub/AMD-Software-PRO-Edition-24.Q4-WinSvr2022-For-HIP.exe
-<<<<<<< HEAD
-            flags: '-DAMDGPU_TARGETS=gfx1010'
+            flags: '-DAMDGPU_TARGETS=gfx1010 -DCMAKE_C_COMPILER=clang -DCMAKE_CXX_COMPILER=clang++ -DCMAKE_C_FLAGS="-parallel-jobs=4 -Wno-ignored-attributes -Wno-deprecated-pragma" -DCMAKE_CXX_FLAGS="-parallel-jobs=4 -Wno-ignored-attributes -Wno-deprecated-pragma"'
           - preset: SYCL
             install: https://registrationcenter-download.intel.com/akdlm/IRC_NAS/e5785fb3-b5a7-4b97-89bc-918adab1f77d/intel-oneapi-base-toolkit-2025.1.3.8_offline.exe
-=======
-            flags: '-DAMDGPU_TARGETS=gfx1010 -DCMAKE_C_COMPILER=clang -DCMAKE_CXX_COMPILER=clang++ -DCMAKE_C_FLAGS="-parallel-jobs=4 -Wno-ignored-attributes -Wno-deprecated-pragma" -DCMAKE_CXX_FLAGS="-parallel-jobs=4 -Wno-ignored-attributes -Wno-deprecated-pragma"'
->>>>>>> 1e6eab5c
     runs-on: windows
     steps:
       - run: |
@@ -129,7 +125,9 @@
           echo "$hipPath\bin" | Out-File -FilePath $env:GITHUB_PATH -Encoding utf8 -Append
           echo "CC=$hipPath\bin\clang.exe" | Out-File -FilePath $env:GITHUB_ENV -Append
           echo "CXX=$hipPath\bin\clang++.exe" | Out-File -FilePath $env:GITHUB_ENV -Append
-<<<<<<< HEAD
+          echo "HIPCXX=$hipPath\bin\clang++.exe" | Out-File -FilePath $env:GITHUB_ENV -Append
+          echo "HIP_PLATFORM=amd" | Out-File -FilePath $env:GITHUB_ENV -Append
+          echo "CMAKE_PREFIX_PATH=$hipPath" | Out-File -FilePath $env:GITHUB_ENV -Append
       - if: matrix.preset == 'SYCL'
         name: Install Intel oneAPI Base Toolkit
         run: |
@@ -158,11 +156,6 @@
               }
             }
           }
-=======
-          echo "HIPCXX=$hipPath\bin\clang++.exe" | Out-File -FilePath $env:GITHUB_ENV -Append
-          echo "HIP_PLATFORM=amd" | Out-File -FilePath $env:GITHUB_ENV -Append
-          echo "CMAKE_PREFIX_PATH=$hipPath" | Out-File -FilePath $env:GITHUB_ENV -Append
->>>>>>> 1e6eab5c
       - if: ${{ !cancelled() && steps.cache-install.outputs.cache-hit != 'true' }}
         uses: actions/cache/save@v4
         with:
