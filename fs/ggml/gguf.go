--- conflicted
+++ resolved
@@ -598,15 +598,12 @@
 
 	var err error
 	switch v := v.(type) {
-<<<<<<< HEAD
 	case uint16:
 		err = writeGGUF(ws, ggufTypeUint16, v)
-=======
 	case int32:
 		err = writeGGUF(ws, ggufTypeInt32, v)
 	case int64:
 		err = writeGGUF(ws, ggufTypeInt64, v)
->>>>>>> 0c787231
 	case uint32, FileType:
 		err = writeGGUF(ws, ggufTypeUint32, v)
 	case uint64:
