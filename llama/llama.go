package llama

/*
#cgo CFLAGS: -std=c11
#cgo windows CFLAGS: -Wno-dll-attribute-on-redeclaration
#cgo CXXFLAGS: -std=c++17
#cgo CPPFLAGS: -I${SRCDIR}/llama.cpp/include
#cgo CPPFLAGS: -I${SRCDIR}/llama.cpp/common
#cgo CPPFLAGS: -I${SRCDIR}/llama.cpp/vendor
#cgo CPPFLAGS: -I${SRCDIR}/llama.cpp/tools/mtmd
#cgo CPPFLAGS: -I${SRCDIR}/llama.cpp/src
#cgo CPPFLAGS: -I${SRCDIR}/../ml/backend/ggml/ggml/include

#include <stdlib.h>
#include "ggml.h"
#include "llama.h"
#include "mtmd.h"
#include "mtmd-helper.h"
#include "gguf.h"

#include "sampling_ext.h"

extern bool llamaProgressCallback(float progress, void *user_data);
extern void llamaLog(int level, char* text, void* user_data);
*/
import "C"

import (
	"context"
	_ "embed"
	"errors"
	"fmt"
	"log/slog"
	"os"
	"runtime"
	"runtime/cgo"
	"slices"
	"strings"
	"sync"
	"unsafe"

	_ "github.com/ollama/ollama/llama/llama.cpp/common"
	_ "github.com/ollama/ollama/llama/llama.cpp/src"
	_ "github.com/ollama/ollama/llama/llama.cpp/tools/mtmd"
	ggml "github.com/ollama/ollama/ml/backend/ggml/ggml/src"
)

func init() {
	C.llama_log_set(C.ggml_log_callback(C.llamaLog), nil)
}

//export llamaLog
func llamaLog(level C.int, text *C.char, _ unsafe.Pointer) {
	// slog levels zeros INFO and are multiples of 4
	if slog.Default().Enabled(context.TODO(), slog.Level(int(level-C.GGML_LOG_LEVEL_INFO)*4)) {
		fmt.Fprint(os.Stderr, C.GoString(text))
	}
}

func BackendInit() {
	ggml.OnceLoad()
	C.llama_backend_init()
}

func EnumerateGPUs() []string {
	var ids []string

	for i := range C.ggml_backend_dev_count() {
		device := C.ggml_backend_dev_get(i)

		if C.ggml_backend_dev_type(device) == C.GGML_BACKEND_DEVICE_TYPE_GPU {
			var props C.struct_ggml_backend_dev_props
			C.ggml_backend_dev_get_props(device, &props)
			ids = append(ids, C.GoString(props.id))
		}
	}

	return ids
}

func GetModelArch(modelPath string) (string, error) {
	mp := C.CString(modelPath)
	defer C.free(unsafe.Pointer(mp))

	gguf_ctx := C.gguf_init_from_file(mp, C.struct_gguf_init_params{no_alloc: true, ctx: (**C.struct_ggml_context)(C.NULL)})
	if gguf_ctx == nil {
		return "", errors.New("unable to load model file")
	}
	defer C.gguf_free(gguf_ctx)

	key := C.CString("general.architecture")
	defer C.free(unsafe.Pointer(key))
	arch_index := C.gguf_find_key(gguf_ctx, key)
	if int(arch_index) < 0 {
		return "", errors.New("unknown model architecture")
	}

	arch := C.gguf_get_val_str(gguf_ctx, arch_index)

	return C.GoString(arch), nil
}

type ContextParams struct {
	c C.struct_llama_context_params
}

func NewContextParams(numCtx int, batchSize int, numSeqMax int, threads int, flashAttention bool, kvCacheType string) ContextParams {
	params := C.llama_context_default_params()
	params.n_ctx = C.uint(numCtx)
	params.n_batch = C.uint(batchSize)
	params.n_seq_max = C.uint(numSeqMax)
	params.n_threads = C.int(threads)
	params.n_threads_batch = params.n_threads
	params.embeddings = C.bool(true)
	params.flash_attn = C.bool(flashAttention)
	params.type_k = kvCacheTypeFromStr(strings.ToLower(kvCacheType))
	params.type_v = kvCacheTypeFromStr(strings.ToLower(kvCacheType))

	return ContextParams{c: params}
}

// kvCacheTypeFromStr converts a string cache type to the corresponding GGML type value
func kvCacheTypeFromStr(s string) C.enum_ggml_type {
	if s == "" {
		return C.GGML_TYPE_F16
	}

	switch s {
	case "q8_0":
		return C.GGML_TYPE_Q8_0
	case "q4_0":
		return C.GGML_TYPE_Q4_0
	default:
		return C.GGML_TYPE_F16
	}
}

type Context struct {
	c          *C.struct_llama_context
	numThreads int
}

var ErrKvCacheFull = errors.New("could not find a kv cache slot")

func (c *Context) Decode(batch *Batch) error {
	// Positive return values does not mean a fatal error, but rather a warning.
	//   0 - success
	//   1 - could not find a KV slot for the batch (try reducing the size of the batch or increase the context)
	// < 0 - error
	code := int(C.llama_decode(c.c, batch.c))

	if code < 0 {
		return fmt.Errorf("llama_decode failed with code %d", code)
	}

	if code > 0 {
		return ErrKvCacheFull
	}

	return nil
}

func (c *Context) Model() *Model {
	return &Model{c: C.llama_get_model(c.c)}
}

func (c *Context) KvCacheSeqAdd(seqId int, p0 int, p1 int, delta int) {
	C.llama_memory_seq_add(C.llama_get_memory(c.c), C.int(seqId), C.int(p0), C.int(p1), C.int(delta))
}

func (c *Context) KvCacheSeqRm(seqId int, p0 int, p1 int) bool {
	return bool(C.llama_memory_seq_rm(C.llama_get_memory(c.c), C.int(seqId), C.int(p0), C.int(p1)))
}

func (c *Context) KvCacheSeqCp(srcSeqId int, dstSeqId int, p0 int, p1 int) {
	C.llama_memory_seq_cp(C.llama_get_memory(c.c), C.int(srcSeqId), C.int(dstSeqId), C.int(p0), C.int(p1))
}

func (c *Context) KvCacheClear() {
	C.llama_memory_clear(C.llama_get_memory(c.c), true)
}

func (c *Context) KvCacheCanShift() bool {
	return bool(C.llama_memory_can_shift(C.llama_get_memory(c.c)))
}

// Get the embeddings for a sequence id
func (c *Context) GetEmbeddingsSeq(seqId int) []float32 {
	e := unsafe.Pointer(C.llama_get_embeddings_seq(c.c, C.int(seqId)))
	if e == nil {
		return nil
	}

	embeddings := make([]float32, c.Model().NEmbd())
	_ = copy(embeddings, unsafe.Slice((*float32)(e), c.Model().NEmbd()))
	return embeddings
}

func (c *Context) GetEmbeddingsIth(i int) []float32 {
	e := unsafe.Pointer(C.llama_get_embeddings_ith(c.c, C.int32_t(i)))
	if e == nil {
		return nil
	}

	embeddings := make([]float32, c.Model().NEmbd())
	_ = copy(embeddings, unsafe.Slice((*float32)(e), c.Model().NEmbd()))
	return embeddings
}

type ModelParams struct {
	NumGpuLayers int
	MainGpu      int
	UseMmap      bool
	TensorSplit  []float32
	Progress     func(float32)
	VocabOnly    bool
}

//export llamaProgressCallback
func llamaProgressCallback(progress C.float, userData unsafe.Pointer) C.bool {
	handle := *(*cgo.Handle)(userData)
	callback := handle.Value().(func(float32))
	callback(float32(progress))
	return true
}

func LoadModelFromFile(modelPath string, params ModelParams) (*Model, error) {
	cparams := C.llama_model_default_params()
	cparams.n_gpu_layers = C.int(params.NumGpuLayers)
	cparams.main_gpu = C.int32_t(params.MainGpu)
	cparams.use_mmap = C.bool(params.UseMmap)
	cparams.vocab_only = C.bool(params.VocabOnly)

	if len(params.TensorSplit) > 0 {
		tensorSplitData := &params.TensorSplit[0]

		var tensorSplitPin runtime.Pinner
		tensorSplitPin.Pin(tensorSplitData)
		defer tensorSplitPin.Unpin()

		cparams.tensor_split = (*C.float)(unsafe.Pointer(tensorSplitData))
	}

	if params.Progress != nil {
		handle := cgo.NewHandle(params.Progress)
		defer handle.Delete()

		var handlePin runtime.Pinner
		handlePin.Pin(&handle)
		defer handlePin.Unpin()

		cparams.progress_callback = C.llama_progress_callback(C.llamaProgressCallback)
		cparams.progress_callback_user_data = unsafe.Pointer(&handle)
	}

	m := Model{c: C.llama_model_load_from_file(C.CString(modelPath), cparams)}
	if m.c == nil {
		return nil, fmt.Errorf("unable to load model: %s", modelPath)
	}

	return &m, nil
}

func FreeModel(model *Model) {
	C.llama_model_free(model.c)
}

func NewContextWithModel(model *Model, params ContextParams) (*Context, error) {
	c := Context{
		c:          C.llama_init_from_model(model.c, params.c),
		numThreads: int(params.c.n_threads),
	}
	if c.c == nil {
		return nil, errors.New("unable to create llama context")
	}

	return &c, nil
}

func (m *Model) NumVocab() int {
	return int(C.llama_vocab_n_tokens(m.Vocab()))
}

func (m *Model) TokenIsEog(token int) bool {
	return bool(C.llama_vocab_is_eog(m.Vocab(), C.llama_token(token)))
}

func (m *Model) AddBOSToken() bool {
	return bool(C.llama_vocab_get_add_bos(m.Vocab()))
}

func (m *Model) ApplyLoraFromFile(context *Context, loraPath string, scale float32, threads int) error {
	cLoraPath := C.CString(loraPath)
	defer C.free(unsafe.Pointer(cLoraPath))

	loraAdapter := C.llama_adapter_lora_init(m.c, cLoraPath)
	if loraAdapter == nil {
		return errors.New("unable to load lora")
	}

	err := -1
	if loraAdapter != nil {
		err = int(C.llama_set_adapter_lora(context.c, loraAdapter, C.float(scale)))
	}
	if err != 0 {
		return errors.New("error applying lora from file")
	}

	return nil
}

func (m *Model) Vocab() *C.struct_llama_vocab {
	return C.llama_model_get_vocab(m.c)
}

type Batch struct {
	c         C.struct_llama_batch
	batchSize int
	maxSeq    int
	embedSize int
}

// Creates a new batch for either word tokens or image embeddings (if embedSize is non-zero).
// Batches cannot contain both types at the same time. batchSize is the maximum number of entries
// that can be added per sequence
func NewBatch(batchSize int, maxSeq int, embedSize int) (*Batch, error) {
	b := Batch{
		c:         C.llama_batch_init(C.int(batchSize*maxSeq), C.int(embedSize), C.int(maxSeq)),
		batchSize: batchSize,
		maxSeq:    maxSeq,
		embedSize: embedSize,
	}

	// Check to see if any of the allocations in llama_batch_init() failed
	nilPointer := (embedSize == 0 && b.c.token == nil) || (embedSize != 0 && b.c.embd == nil) ||
		b.c.pos == nil || b.c.n_seq_id == nil || b.c.seq_id == nil || b.c.logits == nil ||
		slices.Contains(unsafe.Slice(b.c.seq_id, b.allocSize()), nil)

	if nilPointer {
		C.llama_batch_free(b.c)
		return nil, fmt.Errorf("unable to allocate batch (batchSize=%v maxSeq=%v embedSize=%v)", batchSize, maxSeq, embedSize)
	}

	return &b, nil
}

func (b *Batch) Size() int {
	return b.batchSize
}

func (b *Batch) allocSize() int {
	return b.batchSize * b.maxSeq
}

func (b *Batch) NumTokens() int {
	return int(b.c.n_tokens)
}

func (b *Batch) IsEmbedding() bool {
	return b.embedSize != 0
}

// Add adds either a token or an image embedding to the batch depending on the type
// when the batch was initialized. The other argument will be ignored. Adds to the
// batch with the given position for the given sequence ids, and optionally instructs
// to include logits.
func (b *Batch) Add(token int, embed []float32, pos int, logits bool, seqIds ...int) {
	if !b.IsEmbedding() {
		unsafe.Slice(b.c.token, b.allocSize())[b.c.n_tokens] = C.llama_token(token)
	} else {
		copy(unsafe.Slice((*float32)(b.c.embd), b.allocSize()*b.embedSize)[int(b.c.n_tokens)*b.embedSize:], embed)
	}
	unsafe.Slice(b.c.pos, b.allocSize())[b.c.n_tokens] = C.llama_pos(pos)
	unsafe.Slice(b.c.n_seq_id, b.allocSize())[b.c.n_tokens] = C.int(len(seqIds))

	for i, s := range seqIds {
		unsafe.Slice((unsafe.Slice(b.c.seq_id, b.allocSize())[b.c.n_tokens]), C.int(len(seqIds)))[i] = C.int32_t(s)
	}

	if logits {
		unsafe.Slice(b.c.logits, b.allocSize())[b.c.n_tokens] = 1
	} else {
		unsafe.Slice(b.c.logits, b.allocSize())[b.c.n_tokens] = 0
	}

	b.c.n_tokens += 1
}

func (b *Batch) Clear() {
	b.c.n_tokens = 0
}

func (b *Batch) Free() {
	b.batchSize = 0
	C.llama_batch_free(b.c)
}

type Model struct {
	c *C.struct_llama_model
}

func (m *Model) TokenToPiece(token int) string {
	tokenLen := 12
	buf := make([]byte, tokenLen)
	tokenLen = int(C.llama_token_to_piece(
		m.Vocab(),
		C.int32_t(token),
		(*C.char)(unsafe.Pointer(&buf[0])),
		C.int32_t(tokenLen),
		C.int32_t(0),
		C.bool(true),
	))
	if tokenLen < 0 {
		tokenLen = -tokenLen

		buf = make([]byte, tokenLen)
		C.llama_token_to_piece(
			m.Vocab(),
			C.int32_t(token),
			(*C.char)(unsafe.Pointer(&buf[0])),
			C.int32_t(tokenLen),
			C.int32_t(0),
			C.bool(true),
		)
	}
	return strings.TrimRight(string(buf), "\x00")
}

func (m *Model) Tokenize(text string, addSpecial bool, parseSpecial bool) ([]int, error) {
	maxTokens := len(text) + 2
	cTokens := make([]C.llama_token, maxTokens)
	cText := C.CString(text)
	defer C.free(unsafe.Pointer(cText))

	result := C.llama_tokenize(
		m.Vocab(),
		cText,
		C.int32_t(len(text)),
		&cTokens[0],
		C.int32_t(maxTokens),
		C.bool(addSpecial),
		C.bool(parseSpecial),
	)

	// if the result is negative, reallocate and retry with the correct buffer size
	if result < 0 {
		maxTokens = int(-result)
		cTokens = make([]C.llama_token, maxTokens)
		result = C.llama_tokenize(
			m.Vocab(),
			cText,
			C.int32_t(len(text)),
			&cTokens[0],
			C.int32_t(maxTokens),
			C.bool(addSpecial),
			C.bool(parseSpecial),
		)
		if result < 0 {
			return nil, fmt.Errorf("tokenization failed, required %d tokens", -result)
		}
	}

	tokens := make([]int, result)
	for i := range result {
		tokens[i] = int(cTokens[i])
	}

	return tokens, nil
}

func (m *Model) NEmbd() int {
	return int(C.llama_model_n_embd(m.c))
}

// vision processing
type MtmdContext struct {
	c *C.struct_mtmd_context
}

func NewMtmdContext(llamaContext *Context, modelPath string) (*MtmdContext, error) {
	mp := C.CString(modelPath)
	defer C.free(unsafe.Pointer(mp))
	// TODO: Support non-default params
	cp := C.mtmd_context_params_default()

	// NOTE: The model and projector embedding lengths are checked during init
	c := C.mtmd_init_from_file(mp, C.llama_get_model(llamaContext.c), cp)
	if c == nil {
		return nil, fmt.Errorf("unable to load mmtd model: %v", modelPath)
	}

	return &MtmdContext{c: c}, nil
}

func (c *MtmdContext) Free() {
	C.mtmd_free(c.c)
}

func (c *MtmdContext) NewEmbed(llamaContext *Context, data []byte) ([][]float32, error) {
	// Initialize the input chunks pointer
	ic := C.mtmd_input_chunks_init()
	defer C.mtmd_input_chunks_free(ic)

	// Initialize an empty text prompt so we can tokenize
	it := C.mtmd_input_text_init(C.mtmd_default_marker(), true, true)
	defer C.mtmd_input_text_free(it)

	// Initialize a bitmap with the image data
	bm := C.mtmd_helper_bitmap_init_from_buf(c.c, (*C.uchar)(unsafe.Pointer(&data[0])), C.size_t(len(data)))
	defer C.mtmd_bitmap_free(bm)

	// Tokenize the image
	if C.int32_t(0) != C.mtmd_tokenize(c.c, ic, it, &bm, 1) {
		return nil, errors.New("unable to tokenize mtmd embedding from image")
	}
	nChunks := C.mtmd_input_chunks_size(ic)
	numEmbed := llamaContext.Model().NEmbd()
	embed := make([][]float32, 0)
	for i := range int(nChunks) {
		chunk := C.mtmd_input_chunks_get(ic, C.size_t(i))
		numTokens := int(C.mtmd_input_chunk_get_n_tokens(chunk))
<<<<<<< HEAD
		lastChunkSize = max(lastChunkSize, numTokens)
=======
		slog.Debug("chunk tokens", "index", i, "numTokens", numTokens)
>>>>>>> 92b96d54

		// Encode the chunk
		if C.int32_t(0) != C.mtmd_encode_chunk(c.c, chunk) {
			return nil, errors.New("unable to encode mtmd image chunk")
		}

		// Get the embeddings for this chunk
		chunkEmbed := make([][]float32, numTokens)
		chunkEmbd := C.mtmd_get_output_embd(c.c)
		if nil == chunkEmbd {
			continue
		}

		// Extend the embedding array for each token
		s := unsafe.Slice((*float32)(chunkEmbd), numTokens*numEmbed)
		rows := make([]float32, len(s))
		copy(rows, s)
		for i := range numTokens {
			chunkEmbed[i] = rows[i*numEmbed : (i+1)*numEmbed]
		}
		embed = append(embed, chunkEmbed...)
	}
	slog.Debug("image embeddings", "totalEmbeddings", len(embed))
	return embed, nil
}

func (c *Context) Synchronize() {
	C.llama_synchronize(c.c)
}

// sampling
// TODO: this is a temporary wrapper to allow calling C++ code from CGo
type SamplingContext struct {
	c *C.struct_common_sampler
}

type SamplingParams struct {
	TopK           int
	TopP           float32
	MinP           float32
	TypicalP       float32
	Temp           float32
	RepeatLastN    int
	PenaltyRepeat  float32
	PenaltyFreq    float32
	PenaltyPresent float32
	PenalizeNl     bool
	Seed           uint32
	Grammar        string
}

func NewSamplingContext(model *Model, params SamplingParams) (*SamplingContext, error) {
	var cparams C.struct_common_sampler_cparams
	cparams.top_k = C.int32_t(params.TopK)
	cparams.top_p = C.float(params.TopP)
	cparams.min_p = C.float(params.MinP)
	cparams.typical_p = C.float(params.TypicalP)
	cparams.temp = C.float(params.Temp)
	cparams.penalty_last_n = C.int32_t(params.RepeatLastN)
	cparams.penalty_repeat = C.float(params.PenaltyRepeat)
	cparams.penalty_freq = C.float(params.PenaltyFreq)
	cparams.penalty_present = C.float(params.PenaltyPresent)
	cparams.seed = C.uint32_t(params.Seed)

	grammar := C.CString(params.Grammar)
	defer C.free(unsafe.Pointer(grammar))

	cparams.grammar = grammar
	context := &SamplingContext{c: C.common_sampler_cinit(model.c, &cparams)}
	if context.c == nil {
		return nil, errors.New("unable to create sampling context")
	}

	runtime.SetFinalizer(context, func(s *SamplingContext) { C.common_sampler_cfree(s.c) })

	return context, nil
}

func (s *SamplingContext) Reset() {
	C.common_sampler_creset(s.c)
}

func (s *SamplingContext) Sample(llamaContext *Context, idx int) int {
	return int(C.common_sampler_csample(s.c, llamaContext.c, C.int(idx)))
}

func (s *SamplingContext) Accept(id int, applyGrammar bool) {
	C.common_sampler_caccept(s.c, C.llama_token(id), C.bool(applyGrammar))
}

// SchemaToGrammar converts the provided JSON schema to a grammar. It returns
// nil if the provided schema is invalid JSON or an invalid JSON schema.
func SchemaToGrammar(schema []byte) []byte {
	cStr := C.CString(string(schema))
	defer C.free(unsafe.Pointer(cStr))

	// Allocate buffer for grammar based on schema length but with upper bound
	maxLen := max(32768, min(1024*1024, len(schema)*4))
	buf := make([]byte, maxLen)

	// Call C function to convert schema to grammar
	n := C.schema_to_grammar(cStr, (*C.char)(unsafe.Pointer(&buf[0])), C.size_t(maxLen))
	if n == 0 {
		// preserve nil
		return nil
	}
	return buf[:n]
}

type TokenData struct {
	ID    int32
	Logit float32
}

type Grammar struct {
	c  *C.struct_llama_grammar
	mu sync.Mutex
}

func NewGrammar(grammar string, vocabIds []uint32, vocabValues []string, eogTokens []int32) *Grammar {
	cGrammar := C.CString(grammar)
	defer C.free(unsafe.Pointer(cGrammar))

	cTokens := make([]C.uint32_t, len(vocabIds))
	for i, token := range vocabIds {
		cTokens[i] = C.uint32_t(token)
	}

	cPieces := make([]*C.char, len(vocabValues))
	for i, piece := range vocabValues {
		cPieces[i] = C.CString(piece)
		defer C.free(unsafe.Pointer(cPieces[i]))
	}

	cEogTokens := make([]C.uint32_t, len(eogTokens))
	for i, token := range eogTokens {
		cEogTokens[i] = C.uint32_t(token)
	}

	g := C.grammar_init(cGrammar, unsafe.SliceData(cTokens), C.size_t(len(cTokens)), unsafe.SliceData(cPieces), unsafe.SliceData(cEogTokens), C.size_t(len(cEogTokens)))
	if g == nil {
		return nil
	}

	return &Grammar{c: g}
}

func (g *Grammar) Free() {
	g.mu.Lock()
	defer g.mu.Unlock()
	if g.c != nil {
		C.grammar_free(g.c)
		g.c = nil
	}
}

func (g *Grammar) Apply(tokens []TokenData) {
	g.mu.Lock()
	defer g.mu.Unlock()

	if g.c == nil {
		return
	}

	tds := make([]C.struct_llama_token_data, len(tokens))
	for i, token := range tokens {
		tds[i] = C.struct_llama_token_data{
			id:    C.int32_t(token.ID),
			logit: C.float(token.Logit),
			p:     C.float(0.0),
		}
	}
	tda := &C.llama_token_data_array{
		data:     (*C.struct_llama_token_data)(unsafe.Pointer(&tds[0])),
		size:     C.size_t(len(tokens)),
		selected: C.int64_t(-1),
		sorted:   C.bool(false),
	}
	var pinner runtime.Pinner
	pinner.Pin(&tds[0])
	defer pinner.Unpin()

	C.grammar_apply(g.c, tda)
	for i := range tokens {
		tokens[i].Logit = float32(tds[i].logit)
	}
}

func (g *Grammar) Accept(token int32) {
	g.mu.Lock()
	defer g.mu.Unlock()

	// Check if grammar was freed
	if g.c == nil {
		return
	}

	C.grammar_accept(g.c, C.llama_token(token))
}<|MERGE_RESOLUTION|>--- conflicted
+++ resolved
@@ -519,11 +519,7 @@
 	for i := range int(nChunks) {
 		chunk := C.mtmd_input_chunks_get(ic, C.size_t(i))
 		numTokens := int(C.mtmd_input_chunk_get_n_tokens(chunk))
-<<<<<<< HEAD
-		lastChunkSize = max(lastChunkSize, numTokens)
-=======
 		slog.Debug("chunk tokens", "index", i, "numTokens", numTokens)
->>>>>>> 92b96d54
 
 		// Encode the chunk
 		if C.int32_t(0) != C.mtmd_encode_chunk(c.c, chunk) {
