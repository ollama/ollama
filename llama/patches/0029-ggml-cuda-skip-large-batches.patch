--- conflicted
+++ resolved
@@ -10,14 +10,10 @@
  1 file changed, 3 insertions(+)
 
 diff --git a/ggml/src/ggml-cuda/ggml-cuda.cu b/ggml/src/ggml-cuda/ggml-cuda.cu
-<<<<<<< HEAD
-index e8efa6893..02f13468a 100644
-=======
 index 334a30135..5c9dfd032 100644
->>>>>>> 18fdcc94
 --- a/ggml/src/ggml-cuda/ggml-cuda.cu
 +++ b/ggml/src/ggml-cuda/ggml-cuda.cu
-@@ -4643,6 +4643,9 @@ static bool ggml_backend_cuda_device_supports_op(ggml_backend_dev_t dev, const g
+@@ -4633,6 +4633,9 @@ static bool ggml_backend_cuda_device_supports_op(ggml_backend_dev_t dev, const g
                  if (b->type == GGML_TYPE_F16 && a->type != GGML_TYPE_F16) {
                      return false;
                  }
