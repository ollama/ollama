From 0000000000000000000000000000000000000000 Mon Sep 17 00:00:00 2001
From: Daniel Hiltgen <daniel@ollama.com>
Date: Tue, 26 Aug 2025 12:48:29 -0700
Subject: [PATCH] GPU discovery enhancements

Expose more information about the devices through backend props, and leverage
management libraries for more accurate VRAM usage reporting if available.
---
 ggml/include/ggml-backend.h        |   9 +
 ggml/src/CMakeLists.txt            |   2 +
 ggml/src/ggml-cuda/ggml-cuda.cu    |  72 +++++
 ggml/src/ggml-cuda/vendors/hip.h   |   3 +
 ggml/src/ggml-impl.h               |   8 +
 ggml/src/ggml-metal/ggml-metal.cpp |   2 +
 ggml/src/mem_hip.cpp               | 449 +++++++++++++++++++++++++++++
<<<<<<< HEAD
 ggml/src/mem_nvml.cpp              | 172 +++++++++++
 8 files changed, 717 insertions(+)
=======
 ggml/src/mem_nvml.cpp              | 209 ++++++++++++++
 8 files changed, 755 insertions(+), 1 deletion(-)
>>>>>>> 6544e147
 create mode 100644 ggml/src/mem_hip.cpp
 create mode 100644 ggml/src/mem_nvml.cpp

diff --git a/ggml/include/ggml-backend.h b/ggml/include/ggml-backend.h
<<<<<<< HEAD
index ba181d09..09ff75f9 100644
=======
index 0a2dae26a..a6bf33785 100644
>>>>>>> 6544e147
--- a/ggml/include/ggml-backend.h
+++ b/ggml/include/ggml-backend.h
@@ -169,6 +169,15 @@ extern "C" {
         const char * device_id;
         // device capabilities
         struct ggml_backend_dev_caps caps;
+        int driver_major;
+        int driver_minor;
+        int compute_major;
+        int compute_minor;
+        int integrated;
+        int pci_bus_id;
+        int pci_device_id;
+        int pci_domain_id;
+        const char *library;
     };
 
     GGML_API const char *                  ggml_backend_dev_name(ggml_backend_dev_t device);
diff --git a/ggml/src/CMakeLists.txt b/ggml/src/CMakeLists.txt
index 33b3a15f0..86191ef2c 100644
--- a/ggml/src/CMakeLists.txt
+++ b/ggml/src/CMakeLists.txt
@@ -206,6 +206,8 @@ add_library(ggml-base
             ggml-threading.h
             ggml-quants.c
             ggml-quants.h
+            mem_hip.cpp
+            mem_nvml.cpp
             gguf.cpp)
 
 target_include_directories(ggml-base PRIVATE .)
diff --git a/ggml/src/ggml-cuda/ggml-cuda.cu b/ggml/src/ggml-cuda/ggml-cuda.cu
<<<<<<< HEAD
index 87c6c34a..6a278b5e 100644
=======
index 531d6e272..3fa3a0575 100644
>>>>>>> 6544e147
--- a/ggml/src/ggml-cuda/ggml-cuda.cu
+++ b/ggml/src/ggml-cuda/ggml-cuda.cu
@@ -261,6 +261,16 @@ static ggml_cuda_device_info ggml_cuda_init() {
     for (int id = 0; id < info.device_count; ++id) {
         int device_vmm = 0;
 
+#if defined(GGML_USE_HIP)
+        if (std::getenv("GGML_CUDA_INIT") != NULL) {
+            GGML_LOG_INFO("%s: initializing rocBLAS on device %d\n", __func__, id);
+            CUDA_CHECK(cudaSetDevice(id));
+            // rocblas_initialize will SIGABRT if the GPU isn't supported
+            rocblas_initialize();
+            GGML_LOG_INFO("%s: rocBLAS initialized on device %d\n", __func__, id);
+        }
+#endif
+
 #if defined(GGML_USE_VMM)
         CUdevice device;
         CU_CHECK(cuDeviceGet(&device, id));
@@ -314,6 +324,11 @@ static ggml_cuda_device_info ggml_cuda_init() {
 #else
         info.devices[id].smpbo = prop.sharedMemPerBlockOptin;
         info.devices[id].cc = 100*prop.major + 10*prop.minor;
+#ifdef __CUDA_ARCH_LIST__
+        if (std::getenv("GGML_CUDA_INIT") != NULL) {
+            GGML_ASSERT(ggml_cuda_has_arch(info.devices[id].cc) && "ggml was not compiled with support for this arch");
+        }
+#endif // defined(__CUDA_ARCH_LIST__)
         GGML_LOG_INFO("  Device %d: %s, compute capability %d.%d, VMM: %s, ID: %s\n",
                         id, prop.name, prop.major, prop.minor, device_vmm ? "yes" : "no",
                         ggml_cuda_parse_uuid(prop, id).c_str());
@@ -3484,6 +3499,14 @@ struct ggml_backend_cuda_device_context {
     std::string description;
     std::string pci_bus_id;
     std::string id;
+    int major;
+    int minor;
+    int driver_major;
+    int driver_minor;
+    int integrated;
+    int pciBusID;
+    int pciDeviceID;
+    int pciDomainID;
 };
 
 static const char * ggml_backend_cuda_device_get_name(ggml_backend_dev_t dev) {
@@ -3504,6 +3527,28 @@ static const char * ggml_backend_cuda_device_get_id(ggml_backend_dev_t dev) {
 static void ggml_backend_cuda_device_get_memory(ggml_backend_dev_t dev, size_t * free, size_t * total) {
     ggml_backend_cuda_device_context * ctx = (ggml_backend_cuda_device_context *)dev->context;
     ggml_cuda_set_device(ctx->device);
+
+#if defined(GGML_USE_HIP)
+    if (ggml_hip_mgmt_init() == 0) {
+        int status = ggml_hip_get_device_memory(ctx->pciBusID, ctx->pciDeviceID, free, total);
+        if (status == 0) {
+            GGML_LOG_DEBUG("%s utilizing ADLX memory reporting free: %zu total: %zu\n", __func__, *free, *total);
+            ggml_hip_mgmt_release();
+            return;
+        }
+        ggml_hip_mgmt_release();
+    }
+#else
+    if (ggml_nvml_init() == 0) {
+        int status = ggml_nvml_get_device_memory(ctx->id.c_str(), free, total);
+        if (status == 0) {
+            GGML_LOG_DEBUG("%s utilizing NVML memory reporting free: %zu total: %zu\n", __func__, *free, *total);
+            ggml_nvml_release();
+            return;
+        }
+        ggml_nvml_release();
+    }
+#endif
     CUDA_CHECK(cudaMemGetInfo(free, total));
 }
 
@@ -3512,6 +3557,7 @@ static enum ggml_backend_dev_type ggml_backend_cuda_device_get_type(ggml_backend
     return GGML_BACKEND_DEVICE_TYPE_GPU;
 }
 
+#define GGML_HIP_NAME "HIP"
 static void ggml_backend_cuda_device_get_props(ggml_backend_dev_t dev, ggml_backend_dev_props * props) {
     ggml_backend_cuda_device_context * ctx = (ggml_backend_cuda_device_context *)dev->context;
 
@@ -3525,6 +3571,22 @@ static void ggml_backend_cuda_device_get_props(ggml_backend_dev_t dev, ggml_back
     // If you need the memory data, call ggml_backend_dev_memory() explicitly.
     props->memory_total = props->memory_free = 0;
 
+#if defined(GGML_USE_HIP)
+    int cc = ggml_cuda_info().devices[ctx->device].cc - GGML_CUDA_CC_OFFSET_AMD;
+    props->compute_major = cc / 0x100;
+    props->compute_minor = cc - (props->compute_major * 0x100);
+#else
+    props->compute_major = ctx->major;
+    props->compute_minor = ctx->minor;
+#endif
+    props->driver_major = ctx->driver_major;
+    props->driver_minor = ctx->driver_minor;
+    props->integrated = ctx->integrated;
+    props->pci_bus_id = ctx->pciBusID;
+    props->pci_device_id = ctx->pciDeviceID;
+    props->pci_domain_id = ctx->pciDomainID;
+    props->library = GGML_CUDA_NAME;
+
     bool host_buffer = getenv("GGML_CUDA_NO_PINNED") == nullptr;
 #ifdef GGML_CUDA_NO_PEER_COPY
     bool events = false;
@@ -4087,6 +4149,8 @@ ggml_backend_reg_t ggml_backend_cuda_reg() {
         std::lock_guard<std::mutex> lock(mutex);
         if (!initialized) {
             ggml_backend_cuda_reg_context * ctx = new ggml_backend_cuda_reg_context;
+            int driverVersion = 0;
+            CUDA_CHECK(cudaDriverGetVersion(&driverVersion));
 
             for (int i = 0; i < ggml_cuda_info().device_count; i++) {
                 ggml_backend_cuda_device_context * dev_ctx = new ggml_backend_cuda_device_context;
@@ -4102,6 +4166,14 @@ ggml_backend_reg_t ggml_backend_cuda_reg() {
                 snprintf(pci_bus_id, sizeof(pci_bus_id), "%04x:%02x:%02x.0", prop.pciDomainID, prop.pciBusID, prop.pciDeviceID);
                 dev_ctx->pci_bus_id = pci_bus_id;
 
+                dev_ctx->major = prop.major;
+                dev_ctx->minor = prop.minor;
+                dev_ctx->driver_major = driverVersion / 1000;
+                dev_ctx->driver_minor = (driverVersion - (dev_ctx->driver_major * 1000)) / 10;
+                dev_ctx->integrated = prop.integrated;
+                dev_ctx->pciBusID = prop.pciBusID;
+                dev_ctx->pciDeviceID = prop.pciDeviceID;
+                dev_ctx->pciDomainID = prop.pciDomainID;
                 ggml_backend_dev_t dev = new ggml_backend_device {
                     /* .iface   = */ ggml_backend_cuda_device_interface,
                     /* .reg     = */ &reg,
diff --git a/ggml/src/ggml-cuda/vendors/hip.h b/ggml/src/ggml-cuda/vendors/hip.h
<<<<<<< HEAD
index 1f06be80..2f9ef2dc 100644
=======
index 06f9e7c1e..eb8f66cb0 100644
>>>>>>> 6544e147
--- a/ggml/src/ggml-cuda/vendors/hip.h
+++ b/ggml/src/ggml-cuda/vendors/hip.h
@@ -5,6 +5,8 @@
 #include <hipblas/hipblas.h>
 #include <hip/hip_fp16.h>
 #include <hip/hip_bf16.h>
+// for rocblas_initialize()
+#include "rocblas/rocblas.h"
 
 #if defined(GGML_HIP_ROCWMMA_FATTN)
 #include <rocwmma/rocwmma-version.hpp>
@@ -47,6 +49,7 @@
 #define cudaDeviceProp hipDeviceProp_t
 #define cudaDeviceReset hipDeviceReset
 #define cudaDeviceSynchronize hipDeviceSynchronize
+#define cudaDriverGetVersion hipDriverGetVersion
 #define cudaError_t hipError_t
 #define cudaErrorPeerAccessAlreadyEnabled hipErrorPeerAccessAlreadyEnabled
 #define cudaErrorPeerAccessNotEnabled hipErrorPeerAccessNotEnabled
diff --git a/ggml/src/ggml-impl.h b/ggml/src/ggml-impl.h
<<<<<<< HEAD
index d0fb3bcc..80597b6e 100644
=======
index 86a1ebf62..9fc9fbfcf 100644
>>>>>>> 6544e147
--- a/ggml/src/ggml-impl.h
+++ b/ggml/src/ggml-impl.h
@@ -638,6 +638,14 @@ static inline bool ggml_can_fuse(const struct ggml_cgraph * cgraph, int node_idx
     return ggml_can_fuse_ext(cgraph, idxs, ops, num_ops);
 }
 
+// Management libraries for fetching more accurate free VRAM data
+GGML_API int ggml_nvml_init();
+GGML_API int ggml_nvml_get_device_memory(const char *uuid, size_t *free, size_t *total);
+GGML_API void ggml_nvml_release();
+GGML_API int ggml_hip_mgmt_init();
+GGML_API int ggml_hip_get_device_memory(int pci_bus_id, int pci_device_id, size_t *free, size_t *total);
+GGML_API void ggml_hip_mgmt_release();
+
 #ifdef __cplusplus
 }
 #endif
diff --git a/ggml/src/ggml-metal/ggml-metal.cpp b/ggml/src/ggml-metal/ggml-metal.cpp
<<<<<<< HEAD
index f2ff9f32..f356e4a0 100644
=======
index 08ab4fc91..17999a616 100644
>>>>>>> 6544e147
--- a/ggml/src/ggml-metal/ggml-metal.cpp
+++ b/ggml/src/ggml-metal/ggml-metal.cpp
@@ -535,6 +535,7 @@ static enum ggml_backend_dev_type ggml_backend_metal_device_get_type(ggml_backen
     GGML_UNUSED(dev);
 }
 
+#define GGML_METAL_NAME "Metal"
 static void ggml_backend_metal_device_get_props(ggml_backend_dev_t dev, ggml_backend_dev_props * props) {
     props->name        = ggml_backend_metal_device_get_name(dev);
     props->description = ggml_backend_metal_device_get_description(dev);
@@ -543,6 +544,7 @@ static void ggml_backend_metal_device_get_props(ggml_backend_dev_t dev, ggml_bac
 
     ggml_backend_metal_device_get_memory(dev, &props->memory_free, &props->memory_total);
 
+    props->library = GGML_METAL_NAME;
     props->caps = {
         /* .async                 = */ true,
         /* .host_buffer           = */ false,
diff --git a/ggml/src/mem_hip.cpp b/ggml/src/mem_hip.cpp
new file mode 100644
index 000000000..8ef19b8cf
--- /dev/null
+++ b/ggml/src/mem_hip.cpp
@@ -0,0 +1,449 @@
+#include "ggml.h"
+
+#ifdef _WIN32
+// AMD Device Library eXtra (ADLX)
+//
+// https://github.com/GPUOpen-LibrariesAndSDKs/ADLX
+//
+// This Windows-only library provides accurate VRAM reporting for AMD GPUs.
+// The runtime DLL is installed with every AMD Driver on Windows, however
+// the SDK isn't a part of the HIP SDK packaging.  As such, we avoid including
+// the headers from the SDK to simplify building from source.
+//
+// ADLX relies heavily on function pointer tables.
+// Only the minimal set of types are defined below to facilitate
+// finding the target AMD GPU(s) and querying their current VRAM usage
+// Unused function parameters are commented out to avoid unnecessary type
+// definitions.
+
+#include "ggml-impl.h"
+#include <filesystem>
+#include <mutex>
+
+#define WIN32_LEAN_AND_MEAN
+#ifndef NOMINMAX
+#  define NOMINMAX
+#endif
+#include <windows.h>
+
+namespace fs = std::filesystem;
+
+#include <stdio.h>
+#include <stdint.h>
+
+// Begin minimal ADLX definitions - derived from tag v1.0 (Dec 2022)
+typedef     uint64_t            adlx_uint64;
+typedef     uint32_t            adlx_uint32;
+typedef     int32_t             adlx_int32;
+typedef     adlx_int32          adlx_int;
+typedef     adlx_uint32         adlx_uint;
+typedef     long                adlx_long;
+typedef     uint8_t             adlx_uint8;
+typedef enum
+{
+    ADLX_OK = 0,                    /**< @ENG_START_DOX This result indicates success. @ENG_END_DOX */
+    ADLX_ALREADY_ENABLED,           /**< @ENG_START_DOX This result indicates that the asked action is already enabled. @ENG_END_DOX */
+    ADLX_ALREADY_INITIALIZED,       /**< @ENG_START_DOX This result indicates that ADLX has a unspecified type of initialization. @ENG_END_DOX */
+    ADLX_FAIL,                      /**< @ENG_START_DOX This result indicates an unspecified failure. @ENG_END_DOX */
+    ADLX_INVALID_ARGS,              /**< @ENG_START_DOX This result indicates that the arguments are invalid. @ENG_END_DOX */
+    ADLX_BAD_VER,                   /**< @ENG_START_DOX This result indicates that the asked version is incompatible with the current version. @ENG_END_DOX */
+    ADLX_UNKNOWN_INTERFACE,         /**< @ENG_START_DOX This result indicates that an unknown interface was asked. @ENG_END_DOX */
+    ADLX_TERMINATED,                /**< @ENG_START_DOX This result indicates that the calls were made in an interface after ADLX was terminated. @ENG_END_DOX */
+    ADLX_ADL_INIT_ERROR,            /**< @ENG_START_DOX This result indicates that the ADL initialization failed. @ENG_END_DOX */
+    ADLX_NOT_FOUND,                 /**< @ENG_START_DOX This result indicates that the item is not found. @ENG_END_DOX */
+    ADLX_INVALID_OBJECT,            /**< @ENG_START_DOX This result indicates that the method was called into an invalid object. @ENG_END_DOX */
+    ADLX_ORPHAN_OBJECTS,            /**< @ENG_START_DOX This result indicates that ADLX was terminated with outstanding ADLX objects. Any interface obtained from ADLX points to invalid memory and calls in their methods will result in unexpected behavior. @ENG_END_DOX */
+    ADLX_NOT_SUPPORTED,             /**< @ENG_START_DOX This result indicates that the asked feature is not supported. @ENG_END_DOX */
+    ADLX_PENDING_OPERATION,         /**< @ENG_START_DOX This result indicates a failure due to an operation currently in progress. @ENG_END_DOX */
+    ADLX_GPU_INACTIVE               /**< @ENG_START_DOX This result indicates that the GPU is inactive. @ENG_END_DOX */
+} ADLX_RESULT;
+#define ADLX_SUCCEEDED(x) (ADLX_OK == (x) || ADLX_ALREADY_ENABLED == (x) || ADLX_ALREADY_INITIALIZED == (x))
+#define ADLX_FAILED(x) (ADLX_OK != (x)  && ADLX_ALREADY_ENABLED != (x) && ADLX_ALREADY_INITIALIZED != (x))
+#define ADLX_VER_MAJOR       1
+#define ADLX_VER_MINOR       0
+#define ADLX_VER_RELEASE     5
+#define ADLX_VER_BUILD_NUM   30
+#define ADLX_MAKE_FULL_VER(VERSION_MAJOR, VERSION_MINOR, VERSION_RELEASE, VERSION_BUILD_NUM)    ( ((adlx_uint64)(VERSION_MAJOR) << 48ull) | ((adlx_uint64)(VERSION_MINOR) << 32ull) | ((adlx_uint64)(VERSION_RELEASE) << 16ull)  | (adlx_uint64)(VERSION_BUILD_NUM))
+#define ADLX_FULL_VERSION ADLX_MAKE_FULL_VER(ADLX_VER_MAJOR, ADLX_VER_MINOR, ADLX_VER_RELEASE, ADLX_VER_BUILD_NUM)
+#define ADLX_CORE_LINK          __declspec(dllexport)
+#define ADLX_STD_CALL           __stdcall
+#define ADLX_CDECL_CALL         __cdecl
+#define ADLX_FAST_CALL          __fastcall
+#define ADLX_INLINE              __inline
+#define ADLX_FORCEINLINE         __forceinline
+#define ADLX_NO_VTABLE          __declspec(novtable)
+
+#if defined(__cplusplus)
+typedef     bool                adlx_bool;
+#else
+typedef     adlx_uint8           adlx_bool;
+#define     true                1
+#define     false               0
+#endif
+
+typedef struct IADLXSystem IADLXSystem;
+typedef struct IADLXGPUList IADLXGPUList;
+typedef struct IADLXGPU IADLXGPU;
+typedef struct IADLXInterface IADLXInterface;
+typedef struct IADLXPerformanceMonitoringServices IADLXPerformanceMonitoringServices;
+typedef struct IADLXGPUMetrics IADLXGPUMetrics;
+typedef struct IADLXGPUMetricsSupport IADLXGPUMetricsSupport;
+
+typedef struct IADLXSystemVtbl
+{
+    // IADLXSystem interface
+    ADLX_RESULT (ADLX_STD_CALL *GetHybridGraphicsType)(/* IADLXSystem* pThis, ADLX_HG_TYPE* hgType */);
+    ADLX_RESULT (ADLX_STD_CALL *GetGPUs)(IADLXSystem* pThis, IADLXGPUList** ppGPUs); // Used
+    ADLX_RESULT (ADLX_STD_CALL *QueryInterface)(/* IADLXSystem* pThis, const wchar_t* interfaceId, void** ppInterface */);
+    ADLX_RESULT (ADLX_STD_CALL *GetDisplaysServices)(/* IADLXSystem* pThis, IADLXDisplayServices** ppDispServices */);
+    ADLX_RESULT (ADLX_STD_CALL *GetDesktopsServices)(/* IADLXSystem* pThis, IADLXDesktopServices** ppDeskServices */);
+    ADLX_RESULT (ADLX_STD_CALL *GetGPUsChangedHandling)(/* IADLXSystem* pThis, IADLXGPUsChangedHandling** ppGPUsChangedHandling */);
+    ADLX_RESULT (ADLX_STD_CALL *EnableLog)(/* IADLXSystem* pThis, ADLX_LOG_DESTINATION mode, ADLX_LOG_SEVERITY severity, IADLXLog* pLogger, const wchar_t* fileName */);
+    ADLX_RESULT (ADLX_STD_CALL *Get3DSettingsServices)(/* IADLXSystem* pThis, IADLX3DSettingsServices** pp3DSettingsServices */);
+    ADLX_RESULT (ADLX_STD_CALL *GetGPUTuningServices)(/* IADLXSystem* pThis, IADLXGPUTuningServices** ppGPUTuningServices */);
+    ADLX_RESULT (ADLX_STD_CALL *GetPerformanceMonitoringServices)(IADLXSystem* pThis, IADLXPerformanceMonitoringServices** ppPerformanceMonitoringServices); // Used
+    ADLX_RESULT (ADLX_STD_CALL *TotalSystemRAM)(/* IADLXSystem* pThis, adlx_uint* ramMB */);
+    ADLX_RESULT (ADLX_STD_CALL *GetI2C)(/* IADLXSystem* pThis, IADLXGPU* pGPU, IADLXI2C** ppI2C */);
+} IADLXSystemVtbl;
+struct IADLXSystem { const IADLXSystemVtbl *pVtbl; };
+
+typedef struct IADLXGPUVtbl
+{
+    //IADLXInterface
+    adlx_long (ADLX_STD_CALL *Acquire)(/* IADLXGPU* pThis */);
+    adlx_long (ADLX_STD_CALL *Release)(IADLXGPU* pThis); // Used
+    ADLX_RESULT (ADLX_STD_CALL *QueryInterface)(/* IADLXGPU* pThis, const wchar_t* interfaceId, void** ppInterface */);
+
+    //IADLXGPU
+    ADLX_RESULT (ADLX_STD_CALL *VendorId)(/* IADLXGPU* pThis, const char** vendorId */);
+    ADLX_RESULT (ADLX_STD_CALL *ASICFamilyType)(/* IADLXGPU* pThis, ADLX_ASIC_FAMILY_TYPE* asicFamilyType */);
+    ADLX_RESULT (ADLX_STD_CALL *Type)(/* IADLXGPU* pThis, ADLX_GPU_TYPE* gpuType */);
+    ADLX_RESULT (ADLX_STD_CALL *IsExternal)(/* IADLXGPU* pThis, adlx_bool* isExternal */);
+    ADLX_RESULT (ADLX_STD_CALL *Name)(/* IADLXGPU* pThis, const char** gpuName */);
+    ADLX_RESULT (ADLX_STD_CALL *DriverPath)(/* IADLXGPU* pThis, const char** driverPath */);
+    ADLX_RESULT (ADLX_STD_CALL *PNPString)(/* IADLXGPU* pThis, const char** pnpString */);
+    ADLX_RESULT (ADLX_STD_CALL *HasDesktops)(/* IADLXGPU* pThis, adlx_bool* hasDesktops */);
+    ADLX_RESULT (ADLX_STD_CALL *TotalVRAM)(IADLXGPU* pThis, adlx_uint* vramMB); // Used
+    ADLX_RESULT (ADLX_STD_CALL *VRAMType)(/* IADLXGPU* pThis, const char** type */);
+    ADLX_RESULT (ADLX_STD_CALL *BIOSInfo)(/* IADLXGPU* pThis, const char** partNumber, const char** version, const char** date */);
+    ADLX_RESULT (ADLX_STD_CALL *DeviceId)(/* IADLXGPU* pThis, const char** deviceId */);
+    ADLX_RESULT (ADLX_STD_CALL *RevisionId)(/* IADLXGPU* pThis, const char** revisionId */);
+    ADLX_RESULT (ADLX_STD_CALL *SubSystemId)(/* IADLXGPU* pThis, const char** subSystemId */);
+    ADLX_RESULT (ADLX_STD_CALL *SubSystemVendorId)(/* IADLXGPU* pThis, const char** subSystemVendorId */);
+    ADLX_RESULT (ADLX_STD_CALL *UniqueId)(IADLXGPU* pThis, adlx_int* uniqueId); // Used
+} IADLXGPUVtbl;
+struct IADLXGPU { const IADLXGPUVtbl *pVtbl; };
+
+typedef struct IADLXGPUListVtbl
+{
+    //IADLXInterface
+    adlx_long (ADLX_STD_CALL *Acquire)(/* IADLXGPUList* pThis */);
+    adlx_long (ADLX_STD_CALL *Release)(IADLXGPUList* pThis); // Used
+    ADLX_RESULT (ADLX_STD_CALL *QueryInterface)(/* IADLXGPUList* pThis, const wchar_t* interfaceId, void** ppInterface */);
+
+    //IADLXList
+    adlx_uint (ADLX_STD_CALL *Size)(/* IADLXGPUList* pThis */);
+    adlx_uint8 (ADLX_STD_CALL *Empty)(/* IADLXGPUList* pThis */);
+    adlx_uint (ADLX_STD_CALL *Begin)(IADLXGPUList* pThis); // Used
+    adlx_uint (ADLX_STD_CALL *End)(IADLXGPUList* pThis); // Used
+    ADLX_RESULT (ADLX_STD_CALL *At)(/* IADLXGPUList* pThis, const adlx_uint location, IADLXInterface** ppItem */);
+    ADLX_RESULT (ADLX_STD_CALL *Clear)(/* IADLXGPUList* pThis */);
+    ADLX_RESULT (ADLX_STD_CALL *Remove_Back)(/* IADLXGPUList* pThis */);
+    ADLX_RESULT (ADLX_STD_CALL *Add_Back)(/* IADLXGPUList* pThis, IADLXInterface* pItem */);
+
+    //IADLXGPUList
+    ADLX_RESULT (ADLX_STD_CALL *At_GPUList)(IADLXGPUList* pThis, const adlx_uint location, IADLXGPU** ppItem); // Used
+    ADLX_RESULT (ADLX_STD_CALL *Add_Back_GPUList)(/* IADLXGPUList* pThis, IADLXGPU* pItem */);
+
+} IADLXGPUListVtbl;
+struct IADLXGPUList { const IADLXGPUListVtbl *pVtbl; };
+
+typedef struct IADLXPerformanceMonitoringServicesVtbl
+{
+    //IADLXInterface
+    adlx_long (ADLX_STD_CALL *Acquire)(/* IADLXPerformanceMonitoringServices* pThis */);
+    adlx_long (ADLX_STD_CALL *Release)(IADLXPerformanceMonitoringServices* pThis); // Used
+    ADLX_RESULT (ADLX_STD_CALL *QueryInterface)(/* IADLXPerformanceMonitoringServices* pThis, const wchar_t* interfaceId, void** ppInterface */);
+
+    //IADLXPerformanceMonitoringServices
+    ADLX_RESULT (ADLX_STD_CALL *GetSamplingIntervalRange)(/* IADLXPerformanceMonitoringServices* pThis, ADLX_IntRange* range */);
+    ADLX_RESULT (ADLX_STD_CALL *SetSamplingInterval)(/* IADLXPerformanceMonitoringServices* pThis, adlx_int intervalMs */);
+    ADLX_RESULT (ADLX_STD_CALL *GetSamplingInterval)(/* IADLXPerformanceMonitoringServices* pThis, adlx_int* intervalMs */);
+    ADLX_RESULT (ADLX_STD_CALL *GetMaxPerformanceMetricsHistorySizeRange)(/* IADLXPerformanceMonitoringServices* pThis, ADLX_IntRange* range */);
+    ADLX_RESULT (ADLX_STD_CALL *SetMaxPerformanceMetricsHistorySize)(/* IADLXPerformanceMonitoringServices* pThis, adlx_int sizeSec */);
+    ADLX_RESULT (ADLX_STD_CALL *GetMaxPerformanceMetricsHistorySize)(/* IADLXPerformanceMonitoringServices* pThis, adlx_int* sizeSec */);
+    ADLX_RESULT (ADLX_STD_CALL *ClearPerformanceMetricsHistory)(/* IADLXPerformanceMonitoringServices* pThis */);
+    ADLX_RESULT (ADLX_STD_CALL *GetCurrentPerformanceMetricsHistorySize)(/* IADLXPerformanceMonitoringServices* pThis, adlx_int* sizeSec */);
+    ADLX_RESULT (ADLX_STD_CALL *StartPerformanceMetricsTracking)(/* IADLXPerformanceMonitoringServices* pThis */);
+    ADLX_RESULT (ADLX_STD_CALL *StopPerformanceMetricsTracking)(/* IADLXPerformanceMonitoringServices* pThis */);
+    ADLX_RESULT (ADLX_STD_CALL *GetAllMetricsHistory)(/* IADLXPerformanceMonitoringServices* pThis, adlx_int startMs, adlx_int stopMs, IADLXAllMetricsList** ppMetricsList */);
+    ADLX_RESULT (ADLX_STD_CALL *GetGPUMetricsHistory)(/* IADLXPerformanceMonitoringServices* pThis, IADLXGPU* pGPU, adlx_int startMs, adlx_int stopMs, IADLXGPUMetricsList** ppMetricsList */);
+    ADLX_RESULT (ADLX_STD_CALL *GetSystemMetricsHistory)(/* IADLXPerformanceMonitoringServices* pThis, adlx_int startMs, adlx_int stopMs, IADLXSystemMetricsList** ppMetricsList */);
+    ADLX_RESULT (ADLX_STD_CALL *GetFPSHistory)(/* IADLXPerformanceMonitoringServices* pThis, adlx_int startMs, adlx_int stopMs, IADLXFPSList** ppMetricsList */);
+    ADLX_RESULT (ADLX_STD_CALL *GetCurrentAllMetrics)(/* IADLXPerformanceMonitoringServices* pThis, IADLXAllMetrics** ppMetrics */);
+    ADLX_RESULT (ADLX_STD_CALL *GetCurrentGPUMetrics)(IADLXPerformanceMonitoringServices* pThis, IADLXGPU* pGPU, IADLXGPUMetrics** ppMetrics); // Used
+    ADLX_RESULT (ADLX_STD_CALL *GetCurrentSystemMetrics)(/* IADLXPerformanceMonitoringServices* pThis, IADLXSystemMetrics** ppMetrics */);
+    ADLX_RESULT (ADLX_STD_CALL *GetCurrentFPS)(/* IADLXPerformanceMonitoringServices* pThis, IADLXFPS** ppMetrics */);
+    ADLX_RESULT (ADLX_STD_CALL *GetSupportedGPUMetrics)(IADLXPerformanceMonitoringServices* pThis, IADLXGPU* pGPU, IADLXGPUMetricsSupport** ppMetricsSupported); // Used
+    ADLX_RESULT (ADLX_STD_CALL *GetSupportedSystemMetrics)(/* IADLXPerformanceMonitoringServices* pThis, IADLXSystemMetricsSupport** ppMetricsSupported */);
+}IADLXPerformanceMonitoringServicesVtbl;
+struct IADLXPerformanceMonitoringServices { const IADLXPerformanceMonitoringServicesVtbl *pVtbl; };
+
+typedef struct IADLXGPUMetricsSupportVtbl
+{
+    //IADLXInterface
+    adlx_long (ADLX_STD_CALL* Acquire)(/* IADLXGPUMetricsSupport* pThis */);
+    adlx_long (ADLX_STD_CALL* Release)(IADLXGPUMetricsSupport* pThis); // Used
+    ADLX_RESULT (ADLX_STD_CALL* QueryInterface)(/* IADLXGPUMetricsSupport* pThis, const wchar_t* interfaceId, void** ppInterface */);
+
+    //IADLXGPUMetricsSupport
+    ADLX_RESULT (ADLX_STD_CALL* IsSupportedGPUUsage)(/* IADLXGPUMetricsSupport* pThis, adlx_bool* supported */);
+    ADLX_RESULT (ADLX_STD_CALL* IsSupportedGPUClockSpeed)(/* IADLXGPUMetricsSupport* pThis, adlx_bool* supported */);
+    ADLX_RESULT (ADLX_STD_CALL* IsSupportedGPUVRAMClockSpeed)(/* IADLXGPUMetricsSupport* pThis, adlx_bool* supported */);
+    ADLX_RESULT (ADLX_STD_CALL* IsSupportedGPUTemperature)(/* IADLXGPUMetricsSupport* pThis, adlx_bool* supported */);
+    ADLX_RESULT (ADLX_STD_CALL* IsSupportedGPUHotspotTemperature)(/* IADLXGPUMetricsSupport* pThis, adlx_bool* supported */);
+    ADLX_RESULT (ADLX_STD_CALL* IsSupportedGPUPower)(/* IADLXGPUMetricsSupport* pThis, adlx_bool* supported */);
+    ADLX_RESULT (ADLX_STD_CALL* IsSupportedGPUTotalBoardPower)(/* IADLXGPUMetricsSupport* pThis, adlx_bool* supported */);
+    ADLX_RESULT (ADLX_STD_CALL* IsSupportedGPUFanSpeed)(/* IADLXGPUMetricsSupport* pThis, adlx_bool* supported */);
+    ADLX_RESULT (ADLX_STD_CALL* IsSupportedGPUVRAM)(IADLXGPUMetricsSupport* pThis, adlx_bool* supported); // Used
+    ADLX_RESULT (ADLX_STD_CALL* IsSupportedGPUVoltage)(/* IADLXGPUMetricsSupport* pThis, adlx_bool* supported */);
+
+    ADLX_RESULT (ADLX_STD_CALL* GetGPUUsageRange)(/* IADLXGPUMetricsSupport* pThis, adlx_int* minValue, adlx_int* maxValue */);
+    ADLX_RESULT (ADLX_STD_CALL* GetGPUClockSpeedRange)(/* IADLXGPUMetricsSupport* pThis, adlx_int* minValue, adlx_int* maxValue */);
+    ADLX_RESULT (ADLX_STD_CALL* GetGPUVRAMClockSpeedRange)(/* IADLXGPUMetricsSupport* pThis, adlx_int* minValue, adlx_int* maxValue */);
+    ADLX_RESULT (ADLX_STD_CALL* GetGPUTemperatureRange)(/* IADLXGPUMetricsSupport* pThis, adlx_int* minValue, adlx_int* maxValue */);
+    ADLX_RESULT (ADLX_STD_CALL* GetGPUHotspotTemperatureRange)(/* IADLXGPUMetricsSupport* pThis, adlx_int* minValue, adlx_int* maxValue */);
+    ADLX_RESULT (ADLX_STD_CALL* GetGPUPowerRange)(/* IADLXGPUMetricsSupport* pThis, adlx_int* minValue, adlx_int* maxValue */);
+    ADLX_RESULT (ADLX_STD_CALL* GetGPUFanSpeedRange)(/* IADLXGPUMetricsSupport* pThis, adlx_int* minValue, adlx_int* maxValue */);
+    ADLX_RESULT (ADLX_STD_CALL* GetGPUVRAMRange)(/* IADLXGPUMetricsSupport* pThis, adlx_int* minValue, adlx_int* maxValue */);
+    ADLX_RESULT (ADLX_STD_CALL* GetGPUVoltageRange)(/* IADLXGPUMetricsSupport* pThis, adlx_int* minValue, adlx_int* maxValue */);
+    ADLX_RESULT (ADLX_STD_CALL* GetGPUTotalBoardPowerRange)(/* IADLXGPUMetricsSupport* pThis, adlx_int* minValue, adlx_int* maxValue */);
+} IADLXGPUMetricsSupportVtbl;
+struct IADLXGPUMetricsSupport { const IADLXGPUMetricsSupportVtbl *pVtbl; };
+
+typedef struct IADLXGPUMetricsVtbl
+{
+    //IADLXInterface
+    adlx_long (ADLX_STD_CALL* Acquire)(/* IADLXGPUMetrics* pThis */);
+    adlx_long (ADLX_STD_CALL* Release)(IADLXGPUMetrics* pThis); // Used
+    ADLX_RESULT (ADLX_STD_CALL* QueryInterface)(/* IADLXGPUMetrics* pThis, const wchar_t* interfaceId, void** ppInterface */);
+
+    //IADLXGPUMetrics
+    ADLX_RESULT (ADLX_STD_CALL* TimeStamp)(/* IADLXGPUMetrics* pThis, adlx_int64* ms */);
+    ADLX_RESULT (ADLX_STD_CALL* GPUUsage)(/* IADLXGPUMetrics* pThis, adlx_double* data */);
+    ADLX_RESULT (ADLX_STD_CALL* GPUClockSpeed)(/* IADLXGPUMetrics* pThis, adlx_int* data */);
+    ADLX_RESULT (ADLX_STD_CALL* GPUVRAMClockSpeed)(/* IADLXGPUMetrics* pThis, adlx_int* data */);
+    ADLX_RESULT (ADLX_STD_CALL* GPUTemperature)(/* IADLXGPUMetrics* pThis, adlx_double* data */);
+    ADLX_RESULT (ADLX_STD_CALL* GPUHotspotTemperature)(/* IADLXGPUMetrics* pThis, adlx_double* data */);
+    ADLX_RESULT (ADLX_STD_CALL* GPUPower)(/* IADLXGPUMetrics* pThis, adlx_double* data */);
+    ADLX_RESULT (ADLX_STD_CALL* GPUTotalBoardPower)(/* IADLXGPUMetrics* pThis, adlx_double* data */);
+    ADLX_RESULT (ADLX_STD_CALL* GPUFanSpeed)(/* IADLXGPUMetrics* pThis, adlx_int* data */);
+    ADLX_RESULT (ADLX_STD_CALL* GPUVRAM)(IADLXGPUMetrics* pThis, adlx_int* data); // Used
+    ADLX_RESULT (ADLX_STD_CALL* GPUVoltage)(/* IADLXGPUMetrics* pThis, adlx_int* data */);
+} IADLXGPUMetricsVtbl;
+struct IADLXGPUMetrics { const IADLXGPUMetricsVtbl *pVtbl; };
+
+struct {
+  void *handle;
+  ADLX_RESULT (*ADLXInitialize)(adlx_uint64 version, IADLXSystem** ppSystem);
+  ADLX_RESULT (*ADLXInitializeWithIncompatibleDriver)(adlx_uint64 version, IADLXSystem** ppSystem);
+  ADLX_RESULT (*ADLXQueryVersion)(const char** version);
+  ADLX_RESULT (*ADLXTerminate)();
+  IADLXSystem *sys;
+} adlx { NULL, NULL, NULL, NULL, NULL, NULL };
+static std::mutex ggml_adlx_lock;
+
+extern "C" {
+
+int ggml_hip_mgmt_init() {
+    std::lock_guard<std::mutex> lock(ggml_adlx_lock);
+    if (adlx.handle != NULL) {
+        // Already initialized
+        return 0;
+    }
+    DWORD old_mode = SetErrorMode(SEM_FAILCRITICALERRORS);
+    SetErrorMode(old_mode | SEM_FAILCRITICALERRORS);
+    fs::path libPath = fs::path("\\Windows") / fs::path("System32") / fs::path("amdadlx64.dll");
+
+    adlx.handle = (void*)LoadLibraryW(libPath.wstring().c_str());
+    if (adlx.handle == NULL) {
+        return ADLX_NOT_FOUND;
+    }
+
+    adlx.ADLXInitialize = (ADLX_RESULT (*)(adlx_uint64 version, IADLXSystem **ppSystem)) GetProcAddress((HMODULE)(adlx.handle), "ADLXInitialize");
+    adlx.ADLXInitializeWithIncompatibleDriver = (ADLX_RESULT (*)(adlx_uint64 version, IADLXSystem **ppSystem)) GetProcAddress((HMODULE)(adlx.handle), "ADLXInitializeWithIncompatibleDriver");
+    adlx.ADLXTerminate = (ADLX_RESULT (*)()) GetProcAddress((HMODULE)(adlx.handle), "ADLXTerminate");
+    adlx.ADLXQueryVersion = (ADLX_RESULT (*)(const char **version)) GetProcAddress((HMODULE)(adlx.handle), "ADLXQueryVersion");
+    if (adlx.ADLXInitialize == NULL || adlx.ADLXInitializeWithIncompatibleDriver == NULL || adlx.ADLXTerminate == NULL) {
+        GGML_LOG_INFO("%s unable to locate required symbols in amdadlx64.dll, falling back to hip free memory reporting", __func__);
+        FreeLibrary((HMODULE)(adlx.handle));
+        adlx.handle = NULL;
+        return ADLX_NOT_FOUND;
+    }
+
+    SetErrorMode(old_mode);
+
+    // Aid in troubleshooting...
+    if (adlx.ADLXQueryVersion != NULL) {
+        const char *version = NULL;
+        ADLX_RESULT status = adlx.ADLXQueryVersion(&version);
+        if (ADLX_SUCCEEDED(status)) {
+            GGML_LOG_DEBUG("%s located ADLX version %s\n", __func__, version);  
+        }
+    }
+
+    ADLX_RESULT status = adlx.ADLXInitialize(ADLX_FULL_VERSION, &adlx.sys);
+    if (ADLX_FAILED(status)) {
+        // GGML_LOG_DEBUG("%s failed to initialize ADLX error=%d - attempting with incompatible driver...\n", __func__, status);
+        // Try with the incompatible driver
+        status = adlx.ADLXInitializeWithIncompatibleDriver(ADLX_FULL_VERSION, &adlx.sys);
+        if (ADLX_FAILED(status)) {
+            GGML_LOG_INFO("%s failed to initialize ADLX error=%d\n", __func__, status);
+            FreeLibrary((HMODULE)(adlx.handle));
+            adlx.handle = NULL;
+            adlx.sys = NULL;
+            return status;
+        }
+        // GGML_LOG_DEBUG("%s initialized ADLX with incpomatible driver\n", __func__);
+    }
+    return ADLX_OK;
+}
+
+void ggml_hip_mgmt_release() {
+    std::lock_guard<std::mutex> lock(ggml_adlx_lock);
+    if (adlx.handle == NULL) {
+        // Already free
+        return;
+    }
+    ADLX_RESULT status = adlx.ADLXTerminate();
+    if (ADLX_FAILED(status)) {
+        GGML_LOG_INFO("%s failed to terminate Adlx %d\n", __func__, status);
+        // Unload anyway...
+    }
+    FreeLibrary((HMODULE)(adlx.handle));
+    adlx.handle = NULL;
+}
+
+#define adlx_gdm_cleanup \
+    if (gpuMetricsSupport != NULL) gpuMetricsSupport->pVtbl->Release(gpuMetricsSupport); \
+    if (gpuMetrics != NULL) gpuMetrics->pVtbl->Release(gpuMetrics); \
+    if (perfMonitoringServices != NULL) perfMonitoringServices->pVtbl->Release(perfMonitoringServices); \
+    if (gpus != NULL) gpus->pVtbl->Release(gpus); \
+    if (gpu != NULL) gpu->pVtbl->Release(gpu)
+
+int ggml_hip_get_device_memory(int pci_bus_id, int pci_device_id, size_t *free, size_t *total) {
+    std::lock_guard<std::mutex> lock(ggml_adlx_lock);
+    if (adlx.handle == NULL) {
+        GGML_LOG_INFO("%s ADLX was not initialized\n", __func__);
+        return ADLX_ADL_INIT_ERROR;
+    }
+    IADLXGPUMetricsSupport *gpuMetricsSupport = NULL;
+    IADLXPerformanceMonitoringServices *perfMonitoringServices = NULL;
+    IADLXGPUList* gpus = NULL;
+    IADLXGPU* gpu = NULL;
+    IADLXGPUMetrics *gpuMetrics = NULL;
+    ADLX_RESULT status;
+    // The "UniqueID" exposed in ADLX is the PCI Bus and Device IDs 
+    adlx_int target = (pci_bus_id << 8) | (pci_device_id & 0xff);
+
+    status = adlx.sys->pVtbl->GetPerformanceMonitoringServices(adlx.sys, &perfMonitoringServices);
+    if (ADLX_FAILED(status)) {
+        GGML_LOG_INFO("%s GetPerformanceMonitoringServices failed %d\n", __func__, status);
+        return status;
+    }
+
+    status = adlx.sys->pVtbl->GetGPUs(adlx.sys, &gpus);
+    if (ADLX_FAILED(status)) {
+        GGML_LOG_INFO("%s GetGPUs failed %d\n", __func__, status);
+        adlx_gdm_cleanup;
+        return status;
+    }
+
+    // Get GPU list
+    for (adlx_uint crt = gpus->pVtbl->Begin(gpus); crt != gpus->pVtbl->End(gpus); ++crt)
+    {
+        status = gpus->pVtbl->At_GPUList(gpus, crt, &gpu);
+        if (ADLX_FAILED(status))
+        {
+            GGML_LOG_INFO("%s %d] At_GPUList failed %d\n", __func__, crt, status);
+            continue;
+        }
+        adlx_int id;
+        status = gpu->pVtbl->UniqueId(gpu, &id);
+        if (ADLX_FAILED(status)) {
+            GGML_LOG_INFO("%s %d] UniqueId lookup failed %d\n", __func__, crt, status);
+            gpu->pVtbl->Release(gpu);
+            gpu = NULL;
+            continue;
+        }
+        if (id != target) {
+            GGML_LOG_DEBUG("%s %d] GPU UniqueId: %x does not match target %02x %02x\n", __func__, crt, id, pci_bus_id, pci_device_id);
+            gpu->pVtbl->Release(gpu);
+            gpu = NULL;
+            continue;
+        }
+        // Any failures at this point should cause a fall-back to other APIs
+        status = perfMonitoringServices->pVtbl->GetSupportedGPUMetrics(perfMonitoringServices, gpu, &gpuMetricsSupport);
+        if (ADLX_FAILED(status)) {
+            GGML_LOG_INFO("%s GetSupportedGPUMetrics failed %d\n", __func__, status);
+            adlx_gdm_cleanup;
+            return status;
+        }
+        status = perfMonitoringServices->pVtbl->GetCurrentGPUMetrics(perfMonitoringServices, gpu, &gpuMetrics);
+        if (ADLX_FAILED(status)) {
+            GGML_LOG_INFO("%s GetCurrentGPUMetrics failed %d\n", __func__, status);
+            adlx_gdm_cleanup;
+            return status;
+        }
+
+        adlx_bool supported = false;
+        status = gpuMetricsSupport->pVtbl->IsSupportedGPUVRAM(gpuMetricsSupport, &supported);
+        if (ADLX_FAILED(status)) {
+            GGML_LOG_INFO("%s IsSupportedGPUVRAM failed %d\n", __func__, status);
+            adlx_gdm_cleanup;
+            return status;
+        }
+        
+        adlx_uint totalVRAM = 0;
+        status = gpu->pVtbl->TotalVRAM(gpu, &totalVRAM);
+        if (ADLX_FAILED(status)) {
+            GGML_LOG_INFO("%s TotalVRAM failed %d\n", __func__, status);
+            adlx_gdm_cleanup;
+            return status;
+        }
+
+        adlx_int usedVRAM = 0;
+        status = gpuMetrics->pVtbl->GPUVRAM(gpuMetrics, &usedVRAM);
+        if (ADLX_FAILED(status)) {
+            GGML_LOG_INFO("%s GPUVRAM failed %d\n", __func__, status);
+            adlx_gdm_cleanup;
+            return status;
+        }
+        *total = size_t(totalVRAM) * 1024 * 1024;
+        *free = size_t(totalVRAM-usedVRAM) * 1024 * 1024;
+
+        adlx_gdm_cleanup;
+        return ADLX_OK;
+    }
+    adlx_gdm_cleanup;
+    return ADLX_NOT_FOUND;
+}
+
+} // extern "C"
+
+#else // #ifdef _WIN32
+
+extern "C" {
+
+// TODO Linux implementation of accurate VRAM reporting
+int ggml_hip_mgmt_init() {
+    return -1;
+}
+void ggml_hip_mgmt_release() {}
+int ggml_hip_get_device_memory(int pci_bus_id, int pci_device_id, size_t *free, size_t *total) {
+    return -1;
+}
+
+} // extern "C"
+
+#endif // #ifdef _WIN32
\ No newline at end of file
diff --git a/ggml/src/mem_nvml.cpp b/ggml/src/mem_nvml.cpp
new file mode 100644
index 000000000..c9073cef0
--- /dev/null
+++ b/ggml/src/mem_nvml.cpp
@@ -0,0 +1,209 @@
+// NVIDIA Management Library (NVML)
+//
+// https://developer.nvidia.com/management-library-nvml
+//
+// This library provides accurate VRAM reporting for NVIDIA GPUs, particularly
+// on Windows, where the cuda library provides inaccurate VRAM usage metrics. The
+// runtime DLL is installed with every driver on Windows, and most Linux
+// systems, and the headers are included in the standard CUDA SDK install.  As
+// such, we can include the header here to simplify the code.
+
+
+#include "ggml-impl.h"
+#include <filesystem>
+#include <mutex>
+#include <array>
+
+#ifdef _WIN32
+#    define WIN32_LEAN_AND_MEAN
+#    ifndef NOMINMAX
+#        define NOMINMAX
+#    endif
+#    include <windows.h>
+#else
+#    include <dlfcn.h>
+#    include <unistd.h>
+#endif
+
+namespace fs = std::filesystem;
+
+// Minimal definitions to avoid including the nvml.h header
+typedef enum nvmlReturn_enum
+{
+    // cppcheck-suppress *
+    NVML_SUCCESS = 0,                          //!< The operation was successful
+    NVML_ERROR_UNINITIALIZED = 1,              //!< NVML was not first initialized with nvmlInit()
+    NVML_ERROR_INVALID_ARGUMENT = 2,           //!< A supplied argument is invalid
+    NVML_ERROR_NOT_SUPPORTED = 3,              //!< The requested operation is not available on target device
+    NVML_ERROR_NO_PERMISSION = 4,              //!< The current user does not have permission for operation
+    NVML_ERROR_ALREADY_INITIALIZED = 5,        //!< Deprecated: Multiple initializations are now allowed through ref counting
+    NVML_ERROR_NOT_FOUND = 6,                  //!< A query to find an object was unsuccessful
+    NVML_ERROR_INSUFFICIENT_SIZE = 7,          //!< An input argument is not large enough
+    NVML_ERROR_INSUFFICIENT_POWER = 8,         //!< A device's external power cables are not properly attached
+    NVML_ERROR_DRIVER_NOT_LOADED = 9,          //!< NVIDIA driver is not loaded
+    NVML_ERROR_TIMEOUT = 10,                   //!< User provided timeout passed
+    NVML_ERROR_IRQ_ISSUE = 11,                 //!< NVIDIA Kernel detected an interrupt issue with a GPU
+    NVML_ERROR_LIBRARY_NOT_FOUND = 12,         //!< NVML Shared Library couldn't be found or loaded
+    NVML_ERROR_FUNCTION_NOT_FOUND = 13,        //!< Local version of NVML doesn't implement this function
+    NVML_ERROR_CORRUPTED_INFOROM = 14,         //!< infoROM is corrupted
+    NVML_ERROR_GPU_IS_LOST = 15,               //!< The GPU has fallen off the bus or has otherwise become inaccessible
+    NVML_ERROR_RESET_REQUIRED = 16,            //!< The GPU requires a reset before it can be used again
+    NVML_ERROR_OPERATING_SYSTEM = 17,          //!< The GPU control device has been blocked by the operating system/cgroups
+    NVML_ERROR_LIB_RM_VERSION_MISMATCH = 18,   //!< RM detects a driver/library version mismatch
+    NVML_ERROR_IN_USE = 19,                    //!< An operation cannot be performed because the GPU is currently in use
+    NVML_ERROR_MEMORY = 20,                    //!< Insufficient memory
+    NVML_ERROR_NO_DATA = 21,                   //!< No data
+    NVML_ERROR_VGPU_ECC_NOT_SUPPORTED = 22,    //!< The requested vgpu operation is not available on target device, becasue ECC is enabled
+    NVML_ERROR_INSUFFICIENT_RESOURCES = 23,    //!< Ran out of critical resources, other than memory
+    NVML_ERROR_FREQ_NOT_SUPPORTED = 24,        //!< Ran out of critical resources, other than memory
+    NVML_ERROR_ARGUMENT_VERSION_MISMATCH = 25, //!< The provided version is invalid/unsupported
+    NVML_ERROR_DEPRECATED  = 26,               //!< The requested functionality has been deprecated
+    NVML_ERROR_NOT_READY = 27,                 //!< The system is not ready for the request
+    NVML_ERROR_GPU_NOT_FOUND = 28,             //!< No GPUs were found
+    NVML_ERROR_INVALID_STATE = 29,             //!< Resource not in correct state to perform requested operation
+    NVML_ERROR_UNKNOWN = 999                   //!< An internal driver error occurred
+} nvmlReturn_t;
+typedef struct nvmlDevice_st* nvmlDevice_t;
+typedef struct nvmlMemory_st
+{
+    unsigned long long total;        //!< Total physical device memory (in bytes)
+    unsigned long long free;         //!< Unallocated device memory (in bytes)
+    unsigned long long used;         //!< Sum of Reserved and Allocated device memory (in bytes).
+                                     //!< Note that the driver/GPU always sets aside a small amount of memory for bookkeeping
+} nvmlMemory_t;
+// end nvml.h definitions
+
+struct {
+  void *handle;
+  nvmlReturn_t (*nvmlInit_v2)(void);
+  nvmlReturn_t (*nvmlShutdown)(void);
+  nvmlReturn_t (*nvmlDeviceGetHandleByUUID)(const char *, nvmlDevice_t *);
+  nvmlReturn_t (*nvmlDeviceGetMemoryInfo)(nvmlDevice_t, nvmlMemory_t *);
+  const char * (*nvmlErrorString)(nvmlReturn_t result);
+} nvml { NULL, NULL, NULL, NULL, NULL };
+static std::mutex ggml_nvml_lock;
+
+extern "C" {
+
+int ggml_nvml_init() {
+    std::lock_guard<std::mutex> lock(ggml_nvml_lock);
+    if (nvml.handle != NULL) {
+        // Already initialized
+        return 0;
+    }
+#ifdef _WIN32
+    DWORD old_mode = SetErrorMode(SEM_FAILCRITICALERRORS);
+    SetErrorMode(old_mode | SEM_FAILCRITICALERRORS);
+    fs::path libPath[2];
+    const char * programDir = std::getenv("ProgramW6432");
+    if (programDir == NULL) {
+        libPath[0] = fs::path("Program Files") / fs::path("NVIDIA Corporation") / fs::path("NVSMI") / fs::path("NVML.dll");
+    } else {
+        libPath[0] = fs::path(programDir) / fs::path("NVIDIA Corporation") / fs::path("NVSMI") / fs::path("NVML.dll");
+    }
+    libPath[1] = fs::path("\\Windows") / fs::path("System32") / fs::path("NVML.dll");
+
+    for (int i = 0; i < 2; i++) {
+        nvml.handle = (void*)LoadLibraryW(libPath[i].wstring().c_str());
+        if (nvml.handle != NULL) {
+            break;
+        }
+    }
+    if (nvml.handle == NULL) {
+        return NVML_ERROR_NOT_FOUND;
+    }
+
+    nvml.nvmlInit_v2 = (nvmlReturn_enum (*)()) GetProcAddress((HMODULE)(nvml.handle), "nvmlInit_v2");
+    nvml.nvmlShutdown = (nvmlReturn_enum (*)()) GetProcAddress((HMODULE)(nvml.handle), "nvmlShutdown");
+    nvml.nvmlDeviceGetHandleByUUID = (nvmlReturn_t (*)(const char *, nvmlDevice_t *)) GetProcAddress((HMODULE)(nvml.handle), "nvmlDeviceGetHandleByUUID");
+    nvml.nvmlDeviceGetMemoryInfo = (nvmlReturn_t (*)(nvmlDevice_t, nvmlMemory_t *)) GetProcAddress((HMODULE)(nvml.handle), "nvmlDeviceGetMemoryInfo");
+    nvml.nvmlErrorString = (const char * (*)(nvmlReturn_enum)) GetProcAddress((HMODULE)(nvml.handle), "nvmlErrorString");
+    if (nvml.nvmlInit_v2 == NULL || nvml.nvmlShutdown == NULL || nvml.nvmlDeviceGetHandleByUUID == NULL || nvml.nvmlDeviceGetMemoryInfo == NULL || nvml.nvmlErrorString == NULL) {
+        GGML_LOG_INFO("%s unable to locate required symbols in NVML.dll", __func__);
+        FreeLibrary((HMODULE)(nvml.handle));
+        nvml.handle = NULL;
+        return NVML_ERROR_NOT_FOUND;
+    }
+
+    SetErrorMode(old_mode);
+
+    nvmlReturn_t status = nvml.nvmlInit_v2();
+    if (status != NVML_SUCCESS) {
+        GGML_LOG_INFO("%s unable to initialize NVML: %s\n", __func__, nvml.nvmlErrorString(status));
+        FreeLibrary((HMODULE)(nvml.handle));
+        nvml.handle = NULL;
+        return status;
+    }
+#else
+    constexpr std::array<const char*, 2> libPaths = {
+        "/usr/lib/wsl/lib/libnvidia-ml.so.1", // Favor WSL2 path if present
+        "libnvidia-ml.so.1" // On a non-WSL2 system, it should be in the path
+    };
+    for (const char* path : libPaths) {
+        nvml.handle = dlopen(path, RTLD_LAZY);
+        if (nvml.handle) break;
+    }
+    if (nvml.handle == NULL) {
+        GGML_LOG_INFO("%s unable to load libnvidia-ml: %s\n", __func__, dlerror());
+        return NVML_ERROR_NOT_FOUND;
+    }
+    nvml.nvmlInit_v2 = (nvmlReturn_enum (*)()) dlsym(nvml.handle, "nvmlInit_v2");
+    nvml.nvmlShutdown = (nvmlReturn_enum (*)()) dlsym(nvml.handle, "nvmlShutdown");
+    nvml.nvmlDeviceGetHandleByUUID = (nvmlReturn_t (*)(const char *, nvmlDevice_t *)) dlsym(nvml.handle, "nvmlDeviceGetHandleByUUID");
+    nvml.nvmlDeviceGetMemoryInfo = (nvmlReturn_t (*)(nvmlDevice_t, nvmlMemory_t *)) dlsym(nvml.handle, "nvmlDeviceGetMemoryInfo");
+    nvml.nvmlErrorString = (const char * (*)(nvmlReturn_enum)) dlsym(nvml.handle, "nvmlErrorString");
+    if (nvml.nvmlInit_v2 == NULL || nvml.nvmlShutdown == NULL || nvml.nvmlDeviceGetHandleByUUID == NULL || nvml.nvmlDeviceGetMemoryInfo == NULL) {
+        GGML_LOG_INFO("%s unable to locate required symbols in libnvidia-ml.so", __func__);
+        dlclose(nvml.handle);
+        nvml.handle = NULL;
+        return NVML_ERROR_NOT_FOUND;
+    }
+    nvmlReturn_t status = nvml.nvmlInit_v2();
+    if (status != NVML_SUCCESS) {
+        GGML_LOG_INFO("%s unable to initialize NVML: %s\n", __func__, nvml.nvmlErrorString(status));
+        dlclose(nvml.handle);
+        nvml.handle = NULL;
+        return status;
+    }
+#endif
+    return NVML_SUCCESS;
+}
+
+void ggml_nvml_release() {
+    std::lock_guard<std::mutex> lock(ggml_nvml_lock);
+    if (nvml.handle == NULL) {
+        // Already free
+        return;
+    }
+    nvmlReturn_enum status = nvml.nvmlShutdown();
+    if (status != NVML_SUCCESS) {
+        GGML_LOG_INFO("%s failed to shutdown NVML: %s\n", __func__, nvml.nvmlErrorString(status));
+    }
+#ifdef _WIN32
+    FreeLibrary((HMODULE)(nvml.handle));
+#else
+    dlclose(nvml.handle);
+#endif
+    nvml.handle = NULL;
+}
+
+int ggml_nvml_get_device_memory(const char *uuid, size_t *free, size_t *total) {
+    std::lock_guard<std::mutex> lock(ggml_nvml_lock);
+    if (nvml.handle == NULL) {
+        return NVML_ERROR_UNINITIALIZED;
+    }
+    nvmlDevice_t device;
+    auto status = nvml.nvmlDeviceGetHandleByUUID(uuid, &device);
+    if (status != NVML_SUCCESS) {
+        return status;
+    }
+    nvmlMemory_t memInfo = {0};
+    status = nvml.nvmlDeviceGetMemoryInfo(device, &memInfo);
+    if (status == NVML_SUCCESS) {
+        *free = memInfo.free;
+        *total = memInfo.total;
+    }
+    return status;
+}
+
+}
\ No newline at end of file<|MERGE_RESOLUTION|>--- conflicted
+++ resolved
@@ -13,22 +13,13 @@
  ggml/src/ggml-impl.h               |   8 +
  ggml/src/ggml-metal/ggml-metal.cpp |   2 +
  ggml/src/mem_hip.cpp               | 449 +++++++++++++++++++++++++++++
-<<<<<<< HEAD
- ggml/src/mem_nvml.cpp              | 172 +++++++++++
- 8 files changed, 717 insertions(+)
-=======
  ggml/src/mem_nvml.cpp              | 209 ++++++++++++++
- 8 files changed, 755 insertions(+), 1 deletion(-)
->>>>>>> 6544e147
+ 8 files changed, 754 insertions(+)
  create mode 100644 ggml/src/mem_hip.cpp
  create mode 100644 ggml/src/mem_nvml.cpp
 
 diff --git a/ggml/include/ggml-backend.h b/ggml/include/ggml-backend.h
-<<<<<<< HEAD
 index ba181d09..09ff75f9 100644
-=======
-index 0a2dae26a..a6bf33785 100644
->>>>>>> 6544e147
 --- a/ggml/include/ggml-backend.h
 +++ b/ggml/include/ggml-backend.h
 @@ -169,6 +169,15 @@ extern "C" {
@@ -48,7 +39,7 @@
  
      GGML_API const char *                  ggml_backend_dev_name(ggml_backend_dev_t device);
 diff --git a/ggml/src/CMakeLists.txt b/ggml/src/CMakeLists.txt
-index 33b3a15f0..86191ef2c 100644
+index 33b3a15f..86191ef2 100644
 --- a/ggml/src/CMakeLists.txt
 +++ b/ggml/src/CMakeLists.txt
 @@ -206,6 +206,8 @@ add_library(ggml-base
@@ -61,11 +52,7 @@
  
  target_include_directories(ggml-base PRIVATE .)
 diff --git a/ggml/src/ggml-cuda/ggml-cuda.cu b/ggml/src/ggml-cuda/ggml-cuda.cu
-<<<<<<< HEAD
 index 87c6c34a..6a278b5e 100644
-=======
-index 531d6e272..3fa3a0575 100644
->>>>>>> 6544e147
 --- a/ggml/src/ggml-cuda/ggml-cuda.cu
 +++ b/ggml/src/ggml-cuda/ggml-cuda.cu
 @@ -261,6 +261,16 @@ static ggml_cuda_device_info ggml_cuda_init() {
@@ -197,11 +184,7 @@
                      /* .iface   = */ ggml_backend_cuda_device_interface,
                      /* .reg     = */ &reg,
 diff --git a/ggml/src/ggml-cuda/vendors/hip.h b/ggml/src/ggml-cuda/vendors/hip.h
-<<<<<<< HEAD
 index 1f06be80..2f9ef2dc 100644
-=======
-index 06f9e7c1e..eb8f66cb0 100644
->>>>>>> 6544e147
 --- a/ggml/src/ggml-cuda/vendors/hip.h
 +++ b/ggml/src/ggml-cuda/vendors/hip.h
 @@ -5,6 +5,8 @@
@@ -222,11 +205,7 @@
  #define cudaErrorPeerAccessAlreadyEnabled hipErrorPeerAccessAlreadyEnabled
  #define cudaErrorPeerAccessNotEnabled hipErrorPeerAccessNotEnabled
 diff --git a/ggml/src/ggml-impl.h b/ggml/src/ggml-impl.h
-<<<<<<< HEAD
 index d0fb3bcc..80597b6e 100644
-=======
-index 86a1ebf62..9fc9fbfcf 100644
->>>>>>> 6544e147
 --- a/ggml/src/ggml-impl.h
 +++ b/ggml/src/ggml-impl.h
 @@ -638,6 +638,14 @@ static inline bool ggml_can_fuse(const struct ggml_cgraph * cgraph, int node_idx
@@ -245,11 +224,7 @@
  }
  #endif
 diff --git a/ggml/src/ggml-metal/ggml-metal.cpp b/ggml/src/ggml-metal/ggml-metal.cpp
-<<<<<<< HEAD
 index f2ff9f32..f356e4a0 100644
-=======
-index 08ab4fc91..17999a616 100644
->>>>>>> 6544e147
 --- a/ggml/src/ggml-metal/ggml-metal.cpp
 +++ b/ggml/src/ggml-metal/ggml-metal.cpp
 @@ -535,6 +535,7 @@ static enum ggml_backend_dev_type ggml_backend_metal_device_get_type(ggml_backen
@@ -270,7 +245,7 @@
          /* .host_buffer           = */ false,
 diff --git a/ggml/src/mem_hip.cpp b/ggml/src/mem_hip.cpp
 new file mode 100644
-index 000000000..8ef19b8cf
+index 00000000..8ef19b8c
 --- /dev/null
 +++ b/ggml/src/mem_hip.cpp
 @@ -0,0 +1,449 @@
@@ -726,7 +701,7 @@
 \ No newline at end of file
 diff --git a/ggml/src/mem_nvml.cpp b/ggml/src/mem_nvml.cpp
 new file mode 100644
-index 000000000..c9073cef0
+index 00000000..c9073cef
 --- /dev/null
 +++ b/ggml/src/mem_nvml.cpp
 @@ -0,0 +1,209 @@
