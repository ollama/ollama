From 0000000000000000000000000000000000000000 Mon Sep 17 00:00:00 2001
From: Viraj Wadhwa <viraj.wadhwa@intel.com>
Date: Tue, 4 Nov 2025 12:04:04 -0800
Subject: [PATCH] Add memory detection using DXGI + PDH

---
 ggml/src/CMakeLists.txt              |   1 +
 ggml/src/ggml-impl.h                 |   3 +
 ggml/src/ggml-vulkan/ggml-vulkan.cpp |  26 ++-
 ggml/src/mem_dxgi_pdh.cpp            | 297 +++++++++++++++++++++++++++
 4 files changed, 325 insertions(+), 2 deletions(-)
 create mode 100644 ggml/src/mem_dxgi_pdh.cpp

diff --git a/ggml/src/CMakeLists.txt b/ggml/src/CMakeLists.txt
index 6283c2d30..3b45161d9 100644
--- a/ggml/src/CMakeLists.txt
+++ b/ggml/src/CMakeLists.txt
@@ -207,6 +207,7 @@ add_library(ggml-base
             ggml-quants.h
             mem_hip.cpp
             mem_nvml.cpp
+            mem_dxgi_pdh.cpp
             gguf.cpp)
 
 set_target_properties(ggml-base PROPERTIES
diff --git a/ggml/src/ggml-impl.h b/ggml/src/ggml-impl.h
index dba8f4695..7e17032c7 100644
--- a/ggml/src/ggml-impl.h
+++ b/ggml/src/ggml-impl.h
@@ -684,6 +684,9 @@ GGML_API void ggml_nvml_release();
 GGML_API int ggml_hip_mgmt_init();
 GGML_API int ggml_hip_get_device_memory(const char *id, size_t *free, size_t *total, bool is_integrated_gpu);
 GGML_API void ggml_hip_mgmt_release();
+GGML_API int ggml_dxgi_pdh_init();
+GGML_API int ggml_dxgi_pdh_get_device_memory(const char* luid, size_t *free, size_t *total, bool is_integrated_gpu);
+GGML_API void ggml_dxgi_pdh_release();
 
 #ifdef __cplusplus
 }
diff --git a/ggml/src/ggml-vulkan/ggml-vulkan.cpp b/ggml/src/ggml-vulkan/ggml-vulkan.cpp
<<<<<<< HEAD
index e80b5ae54..5c08d534f 100644
=======
index 0103fd03a..9cc4ebdef 100644
>>>>>>> 18fdcc94
--- a/ggml/src/ggml-vulkan/ggml-vulkan.cpp
+++ b/ggml/src/ggml-vulkan/ggml-vulkan.cpp
@@ -74,6 +74,7 @@ DispatchLoaderDynamic & ggml_vk_default_dispatcher();
 #define VK_KHR_SHADER_BFLOAT16_EXTENSION_NAME                        "VK_KHR_shader_bfloat16"
 #define VK_STRUCTURE_TYPE_PHYSICAL_DEVICE_SHADER_BFLOAT16_FEATURES_KHR ((VkStructureType)1000141000)
 #define VK_COMPONENT_TYPE_BFLOAT16_KHR                               ((VkComponentTypeKHR)1000141000)
+#define VK_LUID_SIZE_KHR                  VK_LUID_SIZE
 
 typedef struct VkPhysicalDeviceShaderBfloat16FeaturesKHR {
     VkStructureType                       sType;
@@ -13869,6 +13870,7 @@ struct ggml_backend_vk_device_context {
     std::string pci_id;
     std::string id;
     std::string uuid;
+    std::string luid;
     int major;
     int minor;
     int driver_major;
@@ -13887,6 +13889,20 @@ void ggml_backend_vk_get_device_memory(ggml_backend_vk_device_context *ctx, size
     
     vk::PhysicalDeviceProperties2 props2;
     vkdev.getProperties2(&props2);
+    GGML_LOG_DEBUG("ggml_backend_vk_get_device_memory called: uuid %s\n", ctx->uuid.c_str());
+    GGML_LOG_DEBUG("ggml_backend_vk_get_device_memory called: luid %s\n", ctx->luid.c_str());
+
+    // Check VRAM reporting for Windows IGPU/DGPU using DXGI + PDH (vendor agnostic)
+    if (ggml_dxgi_pdh_init() == 0) {
+        GGML_LOG_DEBUG("DXGI + PDH Initialized. Getting GPU free memory info\n");
+        int status = ggml_dxgi_pdh_get_device_memory(ctx->luid.c_str(), free, total, ctx->is_integrated_gpu);
+        if (status == 0) {
+            GGML_LOG_DEBUG("%s utilizing DXGI + PDH memory reporting free: %zu total: %zu\n", __func__, *free, *total);
+            ggml_dxgi_pdh_release();
+            return;
+        }
+        ggml_dxgi_pdh_release();
+    }
 
     if (!is_integrated_gpu)
     {
@@ -13918,7 +13934,6 @@ void ggml_backend_vk_get_device_memory(ggml_backend_vk_device_context *ctx, size
     }
     // else fallback to memory budget if supported
 
-
     if (membudget_supported) {
         memprops.pNext = &budgetprops;
     }
@@ -14694,7 +14709,6 @@ static ggml_backend_dev_t ggml_backend_vk_reg_get_device(ggml_backend_reg_t reg,
                     /* .reg     = */ reg,
                     /* .context = */ ctx,
                 });
-
                 // Gather additional information about the device
                 int dev_idx = vk_instance.device_indices[i];
                 vk::PhysicalDeviceProperties props1;
@@ -14717,6 +14731,14 @@ static ggml_backend_dev_t ggml_backend_vk_reg_get_device(ggml_backend_reg_t reg,
                     }
                 }
                 ctx->uuid = oss.str();
+                const auto& luid = device_id_props.deviceLUID;
+                char luid_str[32]; // "0x" + 16 hex digits + null terminator = 19 chars
+                snprintf(luid_str, sizeof(luid_str), // high part + low part
+                    "0x%02x%02x%02x%02x%02x%02x%02x%02x",
+                    luid[7], luid[6], luid[5], luid[4],
+                    luid[3], luid[2], luid[1], luid[0]
+                );
+                ctx->luid = std::string(luid_str);
                 ctx->major = 0;
                 ctx->minor = 0;
                 // TODO regex parse driver_props.driverInfo for a X.Y or X.Y.Z version string
diff --git a/ggml/src/mem_dxgi_pdh.cpp b/ggml/src/mem_dxgi_pdh.cpp
new file mode 100644
index 000000000..2f395761c
--- /dev/null
+++ b/ggml/src/mem_dxgi_pdh.cpp
@@ -0,0 +1,297 @@
+// DXGI and PDH Performance Counters Library
+// This Windows-only (10/11) library provides accurate VRAM reporting
+#include "ggml.h"
+#include "ggml-impl.h"
+
+#ifdef _WIN32
+#    define WIN32_LEAN_AND_MEAN
+#    ifndef NOMINMAX
+#        define NOMINMAX
+#    endif
+#include <windows.h>
+#include <pdh.h>
+#include <dxgi1_2.h>
+#include <sstream>
+#include <thread>
+#include <filesystem>
+#include <mutex>
+
+namespace fs = std::filesystem;
+
+static std::mutex ggml_dxgi_pdh_lock;
+
+/*
+Struct to keep track of GPU adapter information at runtime
+*/
+struct GpuInfo {
+    std::wstring description; // debug field
+    LUID luid;
+    std::wstring pdhInstance;
+    double dedicatedTotal = 0.0;
+    double sharedTotal = 0.0;
+    double dedicatedUsage = 0.0;
+    double sharedUsage = 0.0;
+};
+
+/*
+DLL Function Pointers
+*/
+struct {
+    void *dxgi_dll_handle;
+    void *pdh_dll_handle;
+    // DXGI Functions
+    HRESULT (*CreateDXGIFactory1)(REFIID riid, void **ppFactory);
+    // PDH functions  
+    PDH_STATUS (*PdhOpenQueryW)(LPCWSTR szDataSource, DWORD_PTR dwUserData, PDH_HQUERY *phQuery);
+    PDH_STATUS (*PdhAddCounterW)(PDH_HQUERY hQuery, LPCWSTR szFullCounterPath, DWORD_PTR dwUserData, PDH_HCOUNTER *phCounter);
+    PDH_STATUS (*PdhCollectQueryData)(PDH_HQUERY hQuery);
+    PDH_STATUS (*PdhGetFormattedCounterValue)(PDH_HCOUNTER hCounter, DWORD dwFormat, LPDWORD lpdwType, PPDH_FMT_COUNTERVALUE pValue);
+    PDH_STATUS (*PdhCloseQuery)(PDH_HQUERY hQuery);
+} dll_functions {
+    nullptr,nullptr,nullptr,nullptr,nullptr,nullptr,nullptr,nullptr
+};
+
+/*
+Create a PDH Instance name
+*/
+static std::wstring generate_pdh_instance_name_from_luid(const LUID& luid) {
+    std::wstringstream ss;
+    ss << L"luid_0x" << std::hex << std::setw(8) << std::setfill(L'0') << std::uppercase << luid.HighPart
+        << L"_0x" << std::setw(8) << std::setfill(L'0') << luid.LowPart;
+    return ss.str();
+}
+
+/*
+Conversion from Bytes to GigaBytes
+*/
+template <typename T>
+static inline double b_to_gb(T n)
+{
+    return (double(n) / (1024.0 * 1024 * 1024));
+}
+
+/*
+Fetch the GPU adapter 'dedicated memory' and 'shared memory' using DXGI
+*/
+static void fetch_dxgi_adapter_desc1(const DXGI_ADAPTER_DESC1& desc, GpuInfo* info) {
+    auto dedicatedVideoMemory = desc.DedicatedVideoMemory;
+    auto sharedSystemMemory = desc.SharedSystemMemory;
+    GGML_LOG_DEBUG("[DXGI] Adapter Description: %ls, LUID: 0x%08X%08X, Dedicated: %.2f GB, Shared: %.2f GB\n", desc.Description, desc.AdapterLuid.HighPart, desc.AdapterLuid.LowPart, b_to_gb(dedicatedVideoMemory), b_to_gb(sharedSystemMemory));
+    if (info) {
+        info->dedicatedTotal = dedicatedVideoMemory; // values in bytes
+        info->sharedTotal = sharedSystemMemory;
+    }
+}
+
+/*
+Enumerate over the GPU adapters detected using DXGI and return their information
+*/
+static std::vector<GpuInfo> get_dxgi_gpu_infos() {
+    std::vector<GpuInfo> infos;
+    IDXGIFactory1* pFactory = nullptr;
+
+    if (SUCCEEDED(dll_functions.CreateDXGIFactory1(__uuidof(IDXGIFactory1), (void**)&pFactory))) {
+        UINT i = 0;
+        IDXGIAdapter1* pAdapter = nullptr;
+        while (pFactory->EnumAdapters1(i, &pAdapter) != DXGI_ERROR_NOT_FOUND) {
+            DXGI_ADAPTER_DESC1 desc;
+            pAdapter->GetDesc1(&desc);
+            
+            // Get all the GPU adapter info
+            GpuInfo info;
+            fetch_dxgi_adapter_desc1(desc, &info);
+            info.description = std::wstring(desc.Description);
+            info.luid = desc.AdapterLuid;
+            info.pdhInstance = generate_pdh_instance_name_from_luid(desc.AdapterLuid);
+            infos.push_back(info);
+
+            pAdapter->Release();
+            ++i;
+        }
+        pFactory->Release();
+    }
+    return infos;
+}
+
+static bool get_gpu_memory_usage(GpuInfo& gpu) {
+    PDH_HQUERY query;
+    if (dll_functions.PdhOpenQueryW(NULL, 0, &query) != ERROR_SUCCESS) {
+        return false;
+    }
+
+    struct GpuCounters {
+        PDH_HCOUNTER dedicated;
+        PDH_HCOUNTER shared;
+    };
+
+    GpuCounters gpuCounter{};
+
+    std::wstring dedicatedPath = L"\\GPU Adapter Memory(" + gpu.pdhInstance + L"*)\\Dedicated Usage";
+    std::wstring sharedPath = L"\\GPU Adapter Memory(" + gpu.pdhInstance + L"*)\\Shared Usage";
+
+    if (dll_functions.PdhAddCounterW(query, dedicatedPath.c_str(), 0, &gpuCounter.dedicated) != ERROR_SUCCESS ||
+        dll_functions.PdhAddCounterW(query, sharedPath.c_str(), 0, &gpuCounter.shared) != ERROR_SUCCESS) {
+            GGML_LOG_ERROR("Failed to add PDH counters for GPU %s\n", std::string(gpu.pdhInstance.begin(), gpu.pdhInstance.end()).c_str());
+            dll_functions.PdhCloseQuery(query);
+            return false;
+    }
+
+    // Sample the data
+    if (dll_functions.PdhCollectQueryData(query) != ERROR_SUCCESS) {
+            dll_functions.PdhCloseQuery(query);
+            return false;
+    }
+
+    // Read final values
+    PDH_FMT_COUNTERVALUE val;
+
+    if (dll_functions.PdhGetFormattedCounterValue(gpuCounter.dedicated, PDH_FMT_DOUBLE, NULL, &val) == ERROR_SUCCESS)
+        gpu.dedicatedUsage = val.doubleValue;
+
+    if (dll_functions.PdhGetFormattedCounterValue(gpuCounter.shared, PDH_FMT_DOUBLE, NULL, &val) == ERROR_SUCCESS)
+        gpu.sharedUsage = val.doubleValue;
+
+    dll_functions.PdhCloseQuery(query);
+    return true;
+}
+
+
+extern "C" {
+
+    int ggml_dxgi_pdh_init() {
+        GGML_LOG_DEBUG("%s called\n", __func__);
+        std::lock_guard<std::mutex> lock(ggml_dxgi_pdh_lock);
+        if (dll_functions.dxgi_dll_handle != NULL && dll_functions.pdh_dll_handle != NULL) {
+            // Already initialized as we have both DLL handles
+            return ERROR_SUCCESS;
+        }
+
+        DWORD old_mode = SetErrorMode(SEM_FAILCRITICALERRORS);
+        SetErrorMode(old_mode | SEM_FAILCRITICALERRORS);
+        fs::path libPath_dxgi = fs::path("\\Windows") / fs::path("System32") / fs::path("dxgi.dll");
+        fs::path libPath_pdh = fs::path("\\Windows") / fs::path("System32") / fs::path("pdh.dll");
+
+        // Call LoadLibraryW on both DLLs to ensure they are loaded
+        void *dxgi = (void*)LoadLibraryW(libPath_dxgi.wstring().c_str());
+        void *pdh = (void*)LoadLibraryW(libPath_pdh.wstring().c_str());
+        if(dxgi == NULL || pdh == NULL) {
+            if (dxgi != NULL) {
+                FreeLibrary((HMODULE)(dxgi));
+            }
+            if (pdh != NULL) {
+                FreeLibrary((HMODULE)(pdh));
+            }
+            SetErrorMode(old_mode);
+            return ERROR_DLL_NOT_FOUND;
+        }
+        else {
+            // save the dll handles
+            dll_functions.dxgi_dll_handle = dxgi;
+            dll_functions.pdh_dll_handle = pdh;
+        }
+
+        // Get pointers to the library functions loaded by the DLLs
+        dll_functions.CreateDXGIFactory1 = (HRESULT (*)(REFIID riid, void **ppFactory)) GetProcAddress((HMODULE)(dll_functions.dxgi_dll_handle), "CreateDXGIFactory1");
+        dll_functions.PdhOpenQueryW = (PDH_STATUS (*)(LPCWSTR szDataSource, DWORD_PTR dwUserData, PDH_HQUERY *phQuery)) GetProcAddress((HMODULE)(dll_functions.pdh_dll_handle), "PdhOpenQueryW");
+        dll_functions.PdhAddCounterW = (PDH_STATUS (*)(PDH_HQUERY hQuery, LPCWSTR szFullCounterPath, DWORD_PTR dwUserData, PDH_HCOUNTER *phCounter)) GetProcAddress((HMODULE)(dll_functions.pdh_dll_handle), "PdhAddCounterW");
+        dll_functions.PdhCollectQueryData = (PDH_STATUS (*)(PDH_HQUERY hQuery)) GetProcAddress((HMODULE)(dll_functions.pdh_dll_handle), "PdhCollectQueryData");
+        dll_functions.PdhGetFormattedCounterValue = (PDH_STATUS (*)(PDH_HCOUNTER hCounter, DWORD dwFormat, LPDWORD lpdwType, PPDH_FMT_COUNTERVALUE pValue)) GetProcAddress((HMODULE)(dll_functions.pdh_dll_handle), "PdhGetFormattedCounterValue");
+        dll_functions.PdhCloseQuery = (PDH_STATUS (*)(PDH_HQUERY hQuery)) GetProcAddress((HMODULE)(dll_functions.pdh_dll_handle), "PdhCloseQuery");
+    
+        SetErrorMode(old_mode); // set old mode before any return
+
+        // Check if any function pointers are NULL (not found)
+        if (dll_functions.CreateDXGIFactory1 == NULL || dll_functions.PdhOpenQueryW == NULL || dll_functions.PdhAddCounterW == NULL || dll_functions.PdhCollectQueryData == NULL || dll_functions.PdhGetFormattedCounterValue == NULL || dll_functions.PdhCloseQuery == NULL) {
+            GGML_LOG_INFO("%s unable to locate required symbols in either dxgi.dll or pdh.dll", __func__);
+            FreeLibrary((HMODULE)(dll_functions.dxgi_dll_handle));
+            FreeLibrary((HMODULE)(dll_functions.pdh_dll_handle));
+            dll_functions.dxgi_dll_handle = NULL;
+            dll_functions.pdh_dll_handle = NULL;
+            return ERROR_PROC_NOT_FOUND;
+        }
+    
+        // No other initializations needed, successfully loaded the libraries and functions!
+        return ERROR_SUCCESS;
+    }
+
+    void ggml_dxgi_pdh_release() {
+        std::lock_guard<std::mutex> lock(ggml_dxgi_pdh_lock);
+        if (dll_functions.dxgi_dll_handle == NULL && dll_functions.pdh_dll_handle == NULL) {
+            // Already freed the DLLs
+            return;
+        }
+
+        // Call FreeLibrary on both DLLs
+        FreeLibrary((HMODULE)(dll_functions.dxgi_dll_handle));
+        FreeLibrary((HMODULE)(dll_functions.pdh_dll_handle));
+
+        dll_functions.dxgi_dll_handle = NULL;
+        dll_functions.pdh_dll_handle = NULL;
+
+        return; // successfully released
+    }
+
+    int ggml_dxgi_pdh_get_device_memory(const char* luid, size_t *free, size_t *total, bool is_integrated_gpu) {
+
+        std::lock_guard<std::mutex> lock(ggml_dxgi_pdh_lock);
+
+        // Enumerate GPUs using DXGI and find the matching LUID
+        // This also fetches the total memory info for each of the enumerated GPUs
+        std::vector<GpuInfo> gpus = get_dxgi_gpu_infos();
+        GpuInfo *targetGpu = nullptr;
+        for (auto& gpu : gpus) {
+            char luid_buffer[32]; // "0x" + 16 hex digits + null terminator
+            snprintf(luid_buffer, sizeof(luid_buffer), "0x%08x%08x", gpu.luid.HighPart, gpu.luid.LowPart);
+            std::string gpu_luid_str(luid_buffer);
+            if (gpu_luid_str == std::string(luid)) {
+                targetGpu = &gpu;
+                break;
+            }
+        }
+        if (!targetGpu) {
+            GGML_LOG_ERROR("GPU with LUID %s not found.\n", luid);
+            return ERROR_NOT_FOUND;
+        }
+
+        // Get the current memory usage for the target GPU
+        int status = get_gpu_memory_usage(*targetGpu);
+        if (!status) {
+            GGML_LOG_ERROR("Failed to get GPU memory usage.\n");
+            return ERROR_DEVICE_NOT_AVAILABLE;
+        }
+
+        // Calculate the free memory based on whether it's an integrated or discrete GPU
+        if (is_integrated_gpu) {
+            // IGPU free = SharedTotal - SharedUsage
+            GGML_LOG_DEBUG("Integrated GPU (%ls) with LUID %s detected. Shared Total: %.2f bytes (%.2f GB), Shared Usage: %.2f bytes (%.2f GB), Dedicated Total: %.2f bytes (%.2f GB), Dedicated Usage: %.2f bytes (%.2f GB)\n", targetGpu->description.c_str(), luid, targetGpu->sharedTotal, b_to_gb(targetGpu->sharedTotal), targetGpu->sharedUsage, b_to_gb(targetGpu->sharedUsage), targetGpu->dedicatedTotal, b_to_gb(targetGpu->dedicatedTotal), targetGpu->dedicatedUsage, b_to_gb(targetGpu->dedicatedUsage));
+            *free = (targetGpu->sharedTotal - targetGpu->sharedUsage) + (targetGpu->dedicatedTotal - targetGpu->dedicatedUsage); // Some IGPUs also have dedicated memory, which can be used along with the IGPU's shared memory
+            *total = targetGpu->sharedTotal + targetGpu->dedicatedTotal;
+        }
+        else {
+            // DGPU free = DedicatedTotal - DedicatedUsage
+            GGML_LOG_DEBUG("Discrete GPU (%ls) with LUID %s detected. Dedicated Total: %.2f bytes (%.2f GB), Dedicated Usage: %.2f bytes (%.2f GB)\n", targetGpu->description.c_str(), luid, targetGpu->dedicatedTotal, b_to_gb(targetGpu->dedicatedTotal), targetGpu->dedicatedUsage, b_to_gb(targetGpu->dedicatedUsage));
+            *free = targetGpu->dedicatedTotal - targetGpu->dedicatedUsage;
+            *total = targetGpu->dedicatedTotal;
+        }
+
+        return ERROR_SUCCESS;
+    }
+
+} // extern "C"
+
+#else // #ifdef _WIN32
+
+extern "C" {
+
+    // DXGI + PDH not available for Linux implementation
+    int ggml_dxgi_pdh_init() {
+        return -1;
+    }
+    void ggml_dxgi_pdh_release() {}
+    int ggml_dxgi_pdh_get_device_memory(const char* luid, size_t *free, size_t *total, bool is_integrated_gpu) {
+        return -1;
+    }
+
+} // extern "C"
+
+#endif // #ifdef _WIN32
\ No newline at end of file<|MERGE_RESOLUTION|>--- conflicted
+++ resolved
@@ -12,7 +12,7 @@
  create mode 100644 ggml/src/mem_dxgi_pdh.cpp
 
 diff --git a/ggml/src/CMakeLists.txt b/ggml/src/CMakeLists.txt
-index 6283c2d30..3b45161d9 100644
+index 99ae293cc..9a134b7af 100644
 --- a/ggml/src/CMakeLists.txt
 +++ b/ggml/src/CMakeLists.txt
 @@ -207,6 +207,7 @@ add_library(ggml-base
@@ -38,11 +38,7 @@
  #ifdef __cplusplus
  }
 diff --git a/ggml/src/ggml-vulkan/ggml-vulkan.cpp b/ggml/src/ggml-vulkan/ggml-vulkan.cpp
-<<<<<<< HEAD
-index e80b5ae54..5c08d534f 100644
-=======
 index 0103fd03a..9cc4ebdef 100644
->>>>>>> 18fdcc94
 --- a/ggml/src/ggml-vulkan/ggml-vulkan.cpp
 +++ b/ggml/src/ggml-vulkan/ggml-vulkan.cpp
 @@ -74,6 +74,7 @@ DispatchLoaderDynamic & ggml_vk_default_dispatcher();
@@ -53,7 +49,7 @@
  
  typedef struct VkPhysicalDeviceShaderBfloat16FeaturesKHR {
      VkStructureType                       sType;
-@@ -13869,6 +13870,7 @@ struct ggml_backend_vk_device_context {
+@@ -13669,6 +13670,7 @@ struct ggml_backend_vk_device_context {
      std::string pci_id;
      std::string id;
      std::string uuid;
@@ -61,7 +57,7 @@
      int major;
      int minor;
      int driver_major;
-@@ -13887,6 +13889,20 @@ void ggml_backend_vk_get_device_memory(ggml_backend_vk_device_context *ctx, size
+@@ -13687,6 +13689,20 @@ void ggml_backend_vk_get_device_memory(ggml_backend_vk_device_context *ctx, size
      
      vk::PhysicalDeviceProperties2 props2;
      vkdev.getProperties2(&props2);
@@ -82,7 +78,7 @@
  
      if (!is_integrated_gpu)
      {
-@@ -13918,7 +13934,6 @@ void ggml_backend_vk_get_device_memory(ggml_backend_vk_device_context *ctx, size
+@@ -13718,7 +13734,6 @@ void ggml_backend_vk_get_device_memory(ggml_backend_vk_device_context *ctx, size
      }
      // else fallback to memory budget if supported
  
@@ -90,7 +86,7 @@
      if (membudget_supported) {
          memprops.pNext = &budgetprops;
      }
-@@ -14694,7 +14709,6 @@ static ggml_backend_dev_t ggml_backend_vk_reg_get_device(ggml_backend_reg_t reg,
+@@ -14452,7 +14467,6 @@ static ggml_backend_dev_t ggml_backend_vk_reg_get_device(ggml_backend_reg_t reg,
                      /* .reg     = */ reg,
                      /* .context = */ ctx,
                  });
@@ -98,7 +94,7 @@
                  // Gather additional information about the device
                  int dev_idx = vk_instance.device_indices[i];
                  vk::PhysicalDeviceProperties props1;
-@@ -14717,6 +14731,14 @@ static ggml_backend_dev_t ggml_backend_vk_reg_get_device(ggml_backend_reg_t reg,
+@@ -14475,6 +14489,14 @@ static ggml_backend_dev_t ggml_backend_vk_reg_get_device(ggml_backend_reg_t reg,
                      }
                  }
                  ctx->uuid = oss.str();
