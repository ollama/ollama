--- conflicted
+++ resolved
@@ -3580,7 +3580,6 @@
     // only for models using fixed size square images
     int n_patches_sq = (params.image_size / params.patch_size) * (params.image_size / params.patch_size);
 
-<<<<<<< HEAD
     projector_type proj = ctx->proj_type();
 
     switch (proj) {
@@ -3676,54 +3675,6 @@
     }
 
     return n_patches_sq;
-=======
-    if (ctx->proj_type == PROJECTOR_TYPE_LDP
-            || ctx->proj_type == PROJECTOR_TYPE_LDPV2
-            || ctx->proj_type == PROJECTOR_TYPE_GLM_EDGE) {
-        n_patches /= 4;
-        if (ctx->vision_model.mm_glm_tok_boi) {
-            n_patches += 2; // for BOI and EOI token embeddings
-        }
-    } else if (ctx->proj_type == PROJECTOR_TYPE_MINICPMV) {
-        if (ctx->minicpmv_version == 2) {
-            n_patches = 96;
-        }
-        else if (ctx->minicpmv_version == 3) {
-            n_patches = 64;
-        }
-        else if (ctx->minicpmv_version == 4) {
-            n_patches = 64;
-        }
-        else if (ctx->minicpmv_version == 5) {
-            n_patches = 64;
-        }
-        else if (ctx->minicpmv_version == 6) {
-            n_patches = 64;
-        }
-        else {
-            GGML_ABORT("Unknown minicpmv version");
-        }
-    } else if (ctx->proj_type == PROJECTOR_TYPE_QWEN2VL || ctx->proj_type == PROJECTOR_TYPE_QWEN25VL) {
-        int patch_size = params.patch_size * 2;
-        int x_patch = img->nx / patch_size + (int)(img->nx % patch_size > 0);
-        int y_patch = img->ny / patch_size + (int)(img->ny % patch_size > 0);
-        n_patches = x_patch * y_patch;
-    } else if (ctx->proj_type == PROJECTOR_TYPE_GEMMA3) {
-        int n_per_side = params.image_size / params.patch_size;
-        int n_per_side_2d_pool = n_per_side / params.proj_scale_factor;
-        n_patches = n_per_side_2d_pool * n_per_side_2d_pool;
-    } else if (ctx->proj_type == PROJECTOR_TYPE_IDEFICS3 || ctx->proj_type == PROJECTOR_TYPE_INTERNVL) {
-        // both W and H are divided by proj_scale_factor
-        n_patches /= (params.proj_scale_factor * params.proj_scale_factor);
-    } else if (ctx->proj_type == PROJECTOR_TYPE_PIXTRAL) {
-        int n_merge = params.spatial_merge_size;
-        int n_patches_x = img->nx / params.patch_size / (n_merge > 0 ? n_merge : 1);
-        int n_patches_y = img->ny / params.patch_size / (n_merge > 0 ? n_merge : 1);
-        n_patches = n_patches_y*n_patches_x + n_patches_y - 1; // + one [IMG_BREAK] per row, except the last row
-    }
-
-    return n_patches;
->>>>>>> f3b414ef
 }
 
 static std::vector<std::vector<std::vector<float>>> get_1d_sincos_pos_embed_from_grid_new(int embed_dim, const std::vector<std::vector<float>> & pos) {
@@ -4215,16 +4166,9 @@
             } else if (hparams.minicpmv_version == 4) {
                 // MiniCPM-o 2.6
                 return 3584;
-<<<<<<< HEAD
             } else if (hparams.minicpmv_version == 5) {
                 // MiniCPM-V 4.0
                 return 2560;
-=======
-            } else if (ctx->minicpmv_version == 5) {
-                return 2560;
-            } else if (ctx->minicpmv_version == 6) {
-                return 4096;
->>>>>>> f3b414ef
             }
             GGML_ABORT("Unknown minicpmv version");
         case PROJECTOR_TYPE_GLM_EDGE:
