--- conflicted
+++ resolved
@@ -177,9 +177,6 @@
 	}
 }
 
-<<<<<<< HEAD
-func fromRequest(r ChatCompletionRequest) (api.ChatRequest, error) {
-=======
 func toModel(r api.ShowResponse, m string) Model {
 	return Model{
 		Id:      m,
@@ -190,7 +187,6 @@
 }
 
 func fromChatRequest(r ChatCompletionRequest) api.ChatRequest {
->>>>>>> 996bb1b8
 	var messages []api.Message
 	for _, msg := range r.Messages {
 		switch content := msg.Content.(type) {
@@ -307,14 +303,11 @@
 	BaseWriter
 }
 
-<<<<<<< HEAD
-=======
 type RetrieveWriter struct {
 	BaseWriter
 	model string
 }
 
->>>>>>> 996bb1b8
 func (w *BaseWriter) writeError(code int, data []byte) (int, error) {
 	var serr api.StatusError
 	err := json.Unmarshal(data, &serr)
@@ -405,8 +398,6 @@
 	return w.writeResponse(data)
 }
 
-<<<<<<< HEAD
-=======
 func (w *RetrieveWriter) writeResponse(data []byte) (int, error) {
 	var showResponse api.ShowResponse
 	err := json.Unmarshal(data, &showResponse)
@@ -433,7 +424,6 @@
 	return w.writeResponse(data)
 }
 
->>>>>>> 996bb1b8
 func ListMiddleware() gin.HandlerFunc {
 	return func(c *gin.Context) {
 		w := &ListWriter{
@@ -446,9 +436,6 @@
 	}
 }
 
-<<<<<<< HEAD
-func Middleware() gin.HandlerFunc {
-=======
 func RetrieveMiddleware() gin.HandlerFunc {
 	return func(c *gin.Context) {
 		var b bytes.Buffer
@@ -472,7 +459,6 @@
 }
 
 func ChatMiddleware() gin.HandlerFunc {
->>>>>>> 996bb1b8
 	return func(c *gin.Context) {
 		var req ChatCompletionRequest
 		err := c.ShouldBindJSON(&req)
@@ -487,7 +473,6 @@
 		}
 
 		var b bytes.Buffer
-<<<<<<< HEAD
 
 		chatReq, err := fromRequest(req)
 		if err != nil {
@@ -495,9 +480,6 @@
 		}
 
 		if err := json.NewEncoder(&b).Encode(chatReq); err != nil {
-=======
-		if err := json.NewEncoder(&b).Encode(fromChatRequest(req)); err != nil {
->>>>>>> 996bb1b8
 			c.AbortWithStatusJSON(http.StatusInternalServerError, NewError(http.StatusInternalServerError, err.Error()))
 			return
 		}
