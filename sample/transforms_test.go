package sample

import (
	"math"
	"math/rand/v2"
	"testing"
)

// Helper to convert float32 slice to logit slice
func toTokens(values []float32) []token {
	tokens := make([]token, len(values))
	for i, v := range values {
		tokens[i] = token{
			id:    int32(i),
			value: v,
		}
	}
	return tokens
}

// Helper to compare logit slices
func compareLogits(t *testing.T, name string, want []float32, got []token) {
	t.Helper()
	if len(want) != len(got) {
		t.Errorf("%s: length mismatch: want %d, got %d", name, len(want), len(got))
		return
	}
	for i := range want {
		if math.Abs(float64(got[i].value-want[i])) > 1e-6 {
			t.Errorf("%s: index %d: want %f, got %f", name, i, want[i], got[i].value)
		}
	}
}

func TestTemperature(t *testing.T) {
	input := []float32{1.0, 4.0, -2.0, 0.0}
	tokens := toTokens(input)
	temperature(tokens, 0.5)
	want := []float32{2.0, 8.0, -4.0, 0.0}
	compareLogits(t, "temperature(0.5)", want, tokens)

	input = []float32{1.0, 4.0, -2.0, 0.0}
	tokens = toTokens(input)
	temperature(tokens, 1.0)
	want = []float32{1.0, 4.0, -2.0, 0.0}
	compareLogits(t, "temperature(1)", want, tokens)

	input = []float32{1.0, 4.0, -2.0, 0.0}
	tokens = toTokens(input)
	temperature(tokens, 0.0)
	want = []float32{1e7, 4e7, -2e7, 0.0}
	compareLogits(t, "temperature(0)", want, tokens)
}

func TestSoftmax(t *testing.T) {
	tests := []struct {
		name     string
		input    []float32
		expected []float32
	}{
		{
			name:     "correctness softmax",
			input:    []float32{1, -2, 3, 0},
			expected: []float32{0.113550, 0.005653, 0.839024, 0.041773},
		},
		{
			name:  "normal distribution",
			input: []float32{0.026986899, 0.043722924, 0.036774673, 0.27755088, 0.0046718004, 0.08582123, 0.20409796, 0.00412893, 0.15720603, 0.045046154, 0.0030491839, 0.01681367},
		},
		{
			name:  "single value",
			input: []float32{1.0},
		},
		{
			name:  "identical values",
			input: []float32{0.9, 0.9, 0.9},
		},
		{
			name:  "large values",
			input: []float32{1000.0, 2000.0, 3000.0},
		},
		{
			name:  "small values",
			input: []float32{1e-6, 2e-6, 3e-6},
		},
		{
			name:  "negative values",
			input: []float32{-1.0, -2.0, -3.0},
		},
		{
			name:  "mixed values",
			input: []float32{-100.0, 0.0, 100.0},
		},
	}

	for _, tt := range tests {
		t.Run(tt.name, func(t *testing.T) {
			tokens := toTokens(tt.input)
			softmax(tokens)

			if tt.expected != nil {
				compareLogits(t, tt.name, tt.expected, tokens)
				return
			}

			// Check probabilities sum to 1
			var sum float32
			for _, token := range tokens {
				sum += token.value
				if token.value < 0 || token.value > 1 {
					t.Errorf("probability out of range [0,1]: got %f", token.value)
				}
			}
			if math.Abs(float64(sum-1.0)) > 1e-6 {
				t.Errorf("probabilities don't sum to 1: got %f", sum)
			}
		})
	}
}

func TestTopK(t *testing.T) {
	input := []float32{0.026986899, 0.043722924, 0.036774673, 0.27755088, 0.0046718004, 0.08582123, 0.20409796, 0.00412893, 0.15720603, 0.045046154, 0.0030491839, 0.01681367}
	tokens := toTokens(input)
	tokens = topK(tokens, 5)
	if len(tokens) != 5 {
		t.Errorf("topK(5): wrong length: want 5, got %d", len(tokens))
	}
	want := []float32{0.27755088, 0.20409796, 0.15720603, 0.08582123, 0.045046154}
	compareLogits(t, "topK(3)", want, tokens)

	tokens = toTokens(input)
	tokens = topK(tokens, 20)
	if len(tokens) != len(input) {
		t.Errorf("topK(20): wrong length: want %d, got %d", len(input), len(tokens))
	}

	input = []float32{0.026986899, 0.043722924, 0.036774673, 0.27755088, 0.0046718004, 0.08582123, 0.20409796, 0.00412893, 0.15720603, 0.045046154, 0.0030491839, 0.01681367}
	want = []float32{0.27755088, 0.20409796, 0.15720603, 0.08582123, 0.045046154, 0.043722924, 0.036774673, 0.026986899, 0.01681367, 0.0046718004, 0.00412893, 0.0030491839}
	tokens = toTokens(input)
	tokens = topK(tokens, -1)
	if len(tokens) != len(input) {
		t.Errorf("topK(-1): wrong length: want %d, got %d", len(input), len(tokens))
	}
	compareLogits(t, "topK(-1)", want, tokens)

	input = []float32{0.026986899, 0.043722924, 0.036774673, 0.27755088, 0.0046718004, 0.08582123, 0.20409796, 0.00412893, 0.15720603, 0.045046154, 0.0030491839, 0.01681367}
	want = []float32{0.27755088, 0.20409796, 0.15720603, 0.08582123, 0.045046154, 0.043722924, 0.036774673, 0.026986899, 0.01681367, 0.0046718004, 0.00412893, 0.0030491839}
	tokens = toTokens(input)
	tokens = topK(tokens, 0)
	if len(tokens) != len(input) {
		t.Errorf("topK(-1): wrong length: want %d, got %d", len(input), len(tokens))
	}
	compareLogits(t, "topK(-1)", want, tokens)

	input = []float32{-1e7, -2e7, -3e7, -4e7}
	tokens = toTokens(input)
	tokens = topK(tokens, 1)
	if len(tokens) < 1 {
		t.Error("topK should keep at least one token")
	}
}

func TestTopP(t *testing.T) {
	input := []float32{-3, -2, -1, 0, 1, 2, 4}
	tokens := toTokens(input)

	// First apply temperature and softmax to get probabilities
	softmax(tokens)
	tokens = topK(tokens, 20)

<<<<<<< HEAD
	// Then apply topP
	tokens = topP(tokens, 0.95)

	// Should keep tokens until cumsum > 0.95
	if len(tokens) > 3 {
		t.Errorf("topP(0.95): kept too many tokens: got %d", len(tokens))
		t.Logf("got: %v", tokens)
	}

	// Test edge case - ensure at least one token remains
	input = []float32{-1e6, -1e6, -1e6} // One dominant token
	tokens = toTokens(input)
	softmax(tokens)
	tokens = topP(tokens, 0.0) // Very small p
	if len(tokens) < 1 {
		t.Error("topP should keep at least one token")
=======
	// Test with very high p value
	got := topP(tokens, 1.0)

	// Should keep all tokens since p is 1
	if len(got) != len(input) {
		t.Errorf("topP(1.0): should keep all tokens, got %d, want %d", len(got), len(input))
	}

	// Test with normal p value
	got = topP(tokens, 0.95)

	if len(got) > 3 {
		t.Errorf("topP(0.95): kept too many tokens: got %d", len(tokens))
		t.Logf("got: %v", got)
	}

	// Test edge case - ensure at least one token remains
	input = []float32{-1e6, -1e6, -1e7}
	tokens = toTokens(input)
	tokens = topK(tokens, 20)
	softmax(tokens)
	got = topP(tokens, 0.0)
	if len(got) < 1 {
		t.Error("topP should keep at least one token")
	}

	// Test with zero p value
	got = topP(tokens, 0.0)

	// Should keep only the highest probability token
	if len(got) != 1 {
		t.Errorf("topP(0.0): should keep only one token, got %d", len(got))
		t.Logf("got: %v", got)
	}

	tokens = toTokens(input)
	tokens = topK(tokens, 20)
	softmax(tokens)
	got = topP(tokens, 1e-10)
	if len(got) == 0 {
		t.Errorf("topP(1e-10): should keep at least one token, got %d", len(got))
		t.Logf("got: %v", got)
>>>>>>> 79f6376f
	}
}

func TestMinP(t *testing.T) {
	input := []float32{-2, 0, -1, -3, 2, 1, 4, 3}
	tokens := toTokens(input)

	// First apply temperature and softmax
	tokens = topK(tokens, 20)
	softmax(tokens)
<<<<<<< HEAD

	tokens = minP(tokens, 1.0)

=======

	tokens = minP(tokens, 1.0)

>>>>>>> 79f6376f
	if len(tokens) != 1 {
		t.Errorf("minP(1.0): should keep all tokens, got %d, want %d", len(tokens), len(tokens))
	}

	// Test with normal p value
	tokens = toTokens(input) // Reset tokens
	tokens = topK(tokens, 20)
	softmax(tokens)
	tokens = minP(tokens, 0.2)

	// Should keep tokens with prob >= 0.2 * max_prob
	if len(tokens) > 3 {
		t.Errorf("minP(0.2): kept too many tokens: got %d", len(tokens))
		t.Logf("got: %v", tokens)
<<<<<<< HEAD
	}

	// Test with zero p value
	tokens = toTokens(input) // Reset tokens
	tokens = topK(tokens, 20)
	softmax(tokens)
	tokens = minP(tokens, 0.0)

	// Should keep only the highest probability token
	if len(tokens) != len(input) {
		t.Errorf("minP(0.0): should keep only one token, got %d", len(tokens))
		t.Logf("got: %v", tokens)
	}

	input = []float32{1e-10, 1e-10, 1e-10}
	tokens = toTokens(input)
	softmax(tokens)
	tokens = minP(tokens, 1.0)
	if len(tokens) < 1 {
		t.Error("minP should keep at least one token even with extreme probabilities")
=======
>>>>>>> 79f6376f
	}

	// Test with zero p value
	tokens = toTokens(input) // Reset tokens
	tokens = topK(tokens, 20)
	softmax(tokens)
	tokens = minP(tokens, 0.0)

	// Should keep only the highest probability token
	if len(tokens) != len(input) {
		t.Errorf("minP(0.0): should keep only one token, got %d", len(tokens))
		t.Logf("got: %v", tokens)
	}

	// Test with single token
	tokens = toTokens(input[:1])
	tokens = topK(tokens, 20)
	softmax(tokens)
	tokens = minP(tokens, 0.1)

	// Should keep only the highest probability token
	if len(tokens) != 1 {
		t.Errorf("minP(0.1): should return single token, got %d", len(tokens))
		t.Logf("got: %v", tokens)
	}

	input = []float32{1e-10, 1e-10, 1e-10}
	tokens = toTokens(input)
	softmax(tokens)
	tokens = minP(tokens, 1.0)
	if len(tokens) < 1 {
		t.Error("minP should keep at least one token even with extreme probabilities")
		got := minP(tokens, 1.0)

		if len(got) != 1 {
			t.Errorf("minP(1.0): should keep all tokens, got %d, want %d", len(got), len(tokens))
		}

		// Test with normal p value
		got = minP(tokens, 0.2)

		// Should keep tokens with prob >= 0.2 * max_prob
		if len(got) > 3 {
			t.Errorf("minP(0.2): kept too many tokens: got %d", len(got))
			t.Logf("got: %v", got)
		}

		// Test with zero p value
		got = minP(tokens, 0.0)

		// Should keep only the highest probability token
		if len(got) != len(tokens) {
			t.Errorf("minP(0.0): should keep only one token, got %d", len(got))
			t.Logf("got: %v", got)
		}
	}
}

func BenchmarkTransforms(b *testing.B) {
	// Generate random logits
	tokens := make([]token, 1<<16)
	for i := range tokens {
		tokens[i] = token{
			id:    int32(i),
			value: rand.Float32(),
		}
	}

	tokensCopy := make([]token, len(tokens))

	b.Run("Temperature", func(b *testing.B) {
		b.ResetTimer()
		for b.Loop() {
			copy(tokensCopy, tokens)
			temperature(tokensCopy, 0.5)
		}
	})

	b.Run("Softmax", func(b *testing.B) {
		b.ResetTimer()
		for b.Loop() {
			copy(tokensCopy, tokens)
			softmax(tokensCopy)
		}
	})

	b.Run("TopK", func(b *testing.B) {
		b.ResetTimer()
		for b.Loop() {
			copy(tokensCopy, tokens)
			tokens = topK(tokensCopy, 10)
		}
	})

	b.Run("TopP", func(b *testing.B) {
		b.ResetTimer()
		for b.Loop() {
			copy(tokensCopy, tokens)
			tokens = topP(tokensCopy, 0.9)
		}
	})

	b.Run("MinP", func(b *testing.B) {
		b.ResetTimer()
		for b.Loop() {
			copy(tokensCopy, tokens)
			tokens = minP(tokensCopy, 0.2)
		}
	})

	b.Run("SortTokens", func(b *testing.B) {
		b.ResetTimer()
		for b.Loop() {
			copy(tokensCopy, tokens)
			tokens = topK(tokensCopy, 200000)
		}
	})
}<|MERGE_RESOLUTION|>--- conflicted
+++ resolved
@@ -168,24 +168,6 @@
 	softmax(tokens)
 	tokens = topK(tokens, 20)
 
-<<<<<<< HEAD
-	// Then apply topP
-	tokens = topP(tokens, 0.95)
-
-	// Should keep tokens until cumsum > 0.95
-	if len(tokens) > 3 {
-		t.Errorf("topP(0.95): kept too many tokens: got %d", len(tokens))
-		t.Logf("got: %v", tokens)
-	}
-
-	// Test edge case - ensure at least one token remains
-	input = []float32{-1e6, -1e6, -1e6} // One dominant token
-	tokens = toTokens(input)
-	softmax(tokens)
-	tokens = topP(tokens, 0.0) // Very small p
-	if len(tokens) < 1 {
-		t.Error("topP should keep at least one token")
-=======
 	// Test with very high p value
 	got := topP(tokens, 1.0)
 
@@ -196,8 +178,16 @@
 
 	// Test with normal p value
 	got = topP(tokens, 0.95)
-
+	// Should keep tokens until cumsum > 0.95
 	if len(got) > 3 {
+		t.Errorf("topP(0.95): kept too many tokens: got %d", len(got))
+		t.Logf("got: %v", got)
+	}
+
+	// Test with normal p value
+	got = topP(tokens, 0.95)
+
+	if len(tokens) > 3 {
 		t.Errorf("topP(0.95): kept too many tokens: got %d", len(tokens))
 		t.Logf("got: %v", got)
 	}
@@ -226,9 +216,17 @@
 	softmax(tokens)
 	got = topP(tokens, 1e-10)
 	if len(got) == 0 {
-		t.Errorf("topP(1e-10): should keep at least one token, got %d", len(got))
-		t.Logf("got: %v", got)
->>>>>>> 79f6376f
+		t.Errorf("topP(1e-10): should keep at least one token, got %d", len(tokens))
+		t.Logf("got: %v", tokens)
+	}
+
+	// Test edge case - ensure at least one token remains
+	input = []float32{-1e6, -1e6, -1e6} // One dominant token
+	tokens = toTokens(input)
+	softmax(tokens)
+	tokens = topP(tokens, 0.0) // Very small p
+	if len(tokens) < 1 {
+		t.Error("topP should keep at least one token")
 	}
 }
 
@@ -239,15 +237,9 @@
 	// First apply temperature and softmax
 	tokens = topK(tokens, 20)
 	softmax(tokens)
-<<<<<<< HEAD
 
 	tokens = minP(tokens, 1.0)
 
-=======
-
-	tokens = minP(tokens, 1.0)
-
->>>>>>> 79f6376f
 	if len(tokens) != 1 {
 		t.Errorf("minP(1.0): should keep all tokens, got %d, want %d", len(tokens), len(tokens))
 	}
@@ -262,7 +254,6 @@
 	if len(tokens) > 3 {
 		t.Errorf("minP(0.2): kept too many tokens: got %d", len(tokens))
 		t.Logf("got: %v", tokens)
-<<<<<<< HEAD
 	}
 
 	// Test with zero p value
@@ -277,14 +268,51 @@
 		t.Logf("got: %v", tokens)
 	}
 
+	tokens = topK(tokens, 20)
+	softmax(tokens)
+
+	tokens = minP(tokens, 1.0)
+
+	if len(tokens) != 1 {
+		t.Errorf("minP(1.0): should keep all tokens, got %d, want %d", len(tokens), len(tokens))
+	}
+
+	// Test with normal p value
+	tokens = toTokens(input) // Reset tokens
+	tokens = topK(tokens, 20)
+	softmax(tokens)
+	tokens = minP(tokens, 0.2)
+
+	// Should keep tokens with prob >= 0.2 * max_prob
+	if len(tokens) > 3 {
+		t.Errorf("minP(0.2): kept too many tokens: got %d", len(tokens))
+		t.Logf("got: %v", tokens)
+	}
+
+	// Test with single token
+	tokens = toTokens(input[:1])
+	tokens = topK(tokens, 20)
+	softmax(tokens)
+	tokens = minP(tokens, 0.1)
+
+	// Should keep only the highest probability token
+	if len(tokens) != 1 {
+		t.Errorf("minP(0.1): should return single token, got %d", len(tokens))
+		t.Logf("got: %v", tokens)
+	}
+
 	input = []float32{1e-10, 1e-10, 1e-10}
 	tokens = toTokens(input)
 	softmax(tokens)
 	tokens = minP(tokens, 1.0)
 	if len(tokens) < 1 {
 		t.Error("minP should keep at least one token even with extreme probabilities")
-=======
->>>>>>> 79f6376f
+	}
+
+		// Should keep tokens with prob >= 0.2 * max_prob
+		if len(tokens) > 3 {
+			t.Errorf("minP(0.2): kept too many tokens: got %d", len(tokens))
+		t.Logf("got: %v", tokens)
 	}
 
 	// Test with zero p value
@@ -299,36 +327,12 @@
 		t.Logf("got: %v", tokens)
 	}
 
-	// Test with single token
-	tokens = toTokens(input[:1])
-	tokens = topK(tokens, 20)
-	softmax(tokens)
-	tokens = minP(tokens, 0.1)
-
-	// Should keep only the highest probability token
-	if len(tokens) != 1 {
-		t.Errorf("minP(0.1): should return single token, got %d", len(tokens))
-		t.Logf("got: %v", tokens)
-	}
-
 	input = []float32{1e-10, 1e-10, 1e-10}
 	tokens = toTokens(input)
 	softmax(tokens)
 	tokens = minP(tokens, 1.0)
 	if len(tokens) < 1 {
 		t.Error("minP should keep at least one token even with extreme probabilities")
-		got := minP(tokens, 1.0)
-
-		if len(got) != 1 {
-			t.Errorf("minP(1.0): should keep all tokens, got %d, want %d", len(got), len(tokens))
-		}
-
-		// Test with normal p value
-		got = minP(tokens, 0.2)
-
-		// Should keep tokens with prob >= 0.2 * max_prob
-		if len(got) > 3 {
-			t.Errorf("minP(0.2): kept too many tokens: got %d", len(got))
 			t.Logf("got: %v", got)
 		}
 
