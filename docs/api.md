# API

## Endpoints

- [Generate a completion](#generate-a-completion)
- [Generate a chat completion](#generate-a-chat-completion)
- [Create a Model](#create-a-model)
- [List Local Models](#list-local-models)
- [Show Model Information](#show-model-information)
- [Copy a Model](#copy-a-model)
- [Delete a Model](#delete-a-model)
- [Pull a Model](#pull-a-model)
- [Push a Model](#push-a-model)
- [Generate Embeddings](#generate-embeddings)
- [List Running Models](#list-running-models)
- [Version](#version)

## Conventions

### Model names

Model names follow a `model:tag` format, where `model` can have an optional namespace such as `example/model`. Some examples are `orca-mini:3b-q4_1` and `llama3:70b`. The tag is optional and, if not provided, will default to `latest`. The tag is used to identify a specific version.

### Durations

All durations are returned in nanoseconds.

### Streaming responses

Certain endpoints stream responses as JSON objects. Streaming can be disabled by providing `{"stream": false}` for these endpoints.

## Generate a completion

```
POST /api/generate
```

Generate a response for a given prompt with a provided model. This is a streaming endpoint, so there will be a series of responses. The final response object will include statistics and additional data from the request.

### Parameters

- `model`: (required) the [model name](#model-names)
- `prompt`: the prompt to generate a response for
- `suffix`: the text after the model response
- `images`: (optional) a list of base64-encoded images (for multimodal models such as `llava`)

Advanced parameters (optional):

- `format`: the format to return a response in. Format can be `json` or a JSON schema
- `options`: additional model parameters listed in the documentation for the [Modelfile](./modelfile.md#valid-parameters-and-values) such as `temperature`
- `system`: system message to (overrides what is defined in the `Modelfile`)
- `template`: the prompt template to use (overrides what is defined in the `Modelfile`)
- `stream`: if `false` the response will be returned as a single response object, rather than a stream of objects
- `raw`: if `true` no formatting will be applied to the prompt. You may choose to use the `raw` parameter if you are specifying a full templated prompt in your request to the API
- `keep_alive`: controls how long the model will stay loaded into memory following the request (default: `5m`)
- `context` (deprecated): the context parameter returned from a previous request to `/generate`, this can be used to keep a short conversational memory

#### Structured outputs

Structured outputs are supported by providing a JSON schema in the `format` parameter. The model will generate a response that matches the schema. See the [structured outputs](#request-structured-outputs) example below.

#### JSON mode

Enable JSON mode by setting the `format` parameter to `json`. This will structure the response as a valid JSON object. See the JSON mode [example](#request-json-mode) below.

> [!IMPORTANT]
> It's important to instruct the model to use JSON in the `prompt`. Otherwise, the model may generate large amounts whitespace.

### Examples

#### Generate request (Streaming)

##### Request

```shell
curl http://localhost:11434/api/generate -d '{
  "model": "llama3.2",
  "prompt": "Why is the sky blue?"
}'
```

##### Response

A stream of JSON objects is returned:

```json
{
  "model": "llama3.2",
  "created_at": "2023-08-04T08:52:19.385406455-07:00",
  "response": "The",
  "done": false
}
```

The final response in the stream also includes additional data about the generation:

- `total_duration`: time spent generating the response
- `load_duration`: time spent in nanoseconds loading the model
- `prompt_eval_count`: number of tokens in the prompt
- `prompt_eval_duration`: time spent in nanoseconds evaluating the prompt
- `eval_count`: number of tokens in the response
- `eval_duration`: time in nanoseconds spent generating the response
- `context`: an encoding of the conversation used in this response, this can be sent in the next request to keep a conversational memory
- `response`: empty if the response was streamed, if not streamed, this will contain the full response

To calculate how fast the response is generated in tokens per second (token/s), divide `eval_count` / `eval_duration` * `10^9`.

```json
{
  "model": "llama3.2",
  "created_at": "2023-08-04T19:22:45.499127Z",
  "response": "",
  "done": true,
  "context": [1, 2, 3],
  "total_duration": 10706818083,
  "load_duration": 6338219291,
  "prompt_eval_count": 26,
  "prompt_eval_duration": 130079000,
  "eval_count": 259,
  "eval_duration": 4232710000
}
```

#### Request (No streaming)

##### Request

A response can be received in one reply when streaming is off.

```shell
curl http://localhost:11434/api/generate -d '{
  "model": "llama3.2",
  "prompt": "Why is the sky blue?",
  "stream": false
}'
```

##### Response

If `stream` is set to `false`, the response will be a single JSON object:

```json
{
  "model": "llama3.2",
  "created_at": "2023-08-04T19:22:45.499127Z",
  "response": "The sky is blue because it is the color of the sky.",
  "done": true,
  "context": [1, 2, 3],
  "total_duration": 5043500667,
  "load_duration": 5025959,
  "prompt_eval_count": 26,
  "prompt_eval_duration": 325953000,
  "eval_count": 290,
  "eval_duration": 4709213000
}
```

#### Request (with suffix)

##### Request

```shell
curl http://localhost:11434/api/generate -d '{
  "model": "codellama:code",
  "prompt": "def compute_gcd(a, b):",
  "suffix": "    return result",
  "options": {
    "temperature": 0
  },
  "stream": false
}'
```

##### Response

```json5
{
  "model": "codellama:code",
  "created_at": "2024-07-22T20:47:51.147561Z",
  "response": "\n  if a == 0:\n    return b\n  else:\n    return compute_gcd(b % a, a)\n\ndef compute_lcm(a, b):\n  result = (a * b) / compute_gcd(a, b)\n",
  "done": true,
  "done_reason": "stop",
  "context": [...],
  "total_duration": 1162761250,
  "load_duration": 6683708,
  "prompt_eval_count": 17,
  "prompt_eval_duration": 201222000,
  "eval_count": 63,
  "eval_duration": 953997000
}
```

#### Request (Structured outputs)

##### Request

```shell
curl -X POST http://localhost:11434/api/generate -H "Content-Type: application/json" -d '{
  "model": "llama3.1:8b",
  "prompt": "Ollama is 22 years old and is busy saving the world. Respond using JSON",
  "stream": false,
  "format": {
    "type": "object",
    "properties": {
      "age": {
        "type": "integer"
      },
      "available": {
        "type": "boolean"
      }
    },
    "required": [
      "age",
      "available"
    ]
  }
}'
```

##### Response

```json
{
  "model": "llama3.1:8b",
  "created_at": "2024-12-06T00:48:09.983619Z",
  "response": "{\n  \"age\": 22,\n  \"available\": true\n}",
  "done": true,
  "done_reason": "stop",
  "context": [1, 2, 3],
  "total_duration": 1075509083,
  "load_duration": 567678166,
  "prompt_eval_count": 28,
  "prompt_eval_duration": 236000000,
  "eval_count": 16,
  "eval_duration": 269000000
}
```

#### Request (JSON mode)

> [!IMPORTANT]
> When `format` is set to `json`, the output will always be a well-formed JSON object. It's important to also instruct the model to respond in JSON.

##### Request

```shell
curl http://localhost:11434/api/generate -d '{
  "model": "llama3.2",
  "prompt": "What color is the sky at different times of the day? Respond using JSON",
  "format": "json",
  "stream": false
}'
```

##### Response

```json
{
  "model": "llama3.2",
  "created_at": "2023-11-09T21:07:55.186497Z",
  "response": "{\n\"morning\": {\n\"color\": \"blue\"\n},\n\"noon\": {\n\"color\": \"blue-gray\"\n},\n\"afternoon\": {\n\"color\": \"warm gray\"\n},\n\"evening\": {\n\"color\": \"orange\"\n}\n}\n",
  "done": true,
  "context": [1, 2, 3],
  "total_duration": 4648158584,
  "load_duration": 4071084,
  "prompt_eval_count": 36,
  "prompt_eval_duration": 439038000,
  "eval_count": 180,
  "eval_duration": 4196918000
}
```

The value of `response` will be a string containing JSON similar to:

```json
{
  "morning": {
    "color": "blue"
  },
  "noon": {
    "color": "blue-gray"
  },
  "afternoon": {
    "color": "warm gray"
  },
  "evening": {
    "color": "orange"
  }
}
```

#### Request (with images)

To submit images to multimodal models such as `llava` or `bakllava`, provide a list of base64-encoded `images`:

#### Request

```shell
curl http://localhost:11434/api/generate -d '{
  "model": "llava",
  "prompt":"What is in this picture?",
  "stream": false,
  "images": ["iVBORw0KGgoAAAANSUhEUgAAAG0AAABmCAYAAADBPx+VAAAACXBIWXMAAAsTAAALEwEAmpwYAAAAAXNSR0IArs4c6QAAAARnQU1BAACxjwv8YQUAAA3VSURBVHgB7Z27r0zdG8fX743i1bi1ikMoFMQloXRpKFFIqI7LH4BEQ+NWIkjQuSWCRIEoULk0gsK1kCBI0IhrQVT7tz/7zZo888yz1r7MnDl7z5xvsjkzs2fP3uu71nNfa7lkAsm7d++Sffv2JbNmzUqcc8m0adOSzZs3Z+/XES4ZckAWJEGWPiCxjsQNLWmQsWjRIpMseaxcuTKpG/7HP27I8P79e7dq1ars/yL4/v27S0ejqwv+cUOGEGGpKHR37tzJCEpHV9tnT58+dXXCJDdECBE2Ojrqjh071hpNECjx4cMHVycM1Uhbv359B2F79+51586daxN/+pyRkRFXKyRDAqxEp4yMlDDzXG1NPnnyJKkThoK0VFd1ELZu3TrzXKxKfW7dMBQ6bcuWLW2v0VlHjx41z717927ba22U9APcw7Nnz1oGEPeL3m3p2mTAYYnFmMOMXybPPXv2bNIPpFZr1NHn4HMw0KRBjg9NuRw95s8PEcz/6DZELQd/09C9QGq5RsmSRybqkwHGjh07OsJSsYYm3ijPpyHzoiacg35MLdDSIS/O1yM778jOTwYUkKNHWUzUWaOsylE00MyI0fcnOwIdjvtNdW/HZwNLGg+sR1kMepSNJXmIwxBZiG8tDTpEZzKg0GItNsosY8USkxDhD0Rinuiko2gfL/RbiD2LZAjU9zKQJj8RDR0vJBR1/Phx9+PHj9Z7REF4nTZkxzX4LCXHrV271qXkBAPGfP/atWvu/PnzHe4C97F48eIsRLZ9+3a3f/9+87dwP1JxaF7/3r17ba+5l4EcaVo0lj3SBq5kGTJSQmLWMjgYNei2GPT1MuMqGTDEFHzeQSP2wi/jGnkmPJ/nhccs44jvDAxpVcxnq0F6eT8h4ni/iIWpR5lPyA6ETkNXoSukvpJAD3AsXLiwpZs49+fPn5ke4j10TqYvegSfn0OnafC+Tv9ooA/JPkgQysqQNBzagXY55nO/oa1F7qvIPWkRL12WRpMWUvpVDYmxAPehxWSe8ZEXL20sadYIozfmNch4QJPAfeJgW3rNsnzphBKNJM2KKODo1rVOMRYik5ETy3ix4qWNI81qAAirizgMIc+yhTytx0JWZuNI03qsrgWlGtwjoS9XwgUhWGyhUaRZZQNNIEwCiXD16tXcAHUs79co0vSD8rrJCIW98pzvxpAWyyo3HYwqS0+H0BjStClcZJT5coMm6D2LOF8TolGJtK9fvyZpyiC5ePFi9nc/oJU4eiEP0jVoAnHa9wyJycITMP78+eMeP37sXrx44d6+fdt6f82aNdkx1pg9e3Zb5W+RSRE+n+VjksQWifvVaTKFhn5O8my63K8Qabdv33b379/PiAP//vuvW7BggZszZ072/+TJk91YgkafPn166zXB1rQHFvouAWHq9z3SEevSUerqCn2/dDCeta2jxYbr69evk4MHDyY7d+7MjhMnTiTPnz9Pfv/+nfQT2ggpO2dMF8cghuoM7Ygj5iWCqRlGFml0QC/ftGmTmzt3rmsaKDsgBSPh0/8yPeLLBihLkOKJc0jp8H8vUzcxIA1k6QJ/c78tWEyj5P3o4u9+jywNPdJi5rAH9x0KHcl4Hg570eQp3+vHXGyrmEeigzQsQsjavXt38ujRo44LQuDDhw+TW7duRS1HGgMxhNXHgflaNTOsHyKvHK5Ijo2jbFjJBQK9YwFd6RVMzfgRBmEfP37suBBm/p49e1qjEP2mwTViNRo0VJWH1deMXcNK08uUjVUu7s/zRaL+oLNxz1bpANco4npUgX4G2eFbpDFyQoQxojBCpEGSytmOH8qrH5Q9vuzD6ofQylkCUmh8DBAr+q8JCyVNtWQIidKQE9wNtLSQnS4jDSsxNHogzFuQBw4cyM61UKVsjfr3ooBkPSqqQHesUPWVtzi9/vQi1T+rJj7WiTz4Pt/l3LxUkr5P2VYZaZ4URpsE+st/dujQoaBBYokbrz/8TJNQYLSonrPS9kUaSkPeZyj1AWSj+d+VBoy1pIWVNed8P0Ll/ee5HdGRhrHhR5GGN0r4LGZBaj8oFDJitBTJzIZgFcmU0Y8ytWMZMzJOaXUSrUs5RxKnrxmbb5YXO9VGUhtpXldhEUogFr3IzIsvlpmdosVcGVGXFWp2oU9kLFL3dEkSz6NHEY1sjSRdIuDFWEhd8KxFqsRi1uM/nz9/zpxnwlESONdg6dKlbsaMGS4EHFHtjFIDHwKOo46l4TxSuxgDzi+rE2jg+BaFruOX4HXa0Nnf1lwAPufZeF8/r6zD97WK2qFnGjBxTw5qNGPxT+5T/r7/7RawFC3j4vTp09koCxkeHjqbHJqArmH5UrFKKksnxrK7FuRIs8STfBZv+luugXZ2pR/pP9Ois4z+TiMzUUkUjD0iEi1fzX8GmXyuxUBRcaUfykV0YZnlJGKQpOiGB76x5GeWkWWJc3mOrK6S7xdND+W5N6XyaRgtWJFe13GkaZnKOsYqGdOVVVbGupsyA/l7emTLHi7vwTdirNEt0qxnzAvBFcnQF16xh/TMpUuXHDowhlA9vQVraQhkudRdzOnK+04ZSP3DUhVSP61YsaLtd/ks7ZgtPcXqPqEafHkdqa84X6aCeL7YWlv6edGFHb+ZFICPlljHhg0bKuk0CSvVznWsotRu433alNdFrqG45ejoaPCaUkWERpLXjzFL2Rpllp7PJU2a/v7Ab8N05/9t27Z16KUqoFGsxnI9EosS2niSYg9SpU6B4JgTrvVW1flt1sT+0ADIJU2maXzcUTraGCRaL1Wp9rUMk16PMom8QhruxzvZIegJjFU7LLCePfS8uaQdPny4jTTL0dbee5mYokQsXTIWNY46kuMbnt8Kmec+LGWtOVIl9cT1rCB0V8WqkjAsRwta93TbwNYoGKsUSChN44lgBNCoHLHzquYKrU6qZ8lolCIN0Rh6cP0Q3U6I6IXILYOQI513hJaSKAorFpuHXJNfVlpRtmYBk1Su1obZr5dnKAO+L10Hrj3WZW+E3qh6IszE37F6EB+68mGpvKm4eb9bFrlzrok7fvr0Kfv727dvWRmdVTJHw0qiiCUSZ6wCK+7XL/AcsgNyL74DQQ730sv78Su7+t/A36MdY0sW5o40ahslXr58aZ5HtZB8GH64m9EmMZ7FpYw4T6QnrZfgenrhFxaSiSGXtPnz57e9TkNZLvTjeqhr734CNtrK41L40sUQckmj1lGKQ0rC37x544r8eNXRpnVE3ZZY7zXo8NomiO0ZUCj2uHz58rbXoZ6gc0uA+F6ZeKS/jhRDUq8MKrTho9fEkihMmhxtBI1DxKFY9XLpVcSkfoi8JGnToZO5sU5aiDQIW716ddt7ZLYtMQlhECdBGXZZMWldY5BHm5xgAroWj4C0hbYkSc/jBmggIrXJWlZM6pSETsEPGqZOndr2uuuR5rF169a2HoHPdurUKZM4CO1WTPqaDaAd+GFGKdIQkxAn9RuEWcTRyN2KSUgiSgF5aWzPTeA/lN5rZubMmR2bE4SIC4nJoltgAV/dVefZm72AtctUCJU2CMJ327hxY9t7EHbkyJFseq+EJSY16RPo3Dkq1kkr7+q0bNmyDuLQcZBEPYmHVdOBiJyIlrRDq41YPWfXOxUysi5fvtyaj+2BpcnsUV/oSoEMOk2CQGlr4ckhBwaetBhjCwH0ZHtJROPJkyc7UjcYLDjmrH7ADTEBXFfOYmB0k9oYBOjJ8b4aOYSe7QkKcYhFlq3QYLQhSidNmtS2RATwy8YOM3EQJsUjKiaWZ+vZToUQgzhkHXudb/PW5YMHD9yZM2faPsMwoc7RciYJXbGuBqJ1UIGKKLv915jsvgtJxCZDubdXr165mzdvtr1Hz5LONA8jrUwKPqsmVesKa49S3Q4WxmRPUEYdTjgiUcfUwLx589ySJUva3oMkP6IYddq6HMS4o55xBJBUeRjzfa4Zdeg56QZ43LhxoyPo7Lf1kNt7oO8wWAbNwaYjIv5lhyS7kRf96dvm5Jah8vfvX3flyhX35cuX6HfzFHOToS1H4BenCaHvO8pr8iDuwoUL7tevX+b5ZdbBair0xkFIlFDlW4ZknEClsp/TzXyAKVOmmHWFVSbDNw1l1+4f90U6IY/q4V27dpnE9bJ+v87QEydjqx/UamVVPRG+mwkNTYN+9tjkwzEx+atCm/X9WvWtDtAb68Wy9LXa1UmvCDDIpPkyOQ5ZwSzJ4jMrvFcr0rSjOUh+GcT4LSg5ugkW1Io0/SCDQBojh0hPlaJdah+tkVYrnTZowP8iq1F1TgMBBauufyB33x1v+NWFYmT5KmppgHC+NkAgbmRkpD3yn9QIseXymoTQFGQmIOKTxiZIWpvAatenVqRVXf2nTrAWMsPnKrMZHz6bJq5jvce6QK8J1cQNgKxlJapMPdZSR64/UivS9NztpkVEdKcrs5alhhWP9NeqlfWopzhZScI6QxseegZRGeg5a8C3Re1Mfl1ScP36ddcUaMuv24iOJtz7sbUjTS4qBvKmstYJoUauiuD3k5qhyr7QdUHMeCgLa1Ear9NquemdXgmum4fvJ6w1lqsuDhNrg1qSpleJK7K3TF0Q2jSd94uSZ60kK1e3qyVpQK6PVWXp2/FC3mp6jBhKKOiY2h3gtUV64TWM6wDETRPLDfSakXmH3w8g9Jlug8ZtTt4kVF0kLUYYmCCtD/DrQ5YhMGbA9L3ucdjh0y8kOHW5gU/VEEmJTcL4Pz/f7mgoAbYkAAAAAElFTkSuQmCC"]
}'
```

#### Response

```json
{
  "model": "llava",
  "created_at": "2023-11-03T15:36:02.583064Z",
  "response": "A happy cartoon character, which is cute and cheerful.",
  "done": true,
  "context": [1, 2, 3],
  "total_duration": 2938432250,
  "load_duration": 2559292,
  "prompt_eval_count": 1,
  "prompt_eval_duration": 2195557000,
  "eval_count": 44,
  "eval_duration": 736432000
}
```

#### Request (Raw Mode)

In some cases, you may wish to bypass the templating system and provide a full prompt. In this case, you can use the `raw` parameter to disable templating. Also note that raw mode will not return a context.

##### Request

```shell
curl http://localhost:11434/api/generate -d '{
  "model": "mistral",
  "prompt": "[INST] why is the sky blue? [/INST]",
  "raw": true,
  "stream": false
}'
```

#### Request (Reproducible outputs)

For reproducible outputs, set `seed` to a number:

##### Request

```shell
curl http://localhost:11434/api/generate -d '{
  "model": "mistral",
  "prompt": "Why is the sky blue?",
  "options": {
    "seed": 123
  }
}'
```

##### Response

```json
{
  "model": "mistral",
  "created_at": "2023-11-03T15:36:02.583064Z",
  "response": " The sky appears blue because of a phenomenon called Rayleigh scattering.",
  "done": true,
  "total_duration": 8493852375,
  "load_duration": 6589624375,
  "prompt_eval_count": 14,
  "prompt_eval_duration": 119039000,
  "eval_count": 110,
  "eval_duration": 1779061000
}
```

#### Generate request (With options)

If you want to set custom options for the model at runtime rather than in the Modelfile, you can do so with the `options` parameter. This example sets every available option, but you can set any of them individually and omit the ones you do not want to override.

##### Request

```shell
curl http://localhost:11434/api/generate -d '{
  "model": "llama3.2",
  "prompt": "Why is the sky blue?",
  "stream": false,
  "options": {
    "num_keep": 5,
    "seed": 42,
    "num_predict": 100,
    "top_k": 20,
    "top_p": 0.9,
    "min_p": 0.0,
    "typical_p": 0.7,
    "repeat_last_n": 33,
    "temperature": 0.8,
    "repeat_penalty": 1.2,
    "presence_penalty": 1.5,
    "frequency_penalty": 1.0,
    "mirostat": 1,
    "mirostat_tau": 0.8,
    "mirostat_eta": 0.6,
    "penalize_newline": true,
    "stop": ["\n", "user:"],
    "numa": false,
    "num_ctx": 1024,
    "num_batch": 2,
    "num_gpu": 1,
    "main_gpu": 0,
    "use_mmap": true,
<<<<<<< HEAD
    "use_mlock": false,
    "num_thread": 8,
    "rpc_servers": "127.0.0.1:50052"
=======
    "num_thread": 8
>>>>>>> 3b2d2c83
  }
}'
```

##### Response

```json
{
  "model": "llama3.2",
  "created_at": "2023-08-04T19:22:45.499127Z",
  "response": "The sky is blue because it is the color of the sky.",
  "done": true,
  "context": [1, 2, 3],
  "total_duration": 4935886791,
  "load_duration": 534986708,
  "prompt_eval_count": 26,
  "prompt_eval_duration": 107345000,
  "eval_count": 237,
  "eval_duration": 4289432000
}
```

#### Load a model

If an empty prompt is provided, the model will be loaded into memory.

##### Request

```shell
curl http://localhost:11434/api/generate -d '{
  "model": "llama3.2"
}'
```

##### Response

A single JSON object is returned:

```json
{
  "model": "llama3.2",
  "created_at": "2023-12-18T19:52:07.071755Z",
  "response": "",
  "done": true
}
```

#### Unload a model

If an empty prompt is provided and the `keep_alive` parameter is set to `0`, a model will be unloaded from memory.

##### Request

```shell
curl http://localhost:11434/api/generate -d '{
  "model": "llama3.2",
  "keep_alive": 0
}'
```

##### Response

A single JSON object is returned:

```json
{
  "model": "llama3.2",
  "created_at": "2024-09-12T03:54:03.516566Z",
  "response": "",
  "done": true,
  "done_reason": "unload"
}
```

## Generate a chat completion

```
POST /api/chat
```

Generate the next message in a chat with a provided model. This is a streaming endpoint, so there will be a series of responses. Streaming can be disabled using `"stream": false`. The final response object will include statistics and additional data from the request.

### Parameters

- `model`: (required) the [model name](#model-names)
- `messages`: the messages of the chat, this can be used to keep a chat memory
- `tools`: list of tools in JSON for the model to use if supported

The `message` object has the following fields:

- `role`: the role of the message, either `system`, `user`, `assistant`, or `tool`
- `content`: the content of the message
- `images` (optional): a list of images to include in the message (for multimodal models such as `llava`)
- `tool_calls` (optional): a list of tools in JSON that the model wants to use

Advanced parameters (optional):

- `format`: the format to return a response in. Format can be `json` or a JSON schema. 
- `options`: additional model parameters listed in the documentation for the [Modelfile](./modelfile.md#valid-parameters-and-values) such as `temperature`
- `stream`: if `false` the response will be returned as a single response object, rather than a stream of objects
- `keep_alive`: controls how long the model will stay loaded into memory following the request (default: `5m`)

### Structured outputs

Structured outputs are supported by providing a JSON schema in the `format` parameter. The model will generate a response that matches the schema. See the [Chat request (Structured outputs)](#chat-request-structured-outputs) example below.

### Examples

#### Chat Request (Streaming)

##### Request

Send a chat message with a streaming response.

```shell
curl http://localhost:11434/api/chat -d '{
  "model": "llama3.2",
  "messages": [
    {
      "role": "user",
      "content": "why is the sky blue?"
    }
  ]
}'
```

##### Response

A stream of JSON objects is returned:

```json
{
  "model": "llama3.2",
  "created_at": "2023-08-04T08:52:19.385406455-07:00",
  "message": {
    "role": "assistant",
    "content": "The",
    "images": null
  },
  "done": false
}
```

Final response:

```json
{
  "model": "llama3.2",
  "created_at": "2023-08-04T19:22:45.499127Z",
  "message": {
    "role": "assistant",
    "content": ""
  },
  "done": true,
  "total_duration": 4883583458,
  "load_duration": 1334875,
  "prompt_eval_count": 26,
  "prompt_eval_duration": 342546000,
  "eval_count": 282,
  "eval_duration": 4535599000
}
```

#### Chat request (No streaming)

##### Request

```shell
curl http://localhost:11434/api/chat -d '{
  "model": "llama3.2",
  "messages": [
    {
      "role": "user",
      "content": "why is the sky blue?"
    }
  ],
  "stream": false
}'
```

##### Response

```json
{
  "model": "llama3.2",
  "created_at": "2023-12-12T14:13:43.416799Z",
  "message": {
    "role": "assistant",
    "content": "Hello! How are you today?"
  },
  "done": true,
  "total_duration": 5191566416,
  "load_duration": 2154458,
  "prompt_eval_count": 26,
  "prompt_eval_duration": 383809000,
  "eval_count": 298,
  "eval_duration": 4799921000
}
```

#### Chat request (Structured outputs)

##### Request

```shell
curl -X POST http://localhost:11434/api/chat -H "Content-Type: application/json" -d '{
  "model": "llama3.1",
  "messages": [{"role": "user", "content": "Ollama is 22 years old and busy saving the world. Return a JSON object with the age and availability."}],
  "stream": false,
  "format": {
    "type": "object",
    "properties": {
      "age": {
        "type": "integer"
      },
      "available": {
        "type": "boolean"
      }
    },
    "required": [
      "age",
      "available"
    ]
  },
  "options": {
    "temperature": 0
  }
}'
```

##### Response

```json
{
  "model": "llama3.1",
  "created_at": "2024-12-06T00:46:58.265747Z",
  "message": { "role": "assistant", "content": "{\"age\": 22, \"available\": false}" },
  "done_reason": "stop",
  "done": true,
  "total_duration": 2254970291,
  "load_duration": 574751416,
  "prompt_eval_count": 34,
  "prompt_eval_duration": 1502000000,
  "eval_count": 12,
  "eval_duration": 175000000
}
```

#### Chat request (With History)

Send a chat message with a conversation history. You can use this same approach to start the conversation using multi-shot or chain-of-thought prompting.

##### Request

```shell
curl http://localhost:11434/api/chat -d '{
  "model": "llama3.2",
  "messages": [
    {
      "role": "user",
      "content": "why is the sky blue?"
    },
    {
      "role": "assistant",
      "content": "due to rayleigh scattering."
    },
    {
      "role": "user",
      "content": "how is that different than mie scattering?"
    }
  ]
}'
```

##### Response

A stream of JSON objects is returned:

```json
{
  "model": "llama3.2",
  "created_at": "2023-08-04T08:52:19.385406455-07:00",
  "message": {
    "role": "assistant",
    "content": "The"
  },
  "done": false
}
```

Final response:

```json
{
  "model": "llama3.2",
  "created_at": "2023-08-04T19:22:45.499127Z",
  "done": true,
  "total_duration": 8113331500,
  "load_duration": 6396458,
  "prompt_eval_count": 61,
  "prompt_eval_duration": 398801000,
  "eval_count": 468,
  "eval_duration": 7701267000
}
```

#### Chat request (with images)

##### Request

Send a chat message with images. The images should be provided as an array, with the individual images encoded in Base64.

```shell
curl http://localhost:11434/api/chat -d '{
  "model": "llava",
  "messages": [
    {
      "role": "user",
      "content": "what is in this image?",
      "images": ["iVBORw0KGgoAAAANSUhEUgAAAG0AAABmCAYAAADBPx+VAAAACXBIWXMAAAsTAAALEwEAmpwYAAAAAXNSR0IArs4c6QAAAARnQU1BAACxjwv8YQUAAA3VSURBVHgB7Z27r0zdG8fX743i1bi1ikMoFMQloXRpKFFIqI7LH4BEQ+NWIkjQuSWCRIEoULk0gsK1kCBI0IhrQVT7tz/7zZo888yz1r7MnDl7z5xvsjkzs2fP3uu71nNfa7lkAsm7d++Sffv2JbNmzUqcc8m0adOSzZs3Z+/XES4ZckAWJEGWPiCxjsQNLWmQsWjRIpMseaxcuTKpG/7HP27I8P79e7dq1ars/yL4/v27S0ejqwv+cUOGEGGpKHR37tzJCEpHV9tnT58+dXXCJDdECBE2Ojrqjh071hpNECjx4cMHVycM1Uhbv359B2F79+51586daxN/+pyRkRFXKyRDAqxEp4yMlDDzXG1NPnnyJKkThoK0VFd1ELZu3TrzXKxKfW7dMBQ6bcuWLW2v0VlHjx41z717927ba22U9APcw7Nnz1oGEPeL3m3p2mTAYYnFmMOMXybPPXv2bNIPpFZr1NHn4HMw0KRBjg9NuRw95s8PEcz/6DZELQd/09C9QGq5RsmSRybqkwHGjh07OsJSsYYm3ijPpyHzoiacg35MLdDSIS/O1yM778jOTwYUkKNHWUzUWaOsylE00MyI0fcnOwIdjvtNdW/HZwNLGg+sR1kMepSNJXmIwxBZiG8tDTpEZzKg0GItNsosY8USkxDhD0Rinuiko2gfL/RbiD2LZAjU9zKQJj8RDR0vJBR1/Phx9+PHj9Z7REF4nTZkxzX4LCXHrV271qXkBAPGfP/atWvu/PnzHe4C97F48eIsRLZ9+3a3f/9+87dwP1JxaF7/3r17ba+5l4EcaVo0lj3SBq5kGTJSQmLWMjgYNei2GPT1MuMqGTDEFHzeQSP2wi/jGnkmPJ/nhccs44jvDAxpVcxnq0F6eT8h4ni/iIWpR5lPyA6ETkNXoSukvpJAD3AsXLiwpZs49+fPn5ke4j10TqYvegSfn0OnafC+Tv9ooA/JPkgQysqQNBzagXY55nO/oa1F7qvIPWkRL12WRpMWUvpVDYmxAPehxWSe8ZEXL20sadYIozfmNch4QJPAfeJgW3rNsnzphBKNJM2KKODo1rVOMRYik5ETy3ix4qWNI81qAAirizgMIc+yhTytx0JWZuNI03qsrgWlGtwjoS9XwgUhWGyhUaRZZQNNIEwCiXD16tXcAHUs79co0vSD8rrJCIW98pzvxpAWyyo3HYwqS0+H0BjStClcZJT5coMm6D2LOF8TolGJtK9fvyZpyiC5ePFi9nc/oJU4eiEP0jVoAnHa9wyJycITMP78+eMeP37sXrx44d6+fdt6f82aNdkx1pg9e3Zb5W+RSRE+n+VjksQWifvVaTKFhn5O8my63K8Qabdv33b379/PiAP//vuvW7BggZszZ072/+TJk91YgkafPn166zXB1rQHFvouAWHq9z3SEevSUerqCn2/dDCeta2jxYbr69evk4MHDyY7d+7MjhMnTiTPnz9Pfv/+nfQT2ggpO2dMF8cghuoM7Ygj5iWCqRlGFml0QC/ftGmTmzt3rmsaKDsgBSPh0/8yPeLLBihLkOKJc0jp8H8vUzcxIA1k6QJ/c78tWEyj5P3o4u9+jywNPdJi5rAH9x0KHcl4Hg570eQp3+vHXGyrmEeigzQsQsjavXt38ujRo44LQuDDhw+TW7duRS1HGgMxhNXHgflaNTOsHyKvHK5Ijo2jbFjJBQK9YwFd6RVMzfgRBmEfP37suBBm/p49e1qjEP2mwTViNRo0VJWH1deMXcNK08uUjVUu7s/zRaL+oLNxz1bpANco4npUgX4G2eFbpDFyQoQxojBCpEGSytmOH8qrH5Q9vuzD6ofQylkCUmh8DBAr+q8JCyVNtWQIidKQE9wNtLSQnS4jDSsxNHogzFuQBw4cyM61UKVsjfr3ooBkPSqqQHesUPWVtzi9/vQi1T+rJj7WiTz4Pt/l3LxUkr5P2VYZaZ4URpsE+st/dujQoaBBYokbrz/8TJNQYLSonrPS9kUaSkPeZyj1AWSj+d+VBoy1pIWVNed8P0Ll/ee5HdGRhrHhR5GGN0r4LGZBaj8oFDJitBTJzIZgFcmU0Y8ytWMZMzJOaXUSrUs5RxKnrxmbb5YXO9VGUhtpXldhEUogFr3IzIsvlpmdosVcGVGXFWp2oU9kLFL3dEkSz6NHEY1sjSRdIuDFWEhd8KxFqsRi1uM/nz9/zpxnwlESONdg6dKlbsaMGS4EHFHtjFIDHwKOo46l4TxSuxgDzi+rE2jg+BaFruOX4HXa0Nnf1lwAPufZeF8/r6zD97WK2qFnGjBxTw5qNGPxT+5T/r7/7RawFC3j4vTp09koCxkeHjqbHJqArmH5UrFKKksnxrK7FuRIs8STfBZv+luugXZ2pR/pP9Ois4z+TiMzUUkUjD0iEi1fzX8GmXyuxUBRcaUfykV0YZnlJGKQpOiGB76x5GeWkWWJc3mOrK6S7xdND+W5N6XyaRgtWJFe13GkaZnKOsYqGdOVVVbGupsyA/l7emTLHi7vwTdirNEt0qxnzAvBFcnQF16xh/TMpUuXHDowhlA9vQVraQhkudRdzOnK+04ZSP3DUhVSP61YsaLtd/ks7ZgtPcXqPqEafHkdqa84X6aCeL7YWlv6edGFHb+ZFICPlljHhg0bKuk0CSvVznWsotRu433alNdFrqG45ejoaPCaUkWERpLXjzFL2Rpllp7PJU2a/v7Ab8N05/9t27Z16KUqoFGsxnI9EosS2niSYg9SpU6B4JgTrvVW1flt1sT+0ADIJU2maXzcUTraGCRaL1Wp9rUMk16PMom8QhruxzvZIegJjFU7LLCePfS8uaQdPny4jTTL0dbee5mYokQsXTIWNY46kuMbnt8Kmec+LGWtOVIl9cT1rCB0V8WqkjAsRwta93TbwNYoGKsUSChN44lgBNCoHLHzquYKrU6qZ8lolCIN0Rh6cP0Q3U6I6IXILYOQI513hJaSKAorFpuHXJNfVlpRtmYBk1Su1obZr5dnKAO+L10Hrj3WZW+E3qh6IszE37F6EB+68mGpvKm4eb9bFrlzrok7fvr0Kfv727dvWRmdVTJHw0qiiCUSZ6wCK+7XL/AcsgNyL74DQQ730sv78Su7+t/A36MdY0sW5o40ahslXr58aZ5HtZB8GH64m9EmMZ7FpYw4T6QnrZfgenrhFxaSiSGXtPnz57e9TkNZLvTjeqhr734CNtrK41L40sUQckmj1lGKQ0rC37x544r8eNXRpnVE3ZZY7zXo8NomiO0ZUCj2uHz58rbXoZ6gc0uA+F6ZeKS/jhRDUq8MKrTho9fEkihMmhxtBI1DxKFY9XLpVcSkfoi8JGnToZO5sU5aiDQIW716ddt7ZLYtMQlhECdBGXZZMWldY5BHm5xgAroWj4C0hbYkSc/jBmggIrXJWlZM6pSETsEPGqZOndr2uuuR5rF169a2HoHPdurUKZM4CO1WTPqaDaAd+GFGKdIQkxAn9RuEWcTRyN2KSUgiSgF5aWzPTeA/lN5rZubMmR2bE4SIC4nJoltgAV/dVefZm72AtctUCJU2CMJ327hxY9t7EHbkyJFseq+EJSY16RPo3Dkq1kkr7+q0bNmyDuLQcZBEPYmHVdOBiJyIlrRDq41YPWfXOxUysi5fvtyaj+2BpcnsUV/oSoEMOk2CQGlr4ckhBwaetBhjCwH0ZHtJROPJkyc7UjcYLDjmrH7ADTEBXFfOYmB0k9oYBOjJ8b4aOYSe7QkKcYhFlq3QYLQhSidNmtS2RATwy8YOM3EQJsUjKiaWZ+vZToUQgzhkHXudb/PW5YMHD9yZM2faPsMwoc7RciYJXbGuBqJ1UIGKKLv915jsvgtJxCZDubdXr165mzdvtr1Hz5LONA8jrUwKPqsmVesKa49S3Q4WxmRPUEYdTjgiUcfUwLx589ySJUva3oMkP6IYddq6HMS4o55xBJBUeRjzfa4Zdeg56QZ43LhxoyPo7Lf1kNt7oO8wWAbNwaYjIv5lhyS7kRf96dvm5Jah8vfvX3flyhX35cuX6HfzFHOToS1H4BenCaHvO8pr8iDuwoUL7tevX+b5ZdbBair0xkFIlFDlW4ZknEClsp/TzXyAKVOmmHWFVSbDNw1l1+4f90U6IY/q4V27dpnE9bJ+v87QEydjqx/UamVVPRG+mwkNTYN+9tjkwzEx+atCm/X9WvWtDtAb68Wy9LXa1UmvCDDIpPkyOQ5ZwSzJ4jMrvFcr0rSjOUh+GcT4LSg5ugkW1Io0/SCDQBojh0hPlaJdah+tkVYrnTZowP8iq1F1TgMBBauufyB33x1v+NWFYmT5KmppgHC+NkAgbmRkpD3yn9QIseXymoTQFGQmIOKTxiZIWpvAatenVqRVXf2nTrAWMsPnKrMZHz6bJq5jvce6QK8J1cQNgKxlJapMPdZSR64/UivS9NztpkVEdKcrs5alhhWP9NeqlfWopzhZScI6QxseegZRGeg5a8C3Re1Mfl1ScP36ddcUaMuv24iOJtz7sbUjTS4qBvKmstYJoUauiuD3k5qhyr7QdUHMeCgLa1Ear9NquemdXgmum4fvJ6w1lqsuDhNrg1qSpleJK7K3TF0Q2jSd94uSZ60kK1e3qyVpQK6PVWXp2/FC3mp6jBhKKOiY2h3gtUV64TWM6wDETRPLDfSakXmH3w8g9Jlug8ZtTt4kVF0kLUYYmCCtD/DrQ5YhMGbA9L3ucdjh0y8kOHW5gU/VEEmJTcL4Pz/f7mgoAbYkAAAAAElFTkSuQmCC"]
    }
  ]
}'
```

##### Response

```json
{
  "model": "llava",
  "created_at": "2023-12-13T22:42:50.203334Z",
  "message": {
    "role": "assistant",
    "content": " The image features a cute, little pig with an angry facial expression. It's wearing a heart on its shirt and is waving in the air. This scene appears to be part of a drawing or sketching project.",
    "images": null
  },
  "done": true,
  "total_duration": 1668506709,
  "load_duration": 1986209,
  "prompt_eval_count": 26,
  "prompt_eval_duration": 359682000,
  "eval_count": 83,
  "eval_duration": 1303285000
}
```

#### Chat request (Reproducible outputs)

##### Request

```shell
curl http://localhost:11434/api/chat -d '{
  "model": "llama3.2",
  "messages": [
    {
      "role": "user",
      "content": "Hello!"
    }
  ],
  "options": {
    "seed": 101,
    "temperature": 0
  }
}'
```

##### Response

```json
{
  "model": "llama3.2",
  "created_at": "2023-12-12T14:13:43.416799Z",
  "message": {
    "role": "assistant",
    "content": "Hello! How are you today?"
  },
  "done": true,
  "total_duration": 5191566416,
  "load_duration": 2154458,
  "prompt_eval_count": 26,
  "prompt_eval_duration": 383809000,
  "eval_count": 298,
  "eval_duration": 4799921000
}
```

#### Chat request (with tools)

##### Request

```shell
curl http://localhost:11434/api/chat -d '{
  "model": "llama3.2",
  "messages": [
    {
      "role": "user",
      "content": "What is the weather today in Paris?"
    }
  ],
  "stream": false,
  "tools": [
    {
      "type": "function",
      "function": {
        "name": "get_current_weather",
        "description": "Get the current weather for a location",
        "parameters": {
          "type": "object",
          "properties": {
            "location": {
              "type": "string",
              "description": "The location to get the weather for, e.g. San Francisco, CA"
            },
            "format": {
              "type": "string",
              "description": "The format to return the weather in, e.g. 'celsius' or 'fahrenheit'",
              "enum": ["celsius", "fahrenheit"]
            }
          },
          "required": ["location", "format"]
        }
      }
    }
  ]
}'
```

##### Response

```json
{
  "model": "llama3.2",
  "created_at": "2024-07-22T20:33:28.123648Z",
  "message": {
    "role": "assistant",
    "content": "",
    "tool_calls": [
      {
        "function": {
          "name": "get_current_weather",
          "arguments": {
            "format": "celsius",
            "location": "Paris, FR"
          }
        }
      }
    ]
  },
  "done_reason": "stop",
  "done": true,
  "total_duration": 885095291,
  "load_duration": 3753500,
  "prompt_eval_count": 122,
  "prompt_eval_duration": 328493000,
  "eval_count": 33,
  "eval_duration": 552222000
}
```

#### Load a model

If the messages array is empty, the model will be loaded into memory.

##### Request

```shell
curl http://localhost:11434/api/chat -d '{
  "model": "llama3.2",
  "messages": []
}'
```

##### Response

```json
{
  "model": "llama3.2",
  "created_at":"2024-09-12T21:17:29.110811Z",
  "message": {
    "role": "assistant",
    "content": ""
  },
  "done_reason": "load",
  "done": true
}
```

#### Unload a model

If the messages array is empty and the `keep_alive` parameter is set to `0`, a model will be unloaded from memory.

##### Request

```shell
curl http://localhost:11434/api/chat -d '{
  "model": "llama3.2",
  "messages": [],
  "keep_alive": 0
}'
```

##### Response

A single JSON object is returned:

```json
{
  "model": "llama3.2",
  "created_at":"2024-09-12T21:33:17.547535Z",
  "message": {
    "role": "assistant",
    "content": ""
  },
  "done_reason": "unload",
  "done": true
}
```

## Create a Model

```
POST /api/create
```

Create a model from:
 * another model;
 * a safetensors directory; or
 * a GGUF file.

If you are creating a model from a safetensors directory or from a GGUF file, you must [create a blob](#create-a-blob) for each of the files and then use the file name and SHA256 digest associated with each blob in the `files` field.

### Parameters

- `model`: name of the model to create
- `from`: (optional) name of an existing model to create the new model from
- `files`: (optional) a dictionary of file names to SHA256 digests of blobs to create the model from
- `adapters`: (optional) a dictionary of file names to SHA256 digests of blobs for LORA adapters
- `template`: (optional) the prompt template for the model
- `license`: (optional) a string or list of strings containing the license or licenses for the model
- `system`: (optional) a string containing the system prompt for the model
- `parameters`: (optional) a dictionary of parameters for the model (see [Modelfile](./modelfile.md#valid-parameters-and-values) for a list of parameters)
- `messages`: (optional) a list of message objects used to create a conversation
- `stream`: (optional) if `false` the response will be returned as a single response object, rather than a stream of objects
- `quantize` (optional): quantize a non-quantized (e.g. float16) model

#### Quantization types

| Type | Recommended |
| --- | :-: |
| q2_K | |
| q3_K_L | |
| q3_K_M | |
| q3_K_S | |
| q4_0 | |
| q4_1 | |
| q4_K_M | * |
| q4_K_S | |
| q5_0 | |
| q5_1 | |
| q5_K_M | |
| q5_K_S | |
| q6_K | |
| q8_0 | * |

### Examples

#### Create a new model

Create a new model from an existing model.

##### Request

```shell
curl http://localhost:11434/api/create -d '{
  "model": "mario",
  "from": "llama3.2",
  "system": "You are Mario from Super Mario Bros."
}'
```

##### Response

A stream of JSON objects is returned:

```json
{"status":"reading model metadata"}
{"status":"creating system layer"}
{"status":"using already created layer sha256:22f7f8ef5f4c791c1b03d7eb414399294764d7cc82c7e94aa81a1feb80a983a2"}
{"status":"using already created layer sha256:8c17c2ebb0ea011be9981cc3922db8ca8fa61e828c5d3f44cb6ae342bf80460b"}
{"status":"using already created layer sha256:7c23fb36d80141c4ab8cdbb61ee4790102ebd2bf7aeff414453177d4f2110e5d"}
{"status":"using already created layer sha256:2e0493f67d0c8c9c68a8aeacdf6a38a2151cb3c4c1d42accf296e19810527988"}
{"status":"using already created layer sha256:2759286baa875dc22de5394b4a925701b1896a7e3f8e53275c36f75a877a82c9"}
{"status":"writing layer sha256:df30045fe90f0d750db82a058109cecd6d4de9c90a3d75b19c09e5f64580bb42"}
{"status":"writing layer sha256:f18a68eb09bf925bb1b669490407c1b1251c5db98dc4d3d81f3088498ea55690"}
{"status":"writing manifest"}
{"status":"success"}
```

#### Quantize a model

Quantize a non-quantized model.

##### Request

```shell
curl http://localhost:11434/api/create -d '{
  "model": "llama3.1:quantized",
  "from": "llama3.1:8b-instruct-fp16",
  "quantize": "q4_K_M"
}'
```

##### Response

A stream of JSON objects is returned:

```json
{"status":"quantizing F16 model to Q4_K_M"}
{"status":"creating new layer sha256:667b0c1932bc6ffc593ed1d03f895bf2dc8dc6df21db3042284a6f4416b06a29"}
{"status":"using existing layer sha256:11ce4ee3e170f6adebac9a991c22e22ab3f8530e154ee669954c4bc73061c258"}
{"status":"using existing layer sha256:0ba8f0e314b4264dfd19df045cde9d4c394a52474bf92ed6a3de22a4ca31a177"}
{"status":"using existing layer sha256:56bb8bd477a519ffa694fc449c2413c6f0e1d3b1c88fa7e3c9d88d3ae49d4dcb"}
{"status":"creating new layer sha256:455f34728c9b5dd3376378bfb809ee166c145b0b4c1f1a6feca069055066ef9a"}
{"status":"writing manifest"}
{"status":"success"}
```

#### Create a model from GGUF

Create a model from a GGUF file. The `files` parameter should be filled out with the file name and SHA256 digest of the GGUF file you wish to use. Use [/api/blobs/:digest](#push-a-blob) to push the GGUF file to the server before calling this API.


##### Request

```shell
curl http://localhost:11434/api/create -d '{
  "model": "my-gguf-model",
  "files": {
    "test.gguf": "sha256:432f310a77f4650a88d0fd59ecdd7cebed8d684bafea53cbff0473542964f0c3"
  }
}'
```

##### Response

A stream of JSON objects is returned:

```json
{"status":"parsing GGUF"}
{"status":"using existing layer sha256:432f310a77f4650a88d0fd59ecdd7cebed8d684bafea53cbff0473542964f0c3"}
{"status":"writing manifest"}
{"status":"success"}
```


#### Create a model from a Safetensors directory

The `files` parameter should include a dictionary of files for the safetensors model which includes the file names and SHA256 digest of each file. Use [/api/blobs/:digest](#push-a-blob) to first push each of the files to the server before calling this API. Files will remain in the cache until the Ollama server is restarted.

##### Request

```shell
curl http://localhost:11434/api/create -d '{
  "model": "fred",
  "files": {
    "config.json": "sha256:dd3443e529fb2290423a0c65c2d633e67b419d273f170259e27297219828e389",
    "generation_config.json": "sha256:88effbb63300dbbc7390143fbbdd9d9fa50587b37e8bfd16c8c90d4970a74a36",
    "special_tokens_map.json": "sha256:b7455f0e8f00539108837bfa586c4fbf424e31f8717819a6798be74bef813d05",
    "tokenizer.json": "sha256:bbc1904d35169c542dffbe1f7589a5994ec7426d9e5b609d07bab876f32e97ab",
    "tokenizer_config.json": "sha256:24e8a6dc2547164b7002e3125f10b415105644fcf02bf9ad8b674c87b1eaaed6",
    "model.safetensors": "sha256:1ff795ff6a07e6a68085d206fb84417da2f083f68391c2843cd2b8ac6df8538f"
  }
}'
```

##### Response

A stream of JSON objects is returned:

```shell
{"status":"converting model"}
{"status":"creating new layer sha256:05ca5b813af4a53d2c2922933936e398958855c44ee534858fcfd830940618b6"}
{"status":"using autodetected template llama3-instruct"}
{"status":"using existing layer sha256:56bb8bd477a519ffa694fc449c2413c6f0e1d3b1c88fa7e3c9d88d3ae49d4dcb"}
{"status":"writing manifest"}
{"status":"success"}
```

## Check if a Blob Exists

```shell
HEAD /api/blobs/:digest
```

Ensures that the file blob (Binary Large Object) used with create a model exists on the server. This checks your Ollama server and not ollama.com.

### Query Parameters

- `digest`: the SHA256 digest of the blob

### Examples

#### Request

```shell
curl -I http://localhost:11434/api/blobs/sha256:29fdb92e57cf0827ded04ae6461b5931d01fa595843f55d36f5b275a52087dd2
```

#### Response

Return 200 OK if the blob exists, 404 Not Found if it does not.

## Push a Blob

```
POST /api/blobs/:digest
```

Push a file to the Ollama server to create a "blob" (Binary Large Object).

### Query Parameters

- `digest`: the expected SHA256 digest of the file

### Examples

#### Request

```shell
curl -T model.gguf -X POST http://localhost:11434/api/blobs/sha256:29fdb92e57cf0827ded04ae6461b5931d01fa595843f55d36f5b275a52087dd2
```

#### Response

Return 201 Created if the blob was successfully created, 400 Bad Request if the digest used is not expected.

## List Local Models

```
GET /api/tags
```

List models that are available locally.

### Examples

#### Request

```shell
curl http://localhost:11434/api/tags
```

#### Response

A single JSON object will be returned.

```json
{
  "models": [
    {
      "name": "codellama:13b",
      "modified_at": "2023-11-04T14:56:49.277302595-07:00",
      "size": 7365960935,
      "digest": "9f438cb9cd581fc025612d27f7c1a6669ff83a8bb0ed86c94fcf4c5440555697",
      "details": {
        "format": "gguf",
        "family": "llama",
        "families": null,
        "parameter_size": "13B",
        "quantization_level": "Q4_0"
      }
    },
    {
      "name": "llama3:latest",
      "modified_at": "2023-12-07T09:32:18.757212583-08:00",
      "size": 3825819519,
      "digest": "fe938a131f40e6f6d40083c9f0f430a515233eb2edaa6d72eb85c50d64f2300e",
      "details": {
        "format": "gguf",
        "family": "llama",
        "families": null,
        "parameter_size": "7B",
        "quantization_level": "Q4_0"
      }
    }
  ]
}
```

## Show Model Information

```
POST /api/show
```

Show information about a model including details, modelfile, template, parameters, license, system prompt.

### Parameters

- `model`: name of the model to show
- `verbose`: (optional) if set to `true`, returns full data for verbose response fields

### Examples

#### Request

```shell
curl http://localhost:11434/api/show -d '{
  "model": "llava"
}'
```

#### Response

```json5
{
  "modelfile": "# Modelfile generated by \"ollama show\"\n# To build a new Modelfile based on this one, replace the FROM line with:\n# FROM llava:latest\n\nFROM /Users/matt/.ollama/models/blobs/sha256:200765e1283640ffbd013184bf496e261032fa75b99498a9613be4e94d63ad52\nTEMPLATE \"\"\"{{ .System }}\nUSER: {{ .Prompt }}\nASSISTANT: \"\"\"\nPARAMETER num_ctx 4096\nPARAMETER stop \"\u003c/s\u003e\"\nPARAMETER stop \"USER:\"\nPARAMETER stop \"ASSISTANT:\"",
  "parameters": "num_keep                       24\nstop                           \"<|start_header_id|>\"\nstop                           \"<|end_header_id|>\"\nstop                           \"<|eot_id|>\"",
  "template": "{{ if .System }}<|start_header_id|>system<|end_header_id|>\n\n{{ .System }}<|eot_id|>{{ end }}{{ if .Prompt }}<|start_header_id|>user<|end_header_id|>\n\n{{ .Prompt }}<|eot_id|>{{ end }}<|start_header_id|>assistant<|end_header_id|>\n\n{{ .Response }}<|eot_id|>",
  "details": {
    "parent_model": "",
    "format": "gguf",
    "family": "llama",
    "families": [
      "llama"
    ],
    "parameter_size": "8.0B",
    "quantization_level": "Q4_0"
  },
  "model_info": {
    "general.architecture": "llama",
    "general.file_type": 2,
    "general.parameter_count": 8030261248,
    "general.quantization_version": 2,
    "llama.attention.head_count": 32,
    "llama.attention.head_count_kv": 8,
    "llama.attention.layer_norm_rms_epsilon": 0.00001,
    "llama.block_count": 32,
    "llama.context_length": 8192,
    "llama.embedding_length": 4096,
    "llama.feed_forward_length": 14336,
    "llama.rope.dimension_count": 128,
    "llama.rope.freq_base": 500000,
    "llama.vocab_size": 128256,
    "tokenizer.ggml.bos_token_id": 128000,
    "tokenizer.ggml.eos_token_id": 128009,
    "tokenizer.ggml.merges": [],            // populates if `verbose=true`
    "tokenizer.ggml.model": "gpt2",
    "tokenizer.ggml.pre": "llama-bpe",
    "tokenizer.ggml.token_type": [],        // populates if `verbose=true`
    "tokenizer.ggml.tokens": []             // populates if `verbose=true`
  },
  "capabilities": [
    "completion",
    "vision"
  ],
}
```

## Copy a Model

```
POST /api/copy
```

Copy a model. Creates a model with another name from an existing model.

### Examples

#### Request

```shell
curl http://localhost:11434/api/copy -d '{
  "source": "llama3.2",
  "destination": "llama3-backup"
}'
```

#### Response

Returns a 200 OK if successful, or a 404 Not Found if the source model doesn't exist.

## Delete a Model

```
DELETE /api/delete
```

Delete a model and its data.

### Parameters

- `model`: model name to delete

### Examples

#### Request

```shell
curl -X DELETE http://localhost:11434/api/delete -d '{
  "model": "llama3:13b"
}'
```

#### Response

Returns a 200 OK if successful, 404 Not Found if the model to be deleted doesn't exist.

## Pull a Model

```
POST /api/pull
```

Download a model from the ollama library. Cancelled pulls are resumed from where they left off, and multiple calls will share the same download progress.

### Parameters

- `model`: name of the model to pull
- `insecure`: (optional) allow insecure connections to the library. Only use this if you are pulling from your own library during development.
- `stream`: (optional) if `false` the response will be returned as a single response object, rather than a stream of objects

### Examples

#### Request

```shell
curl http://localhost:11434/api/pull -d '{
  "model": "llama3.2"
}'
```

#### Response

If `stream` is not specified, or set to `true`, a stream of JSON objects is returned:

The first object is the manifest:

```json
{
  "status": "pulling manifest"
}
```

Then there is a series of downloading responses. Until any of the download is completed, the `completed` key may not be included. The number of files to be downloaded depends on the number of layers specified in the manifest.

```json
{
  "status": "downloading digestname",
  "digest": "digestname",
  "total": 2142590208,
  "completed": 241970
}
```

After all the files are downloaded, the final responses are:

```json
{
    "status": "verifying sha256 digest"
}
{
    "status": "writing manifest"
}
{
    "status": "removing any unused layers"
}
{
    "status": "success"
}
```

if `stream` is set to false, then the response is a single JSON object:

```json
{
  "status": "success"
}
```

## Push a Model

```
POST /api/push
```

Upload a model to a model library. Requires registering for ollama.ai and adding a public key first.

### Parameters

- `model`: name of the model to push in the form of `<namespace>/<model>:<tag>`
- `insecure`: (optional) allow insecure connections to the library. Only use this if you are pushing to your library during development.
- `stream`: (optional) if `false` the response will be returned as a single response object, rather than a stream of objects

### Examples

#### Request

```shell
curl http://localhost:11434/api/push -d '{
  "model": "mattw/pygmalion:latest"
}'
```

#### Response

If `stream` is not specified, or set to `true`, a stream of JSON objects is returned:

```json
{ "status": "retrieving manifest" }
```

and then:

```json
{
  "status": "starting upload",
  "digest": "sha256:bc07c81de745696fdf5afca05e065818a8149fb0c77266fb584d9b2cba3711ab",
  "total": 1928429856
}
```

Then there is a series of uploading responses:

```json
{
  "status": "starting upload",
  "digest": "sha256:bc07c81de745696fdf5afca05e065818a8149fb0c77266fb584d9b2cba3711ab",
  "total": 1928429856
}
```

Finally, when the upload is complete:

```json
{"status":"pushing manifest"}
{"status":"success"}
```

If `stream` is set to `false`, then the response is a single JSON object:

```json
{ "status": "success" }
```

## Generate Embeddings

```
POST /api/embed
```

Generate embeddings from a model

### Parameters

- `model`: name of model to generate embeddings from
- `input`: text or list of text to generate embeddings for

Advanced parameters:

- `truncate`: truncates the end of each input to fit within context length. Returns error if `false` and context length is exceeded. Defaults to `true`
- `options`: additional model parameters listed in the documentation for the [Modelfile](./modelfile.md#valid-parameters-and-values) such as `temperature`
- `keep_alive`: controls how long the model will stay loaded into memory following the request (default: `5m`)

### Examples

#### Request

```shell
curl http://localhost:11434/api/embed -d '{
  "model": "all-minilm",
  "input": "Why is the sky blue?"
}'
```

#### Response

```json
{
  "model": "all-minilm",
  "embeddings": [[
    0.010071029, -0.0017594862, 0.05007221, 0.04692972, 0.054916814,
    0.008599704, 0.105441414, -0.025878139, 0.12958129, 0.031952348
  ]],
  "total_duration": 14143917,
  "load_duration": 1019500,
  "prompt_eval_count": 8
}
```

#### Request (Multiple input)

```shell
curl http://localhost:11434/api/embed -d '{
  "model": "all-minilm",
  "input": ["Why is the sky blue?", "Why is the grass green?"]
}'
```

#### Response

```json
{
  "model": "all-minilm",
  "embeddings": [[
    0.010071029, -0.0017594862, 0.05007221, 0.04692972, 0.054916814,
    0.008599704, 0.105441414, -0.025878139, 0.12958129, 0.031952348
  ],[
    -0.0098027075, 0.06042469, 0.025257962, -0.006364387, 0.07272725,
    0.017194884, 0.09032035, -0.051705178, 0.09951512, 0.09072481
  ]]
}
```

## List Running Models
```
GET /api/ps
```

List models that are currently loaded into memory.

#### Examples

### Request

```shell
curl http://localhost:11434/api/ps
```

#### Response

A single JSON object will be returned.

```json
{
  "models": [
    {
      "name": "mistral:latest",
      "model": "mistral:latest",
      "size": 5137025024,
      "digest": "2ae6f6dd7a3dd734790bbbf58b8909a606e0e7e97e94b7604e0aa7ae4490e6d8",
      "details": {
        "parent_model": "",
        "format": "gguf",
        "family": "llama",
        "families": [
          "llama"
        ],
        "parameter_size": "7.2B",
        "quantization_level": "Q4_0"
      },
      "expires_at": "2024-06-04T14:38:31.83753-07:00",
      "size_vram": 5137025024
    }
  ]
}
```

## Generate Embedding

> Note: this endpoint has been superseded by `/api/embed`

```
POST /api/embeddings
```

Generate embeddings from a model

### Parameters

- `model`: name of model to generate embeddings from
- `prompt`: text to generate embeddings for

Advanced parameters:

- `options`: additional model parameters listed in the documentation for the [Modelfile](./modelfile.md#valid-parameters-and-values) such as `temperature`
- `keep_alive`: controls how long the model will stay loaded into memory following the request (default: `5m`)

### Examples

#### Request

```shell
curl http://localhost:11434/api/embeddings -d '{
  "model": "all-minilm",
  "prompt": "Here is an article about llamas..."
}'
```

#### Response

```json
{
  "embedding": [
    0.5670403838157654, 0.009260174818336964, 0.23178744316101074, -0.2916173040866852, -0.8924556970596313,
    0.8785552978515625, -0.34576427936553955, 0.5742510557174683, -0.04222835972905159, -0.137906014919281
  ]
}
```

## Version

```
GET /api/version
```

Retrieve the Ollama version

### Examples

#### Request

```shell
curl http://localhost:11434/api/version
```

#### Response

```json
{
  "version": "0.5.1"
}
```

<|MERGE_RESOLUTION|>--- conflicted
+++ resolved
@@ -405,13 +405,8 @@
     "num_gpu": 1,
     "main_gpu": 0,
     "use_mmap": true,
-<<<<<<< HEAD
-    "use_mlock": false,
     "num_thread": 8,
     "rpc_servers": "127.0.0.1:50052"
-=======
-    "num_thread": 8
->>>>>>> 3b2d2c83
   }
 }'
 ```
