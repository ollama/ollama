# API

## Endpoints

- [Generate a completion](#generate-a-completion)
- [Generate a chat completion](#generate-a-chat-completion)
- [Create a Model](#create-a-model)
- [List Local Models](#list-local-models)
- [Show Model Information](#show-model-information)
- [Copy a Model](#copy-a-model)
- [Delete a Model](#delete-a-model)
- [Pull a Model](#pull-a-model)
- [Push a Model](#push-a-model)
- [Generate Embeddings](#generate-embeddings)
- [List Running Models](#list-running-models)
- [Version](#version)

## Conventions

### Model names

Model names follow a `model:tag` format, where `model` can have an optional namespace such as `example/model`. Some examples are `orca-mini:3b-q8_0` and `llama3:70b`. The tag is optional and, if not provided, will default to `latest`. The tag is used to identify a specific version.

### Durations

All durations are returned in nanoseconds.

### Streaming responses

Certain endpoints stream responses as JSON objects. Streaming can be disabled by providing `{"stream": false}` for these endpoints.

## Generate a completion

```
POST /api/generate
```

Generate a response for a given prompt with a provided model. This is a streaming endpoint, so there will be a series of responses. The final response object will include statistics and additional data from the request.

### Parameters

- `model`: (required) the [model name](#model-names)
- `prompt`: the prompt to generate a response for
- `suffix`: the text after the model response
- `images`: (optional) a list of base64-encoded images (for multimodal models such as `llava`)

Advanced parameters (optional):

- `format`: the format to return a response in. Format can be `json` or a JSON schema
- `options`: additional model parameters listed in the documentation for the [Modelfile](./modelfile.md#valid-parameters-and-values) such as `temperature`
- `system`: system message to (overrides what is defined in the `Modelfile`)
- `template`: the prompt template to use (overrides what is defined in the `Modelfile`)
- `stream`: if `false` the response will be returned as a single response object, rather than a stream of objects
- `raw`: if `true` no formatting will be applied to the prompt. You may choose to use the `raw` parameter if you are specifying a full templated prompt in your request to the API
- `keep_alive`: controls how long the model will stay loaded into memory following the request (default: `5m`)
- `context` (deprecated): the context parameter returned from a previous request to `/generate`, this can be used to keep a short conversational memory

#### Structured outputs

Structured outputs are supported by providing a JSON schema in the `format` parameter. The model will generate a response that matches the schema. See the [structured outputs](#request-structured-outputs) example below.

#### JSON mode

Enable JSON mode by setting the `format` parameter to `json`. This will structure the response as a valid JSON object. See the JSON mode [example](#request-json-mode) below.

> [!IMPORTANT]
> It's important to instruct the model to use JSON in the `prompt`. Otherwise, the model may generate large amounts whitespace.

### Examples

#### Generate request (Streaming)

##### Request

```shell
curl http://localhost:11434/api/generate -d '{
  "model": "llama3.2",
  "prompt": "Why is the sky blue?"
}'
```

##### Response

A stream of JSON objects is returned:

```json
{
  "model": "llama3.2",
  "created_at": "2023-08-04T08:52:19.385406455-07:00",
  "response": "The",
  "done": false
}
```

The final response in the stream also includes additional data about the generation:

- `total_duration`: time spent generating the response
- `load_duration`: time spent in nanoseconds loading the model
- `prompt_eval_count`: number of tokens in the prompt
- `prompt_eval_duration`: time spent in nanoseconds evaluating the prompt
- `eval_count`: number of tokens in the response
- `eval_duration`: time in nanoseconds spent generating the response
- `context`: an encoding of the conversation used in this response, this can be sent in the next request to keep a conversational memory
- `response`: empty if the response was streamed, if not streamed, this will contain the full response

To calculate how fast the response is generated in tokens per second (token/s), divide `eval_count` / `eval_duration` * `10^9`.

```json
{
  "model": "llama3.2",
  "created_at": "2023-08-04T19:22:45.499127Z",
  "response": "",
  "done": true,
  "context": [1, 2, 3],
  "total_duration": 10706818083,
  "load_duration": 6338219291,
  "prompt_eval_count": 26,
  "prompt_eval_duration": 130079000,
  "eval_count": 259,
  "eval_duration": 4232710000
}
```

#### Request (No streaming)

##### Request

A response can be received in one reply when streaming is off.

```shell
curl http://localhost:11434/api/generate -d '{
  "model": "llama3.2",
  "prompt": "Why is the sky blue?",
  "stream": false
}'
```

##### Response

If `stream` is set to `false`, the response will be a single JSON object:

```json
{
  "model": "llama3.2",
  "created_at": "2023-08-04T19:22:45.499127Z",
  "response": "The sky is blue because it is the color of the sky.",
  "done": true,
  "context": [1, 2, 3],
  "total_duration": 5043500667,
  "load_duration": 5025959,
  "prompt_eval_count": 26,
  "prompt_eval_duration": 325953000,
  "eval_count": 290,
  "eval_duration": 4709213000
}
```

#### Request (with suffix)

##### Request

```shell
curl http://localhost:11434/api/generate -d '{
  "model": "codellama:code",
  "prompt": "def compute_gcd(a, b):",
  "suffix": "    return result",
  "options": {
    "temperature": 0
  },
  "stream": false
}'
```

##### Response

```json5
{
  "model": "codellama:code",
  "created_at": "2024-07-22T20:47:51.147561Z",
  "response": "\n  if a == 0:\n    return b\n  else:\n    return compute_gcd(b % a, a)\n\ndef compute_lcm(a, b):\n  result = (a * b) / compute_gcd(a, b)\n",
  "done": true,
  "done_reason": "stop",
  "context": [...],
  "total_duration": 1162761250,
  "load_duration": 6683708,
  "prompt_eval_count": 17,
  "prompt_eval_duration": 201222000,
  "eval_count": 63,
  "eval_duration": 953997000
}
```

#### Request (Structured outputs)

##### Request

```shell
curl -X POST http://localhost:11434/api/generate -H "Content-Type: application/json" -d '{
  "model": "llama3.1:8b",
  "prompt": "Ollama is 22 years old and is busy saving the world. Respond using JSON",
  "stream": false,
  "format": {
    "type": "object",
    "properties": {
      "age": {
        "type": "integer"
      },
      "available": {
        "type": "boolean"
      }
    },
    "required": [
      "age",
      "available"
    ]
  }
}'
```

##### Response

```json
{
  "model": "llama3.1:8b",
  "created_at": "2024-12-06T00:48:09.983619Z",
  "response": "{\n  \"age\": 22,\n  \"available\": true\n}",
  "done": true,
  "done_reason": "stop",
  "context": [1, 2, 3],
  "total_duration": 1075509083,
  "load_duration": 567678166,
  "prompt_eval_count": 28,
  "prompt_eval_duration": 236000000,
  "eval_count": 16,
  "eval_duration": 269000000
}
```

#### Request (JSON mode)

> [!IMPORTANT]
> When `format` is set to `json`, the output will always be a well-formed JSON object. It's important to also instruct the model to respond in JSON.

##### Request

```shell
curl http://localhost:11434/api/generate -d '{
  "model": "llama3.2",
  "prompt": "What color is the sky at different times of the day? Respond using JSON",
  "format": "json",
  "stream": false
}'
```

##### Response

```json
{
  "model": "llama3.2",
  "created_at": "2023-11-09T21:07:55.186497Z",
  "response": "{\n\"morning\": {\n\"color\": \"blue\"\n},\n\"noon\": {\n\"color\": \"blue-gray\"\n},\n\"afternoon\": {\n\"color\": \"warm gray\"\n},\n\"evening\": {\n\"color\": \"orange\"\n}\n}\n",
  "done": true,
  "context": [1, 2, 3],
  "total_duration": 4648158584,
  "load_duration": 4071084,
  "prompt_eval_count": 36,
  "prompt_eval_duration": 439038000,
  "eval_count": 180,
  "eval_duration": 4196918000
}
```

The value of `response` will be a string containing JSON similar to:

```json
{
  "morning": {
    "color": "blue"
  },
  "noon": {
    "color": "blue-gray"
  },
  "afternoon": {
    "color": "warm gray"
  },
  "evening": {
    "color": "orange"
  }
}
```

#### Request (with images)

To submit images to multimodal models such as `llava` or `bakllava`, provide a list of base64-encoded `images`:

#### Request

```shell
curl http://localhost:11434/api/generate -d '{
  "model": "llava",
  "prompt":"What is in this picture?",
  "stream": false,
  "images": ["iVBORw0KGgoAAAANSUhEUgAAAG0AAABmCAYAAADBPx+VAAAACXBIWXMAAAsTAAALEwEAmpwYAAAAAXNSR0IArs4c6QAAAARnQU1BAACxjwv8YQUAAA3VSURBVHgB7Z27r0zdG8fX743i1bi1ikMoFMQloXRpKFFIqI7LH4BEQ+NWIkjQuSWCRIEoULk0gsK1kCBI0IhrQVT7tz/7zZo888yz1r7MnDl7z5xvsjkzs2fP3uu71nNfa7lkAsm7d++Sffv2JbNmzUqcc8m0adOSzZs3Z+/XES4ZckAWJEGWPiCxjsQNLWmQsWjRIpMseaxcuTKpG/7HP27I8P79e7dq1ars/yL4/v27S0ejqwv+cUOGEGGpKHR37tzJCEpHV9tnT58+dXXCJDdECBE2Ojrqjh071hpNECjx4cMHVycM1Uhbv359B2F79+51586daxN/+pyRkRFXKyRDAqxEp4yMlDDzXG1NPnnyJKkThoK0VFd1ELZu3TrzXKxKfW7dMBQ6bcuWLW2v0VlHjx41z717927ba22U9APcw7Nnz1oGEPeL3m3p2mTAYYnFmMOMXybPPXv2bNIPpFZr1NHn4HMw0KRBjg9NuRw95s8PEcz/6DZELQd/09C9QGq5RsmSRybqkwHGjh07OsJSsYYm3ijPpyHzoiacg35MLdDSIS/O1yM778jOTwYUkKNHWUzUWaOsylE00MyI0fcnOwIdjvtNdW/HZwNLGg+sR1kMepSNJXmIwxBZiG8tDTpEZzKg0GItNsosY8USkxDhD0Rinuiko2gfL/RbiD2LZAjU9zKQJj8RDR0vJBR1/Phx9+PHj9Z7REF4nTZkxzX4LCXHrV271qXkBAPGfP/atWvu/PnzHe4C97F48eIsRLZ9+3a3f/9+87dwP1JxaF7/3r17ba+5l4EcaVo0lj3SBq5kGTJSQmLWMjgYNei2GPT1MuMqGTDEFHzeQSP2wi/jGnkmPJ/nhccs44jvDAxpVcxnq0F6eT8h4ni/iIWpR5lPyA6ETkNXoSukvpJAD3AsXLiwpZs49+fPn5ke4j10TqYvegSfn0OnafC+Tv9ooA/JPkgQysqQNBzagXY55nO/oa1F7qvIPWkRL12WRpMWUvpVDYmxAPehxWSe8ZEXL20sadYIozfmNch4QJPAfeJgW3rNsnzphBKNJM2KKODo1rVOMRYik5ETy3ix4qWNI81qAAirizgMIc+yhTytx0JWZuNI03qsrgWlGtwjoS9XwgUhWGyhUaRZZQNNIEwCiXD16tXcAHUs79co0vSD8rrJCIW98pzvxpAWyyo3HYwqS0+H0BjStClcZJT5coMm6D2LOF8TolGJtK9fvyZpyiC5ePFi9nc/oJU4eiEP0jVoAnHa9wyJycITMP78+eMeP37sXrx44d6+fdt6f82aNdkx1pg9e3Zb5W+RSRE+n+VjksQWifvVaTKFhn5O8my63K8Qabdv33b379/PiAP//vuvW7BggZszZ072/+TJk91YgkafPn166zXB1rQHFvouAWHq9z3SEevSUerqCn2/dDCeta2jxYbr69evk4MHDyY7d+7MjhMnTiTPnz9Pfv/+nfQT2ggpO2dMF8cghuoM7Ygj5iWCqRlGFml0QC/ftGmTmzt3rmsaKDsgBSPh0/8yPeLLBihLkOKJc0jp8H8vUzcxIA1k6QJ/c78tWEyj5P3o4u9+jywNPdJi5rAH9x0KHcl4Hg570eQp3+vHXGyrmEeigzQsQsjavXt38ujRo44LQuDDhw+TW7duRS1HGgMxhNXHgflaNTOsHyKvHK5Ijo2jbFjJBQK9YwFd6RVMzfgRBmEfP37suBBm/p49e1qjEP2mwTViNRo0VJWH1deMXcNK08uUjVUu7s/zRaL+oLNxz1bpANco4npUgX4G2eFbpDFyQoQxojBCpEGSytmOH8qrH5Q9vuzD6ofQylkCUmh8DBAr+q8JCyVNtWQIidKQE9wNtLSQnS4jDSsxNHogzFuQBw4cyM61UKVsjfr3ooBkPSqqQHesUPWVtzi9/vQi1T+rJj7WiTz4Pt/l3LxUkr5P2VYZaZ4URpsE+st/dujQoaBBYokbrz/8TJNQYLSonrPS9kUaSkPeZyj1AWSj+d+VBoy1pIWVNed8P0Ll/ee5HdGRhrHhR5GGN0r4LGZBaj8oFDJitBTJzIZgFcmU0Y8ytWMZMzJOaXUSrUs5RxKnrxmbb5YXO9VGUhtpXldhEUogFr3IzIsvlpmdosVcGVGXFWp2oU9kLFL3dEkSz6NHEY1sjSRdIuDFWEhd8KxFqsRi1uM/nz9/zpxnwlESONdg6dKlbsaMGS4EHFHtjFIDHwKOo46l4TxSuxgDzi+rE2jg+BaFruOX4HXa0Nnf1lwAPufZeF8/r6zD97WK2qFnGjBxTw5qNGPxT+5T/r7/7RawFC3j4vTp09koCxkeHjqbHJqArmH5UrFKKksnxrK7FuRIs8STfBZv+luugXZ2pR/pP9Ois4z+TiMzUUkUjD0iEi1fzX8GmXyuxUBRcaUfykV0YZnlJGKQpOiGB76x5GeWkWWJc3mOrK6S7xdND+W5N6XyaRgtWJFe13GkaZnKOsYqGdOVVVbGupsyA/l7emTLHi7vwTdirNEt0qxnzAvBFcnQF16xh/TMpUuXHDowhlA9vQVraQhkudRdzOnK+04ZSP3DUhVSP61YsaLtd/ks7ZgtPcXqPqEafHkdqa84X6aCeL7YWlv6edGFHb+ZFICPlljHhg0bKuk0CSvVznWsotRu433alNdFrqG45ejoaPCaUkWERpLXjzFL2Rpllp7PJU2a/v7Ab8N05/9t27Z16KUqoFGsxnI9EosS2niSYg9SpU6B4JgTrvVW1flt1sT+0ADIJU2maXzcUTraGCRaL1Wp9rUMk16PMom8QhruxzvZIegJjFU7LLCePfS8uaQdPny4jTTL0dbee5mYokQsXTIWNY46kuMbnt8Kmec+LGWtOVIl9cT1rCB0V8WqkjAsRwta93TbwNYoGKsUSChN44lgBNCoHLHzquYKrU6qZ8lolCIN0Rh6cP0Q3U6I6IXILYOQI513hJaSKAorFpuHXJNfVlpRtmYBk1Su1obZr5dnKAO+L10Hrj3WZW+E3qh6IszE37F6EB+68mGpvKm4eb9bFrlzrok7fvr0Kfv727dvWRmdVTJHw0qiiCUSZ6wCK+7XL/AcsgNyL74DQQ730sv78Su7+t/A36MdY0sW5o40ahslXr58aZ5HtZB8GH64m9EmMZ7FpYw4T6QnrZfgenrhFxaSiSGXtPnz57e9TkNZLvTjeqhr734CNtrK41L40sUQckmj1lGKQ0rC37x544r8eNXRpnVE3ZZY7zXo8NomiO0ZUCj2uHz58rbXoZ6gc0uA+F6ZeKS/jhRDUq8MKrTho9fEkihMmhxtBI1DxKFY9XLpVcSkfoi8JGnToZO5sU5aiDQIW716ddt7ZLYtMQlhECdBGXZZMWldY5BHm5xgAroWj4C0hbYkSc/jBmggIrXJWlZM6pSETsEPGqZOndr2uuuR5rF169a2HoHPdurUKZM4CO1WTPqaDaAd+GFGKdIQkxAn9RuEWcTRyN2KSUgiSgF5aWzPTeA/lN5rZubMmR2bE4SIC4nJoltgAV/dVefZm72AtctUCJU2CMJ327hxY9t7EHbkyJFseq+EJSY16RPo3Dkq1kkr7+q0bNmyDuLQcZBEPYmHVdOBiJyIlrRDq41YPWfXOxUysi5fvtyaj+2BpcnsUV/oSoEMOk2CQGlr4ckhBwaetBhjCwH0ZHtJROPJkyc7UjcYLDjmrH7ADTEBXFfOYmB0k9oYBOjJ8b4aOYSe7QkKcYhFlq3QYLQhSidNmtS2RATwy8YOM3EQJsUjKiaWZ+vZToUQgzhkHXudb/PW5YMHD9yZM2faPsMwoc7RciYJXbGuBqJ1UIGKKLv915jsvgtJxCZDubdXr165mzdvtr1Hz5LONA8jrUwKPqsmVesKa49S3Q4WxmRPUEYdTjgiUcfUwLx589ySJUva3oMkP6IYddq6HMS4o55xBJBUeRjzfa4Zdeg56QZ43LhxoyPo7Lf1kNt7oO8wWAbNwaYjIv5lhyS7kRf96dvm5Jah8vfvX3flyhX35cuX6HfzFHOToS1H4BenCaHvO8pr8iDuwoUL7tevX+b5ZdbBair0xkFIlFDlW4ZknEClsp/TzXyAKVOmmHWFVSbDNw1l1+4f90U6IY/q4V27dpnE9bJ+v87QEydjqx/UamVVPRG+mwkNTYN+9tjkwzEx+atCm/X9WvWtDtAb68Wy9LXa1UmvCDDIpPkyOQ5ZwSzJ4jMrvFcr0rSjOUh+GcT4LSg5ugkW1Io0/SCDQBojh0hPlaJdah+tkVYrnTZowP8iq1F1TgMBBauufyB33x1v+NWFYmT5KmppgHC+NkAgbmRkpD3yn9QIseXymoTQFGQmIOKTxiZIWpvAatenVqRVXf2nTrAWMsPnKrMZHz6bJq5jvce6QK8J1cQNgKxlJapMPdZSR64/UivS9NztpkVEdKcrs5alhhWP9NeqlfWopzhZScI6QxseegZRGeg5a8C3Re1Mfl1ScP36ddcUaMuv24iOJtz7sbUjTS4qBvKmstYJoUauiuD3k5qhyr7QdUHMeCgLa1Ear9NquemdXgmum4fvJ6w1lqsuDhNrg1qSpleJK7K3TF0Q2jSd94uSZ60kK1e3qyVpQK6PVWXp2/FC3mp6jBhKKOiY2h3gtUV64TWM6wDETRPLDfSakXmH3w8g9Jlug8ZtTt4kVF0kLUYYmCCtD/DrQ5YhMGbA9L3ucdjh0y8kOHW5gU/VEEmJTcL4Pz/f7mgoAbYkAAAAAElFTkSuQmCC"]
}'
```

#### Response

```json
{
  "model": "llava",
  "created_at": "2023-11-03T15:36:02.583064Z",
  "response": "A happy cartoon character, which is cute and cheerful.",
  "done": true,
  "context": [1, 2, 3],
  "total_duration": 2938432250,
  "load_duration": 2559292,
  "prompt_eval_count": 1,
  "prompt_eval_duration": 2195557000,
  "eval_count": 44,
  "eval_duration": 736432000
}
```

#### Request (Raw Mode)

In some cases, you may wish to bypass the templating system and provide a full prompt. In this case, you can use the `raw` parameter to disable templating. Also note that raw mode will not return a context.

##### Request

```shell
curl http://localhost:11434/api/generate -d '{
  "model": "mistral",
  "prompt": "[INST] why is the sky blue? [/INST]",
  "raw": true,
  "stream": false
}'
```

#### Request (Reproducible outputs)

For reproducible outputs, set `seed` to a number:

##### Request

```shell
curl http://localhost:11434/api/generate -d '{
  "model": "mistral",
  "prompt": "Why is the sky blue?",
  "options": {
    "seed": 123
  }
}'
```

##### Response

```json
{
  "model": "mistral",
  "created_at": "2023-11-03T15:36:02.583064Z",
  "response": " The sky appears blue because of a phenomenon called Rayleigh scattering.",
  "done": true,
  "total_duration": 8493852375,
  "load_duration": 6589624375,
  "prompt_eval_count": 14,
  "prompt_eval_duration": 119039000,
  "eval_count": 110,
  "eval_duration": 1779061000
}
```

#### Generate request (With options)

If you want to set custom options for the model at runtime rather than in the Modelfile, you can do so with the `options` parameter. This example sets every available option, but you can set any of them individually and omit the ones you do not want to override.

##### Request

```shell
curl http://localhost:11434/api/generate -d '{
  "model": "llama3.2",
  "prompt": "Why is the sky blue?",
  "stream": false,
  "options": {
    "num_keep": 5,
    "seed": 42,
    "num_predict": 100,
    "top_k": 20,
    "top_p": 0.9,
    "min_p": 0.0,
    "typical_p": 0.7,
    "repeat_last_n": 33,
    "temperature": 0.8,
    "repeat_penalty": 1.2,
    "presence_penalty": 1.5,
    "frequency_penalty": 1.0,
    "penalize_newline": true,
    "stop": ["\n", "user:"],
    "numa": false,
    "num_ctx": 1024,
    "num_batch": 2,
    "num_gpu": 1,
    "main_gpu": 0,
    "use_mmap": true,
    "num_thread": 8
  }
}'
```

##### Response

```json
{
  "model": "llama3.2",
  "created_at": "2023-08-04T19:22:45.499127Z",
  "response": "The sky is blue because it is the color of the sky.",
  "done": true,
  "context": [1, 2, 3],
  "total_duration": 4935886791,
  "load_duration": 534986708,
  "prompt_eval_count": 26,
  "prompt_eval_duration": 107345000,
  "eval_count": 237,
  "eval_duration": 4289432000
}
```

#### Load a model

If an empty prompt is provided, the model will be loaded into memory.

##### Request

```shell
curl http://localhost:11434/api/generate -d '{
  "model": "llama3.2"
}'
```

##### Response

A single JSON object is returned:

```json
{
  "model": "llama3.2",
  "created_at": "2023-12-18T19:52:07.071755Z",
  "response": "",
  "done": true
}
```

#### Unload a model

If an empty prompt is provided and the `keep_alive` parameter is set to `0`, a model will be unloaded from memory.

##### Request

```shell
curl http://localhost:11434/api/generate -d '{
  "model": "llama3.2",
  "keep_alive": 0
}'
```

##### Response

A single JSON object is returned:

```json
{
  "model": "llama3.2",
  "created_at": "2024-09-12T03:54:03.516566Z",
  "response": "",
  "done": true,
  "done_reason": "unload"
}
```

## Generate a chat completion

```
POST /api/chat
```

Generate the next message in a chat with a provided model. This is a streaming endpoint, so there will be a series of responses. Streaming can be disabled using `"stream": false`. The final response object will include statistics and additional data from the request.

### Parameters

- `model`: (required) the [model name](#model-names)
- `messages`: the messages of the chat, this can be used to keep a chat memory
- `tools`: list of tools in JSON for the model to use if supported

The `message` object has the following fields:

- `role`: the role of the message, either `system`, `user`, `assistant`, or `tool`
- `content`: the content of the message
- `images` (optional): a list of images to include in the message (for multimodal models such as `llava`)
- `tool_calls` (optional): a list of tools in JSON that the model wants to use

Advanced parameters (optional):

- `format`: the format to return a response in. Format can be `json` or a JSON schema. 
- `options`: additional model parameters listed in the documentation for the [Modelfile](./modelfile.md#valid-parameters-and-values) such as `temperature`
- `stream`: if `false` the response will be returned as a single response object, rather than a stream of objects
- `keep_alive`: controls how long the model will stay loaded into memory following the request (default: `5m`)

### Structured outputs

Structured outputs are supported by providing a JSON schema in the `format` parameter. The model will generate a response that matches the schema. See the [Chat request (Structured outputs)](#chat-request-structured-outputs) example below.

### Examples

#### Chat Request (Streaming)

##### Request

Send a chat message with a streaming response.

```shell
curl http://localhost:11434/api/chat -d '{
  "model": "llama3.2",
  "messages": [
    {
      "role": "user",
      "content": "why is the sky blue?"
    }
  ]
}'
```

##### Response

A stream of JSON objects is returned:

```json
{
  "model": "llama3.2",
  "created_at": "2023-08-04T08:52:19.385406455-07:00",
  "message": {
    "role": "assistant",
    "content": "The",
    "images": null
  },
  "done": false
}
```

Final response:

```json
{
  "model": "llama3.2",
  "created_at": "2023-08-04T19:22:45.499127Z",
  "message": {
    "role": "assistant",
    "content": ""
  },
  "done": true,
  "total_duration": 4883583458,
  "load_duration": 1334875,
  "prompt_eval_count": 26,
  "prompt_eval_duration": 342546000,
  "eval_count": 282,
  "eval_duration": 4535599000
}
```

#### Chat request (No streaming)

##### Request

```shell
curl http://localhost:11434/api/chat -d '{
  "model": "llama3.2",
  "messages": [
    {
      "role": "user",
      "content": "why is the sky blue?"
    }
  ],
  "stream": false
}'
```

##### Response

```json
{
  "model": "llama3.2",
  "created_at": "2023-12-12T14:13:43.416799Z",
  "message": {
    "role": "assistant",
    "content": "Hello! How are you today?"
  },
  "done": true,
  "total_duration": 5191566416,
  "load_duration": 2154458,
  "prompt_eval_count": 26,
  "prompt_eval_duration": 383809000,
  "eval_count": 298,
  "eval_duration": 4799921000
}
```

#### Chat request (Structured outputs)

##### Request

```shell
curl -X POST http://localhost:11434/api/chat -H "Content-Type: application/json" -d '{
  "model": "llama3.1",
  "messages": [{"role": "user", "content": "Ollama is 22 years old and busy saving the world. Return a JSON object with the age and availability."}],
  "stream": false,
  "format": {
    "type": "object",
    "properties": {
      "age": {
        "type": "integer"
      },
      "available": {
        "type": "boolean"
      }
    },
    "required": [
      "age",
      "available"
    ]
  },
  "options": {
    "temperature": 0
  }
}'
```

##### Response

```json
{
  "model": "llama3.1",
  "created_at": "2024-12-06T00:46:58.265747Z",
  "message": { "role": "assistant", "content": "{\"age\": 22, \"available\": false}" },
  "done_reason": "stop",
  "done": true,
  "total_duration": 2254970291,
  "load_duration": 574751416,
  "prompt_eval_count": 34,
  "prompt_eval_duration": 1502000000,
  "eval_count": 12,
  "eval_duration": 175000000
}
```

#### Chat request (With History)

Send a chat message with a conversation history. You can use this same approach to start the conversation using multi-shot or chain-of-thought prompting.

##### Request

```shell
curl http://localhost:11434/api/chat -d '{
  "model": "llama3.2",
  "messages": [
    {
      "role": "user",
      "content": "why is the sky blue?"
    },
    {
      "role": "assistant",
      "content": "due to rayleigh scattering."
    },
    {
      "role": "user",
      "content": "how is that different than mie scattering?"
    }
  ]
}'
```

##### Response

A stream of JSON objects is returned:

```json
{
  "model": "llama3.2",
  "created_at": "2023-08-04T08:52:19.385406455-07:00",
  "message": {
    "role": "assistant",
    "content": "The"
  },
  "done": false
}
```

Final response:

```json
{
  "model": "llama3.2",
  "created_at": "2023-08-04T19:22:45.499127Z",
  "done": true,
  "total_duration": 8113331500,
  "load_duration": 6396458,
  "prompt_eval_count": 61,
  "prompt_eval_duration": 398801000,
  "eval_count": 468,
  "eval_duration": 7701267000
}
```

#### Chat request (with images)

##### Request

Send a chat message with images. The images should be provided as an array, with the individual images encoded in Base64.

```shell
curl http://localhost:11434/api/chat -d '{
  "model": "llava",
  "messages": [
    {
      "role": "user",
      "content": "what is in this image?",
      "images": ["iVBORw0KGgoAAAANSUhEUgAAAG0AAABmCAYAAADBPx+VAAAACXBIWXMAAAsTAAALEwEAmpwYAAAAAXNSR0IArs4c6QAAAARnQU1BAACxjwv8YQUAAA3VSURBVHgB7Z27r0zdG8fX743i1bi1ikMoFMQloXRpKFFIqI7LH4BEQ+NWIkjQuSWCRIEoULk0gsK1kCBI0IhrQVT7tz/7zZo888yz1r7MnDl7z5xvsjkzs2fP3uu71nNfa7lkAsm7d++Sffv2JbNmzUqcc8m0adOSzZs3Z+/XES4ZckAWJEGWPiCxjsQNLWmQsWjRIpMseaxcuTKpG/7HP27I8P79e7dq1ars/yL4/v27S0ejqwv+cUOGEGGpKHR37tzJCEpHV9tnT58+dXXCJDdECBE2Ojrqjh071hpNECjx4cMHVycM1Uhbv359B2F79+51586daxN/+pyRkRFXKyRDAqxEp4yMlDDzXG1NPnnyJKkThoK0VFd1ELZu3TrzXKxKfW7dMBQ6bcuWLW2v0VlHjx41z717927ba22U9APcw7Nnz1oGEPeL3m3p2mTAYYnFmMOMXybPPXv2bNIPpFZr1NHn4HMw0KRBjg9NuRw95s8PEcz/6DZELQd/09C9QGq5RsmSRybqkwHGjh07OsJSsYYm3ijPpyHzoiacg35MLdDSIS/O1yM778jOTwYUkKNHWUzUWaOsylE00MyI0fcnOwIdjvtNdW/HZwNLGg+sR1kMepSNJXmIwxBZiG8tDTpEZzKg0GItNsosY8USkxDhD0Rinuiko2gfL/RbiD2LZAjU9zKQJj8RDR0vJBR1/Phx9+PHj9Z7REF4nTZkxzX4LCXHrV271qXkBAPGfP/atWvu/PnzHe4C97F48eIsRLZ9+3a3f/9+87dwP1JxaF7/3r17ba+5l4EcaVo0lj3SBq5kGTJSQmLWMjgYNei2GPT1MuMqGTDEFHzeQSP2wi/jGnkmPJ/nhccs44jvDAxpVcxnq0F6eT8h4ni/iIWpR5lPyA6ETkNXoSukvpJAD3AsXLiwpZs49+fPn5ke4j10TqYvegSfn0OnafC+Tv9ooA/JPkgQysqQNBzagXY55nO/oa1F7qvIPWkRL12WRpMWUvpVDYmxAPehxWSe8ZEXL20sadYIozfmNch4QJPAfeJgW3rNsnzphBKNJM2KKODo1rVOMRYik5ETy3ix4qWNI81qAAirizgMIc+yhTytx0JWZuNI03qsrgWlGtwjoS9XwgUhWGyhUaRZZQNNIEwCiXD16tXcAHUs79co0vSD8rrJCIW98pzvxpAWyyo3HYwqS0+H0BjStClcZJT5coMm6D2LOF8TolGJtK9fvyZpyiC5ePFi9nc/oJU4eiEP0jVoAnHa9wyJycITMP78+eMeP37sXrx44d6+fdt6f82aNdkx1pg9e3Zb5W+RSRE+n+VjksQWifvVaTKFhn5O8my63K8Qabdv33b379/PiAP//vuvW7BggZszZ072/+TJk91YgkafPn166zXB1rQHFvouAWHq9z3SEevSUerqCn2/dDCeta2jxYbr69evk4MHDyY7d+7MjhMnTiTPnz9Pfv/+nfQT2ggpO2dMF8cghuoM7Ygj5iWCqRlGFml0QC/ftGmTmzt3rmsaKDsgBSPh0/8yPeLLBihLkOKJc0jp8H8vUzcxIA1k6QJ/c78tWEyj5P3o4u9+jywNPdJi5rAH9x0KHcl4Hg570eQp3+vHXGyrmEeigzQsQsjavXt38ujRo44LQuDDhw+TW7duRS1HGgMxhNXHgflaNTOsHyKvHK5Ijo2jbFjJBQK9YwFd6RVMzfgRBmEfP37suBBm/p49e1qjEP2mwTViNRo0VJWH1deMXcNK08uUjVUu7s/zRaL+oLNxz1bpANco4npUgX4G2eFbpDFyQoQxojBCpEGSytmOH8qrH5Q9vuzD6ofQylkCUmh8DBAr+q8JCyVNtWQIidKQE9wNtLSQnS4jDSsxNHogzFuQBw4cyM61UKVsjfr3ooBkPSqqQHesUPWVtzi9/vQi1T+rJj7WiTz4Pt/l3LxUkr5P2VYZaZ4URpsE+st/dujQoaBBYokbrz/8TJNQYLSonrPS9kUaSkPeZyj1AWSj+d+VBoy1pIWVNed8P0Ll/ee5HdGRhrHhR5GGN0r4LGZBaj8oFDJitBTJzIZgFcmU0Y8ytWMZMzJOaXUSrUs5RxKnrxmbb5YXO9VGUhtpXldhEUogFr3IzIsvlpmdosVcGVGXFWp2oU9kLFL3dEkSz6NHEY1sjSRdIuDFWEhd8KxFqsRi1uM/nz9/zpxnwlESONdg6dKlbsaMGS4EHFHtjFIDHwKOo46l4TxSuxgDzi+rE2jg+BaFruOX4HXa0Nnf1lwAPufZeF8/r6zD97WK2qFnGjBxTw5qNGPxT+5T/r7/7RawFC3j4vTp09koCxkeHjqbHJqArmH5UrFKKksnxrK7FuRIs8STfBZv+luugXZ2pR/pP9Ois4z+TiMzUUkUjD0iEi1fzX8GmXyuxUBRcaUfykV0YZnlJGKQpOiGB76x5GeWkWWJc3mOrK6S7xdND+W5N6XyaRgtWJFe13GkaZnKOsYqGdOVVVbGupsyA/l7emTLHi7vwTdirNEt0qxnzAvBFcnQF16xh/TMpUuXHDowhlA9vQVraQhkudRdzOnK+04ZSP3DUhVSP61YsaLtd/ks7ZgtPcXqPqEafHkdqa84X6aCeL7YWlv6edGFHb+ZFICPlljHhg0bKuk0CSvVznWsotRu433alNdFrqG45ejoaPCaUkWERpLXjzFL2Rpllp7PJU2a/v7Ab8N05/9t27Z16KUqoFGsxnI9EosS2niSYg9SpU6B4JgTrvVW1flt1sT+0ADIJU2maXzcUTraGCRaL1Wp9rUMk16PMom8QhruxzvZIegJjFU7LLCePfS8uaQdPny4jTTL0dbee5mYokQsXTIWNY46kuMbnt8Kmec+LGWtOVIl9cT1rCB0V8WqkjAsRwta93TbwNYoGKsUSChN44lgBNCoHLHzquYKrU6qZ8lolCIN0Rh6cP0Q3U6I6IXILYOQI513hJaSKAorFpuHXJNfVlpRtmYBk1Su1obZr5dnKAO+L10Hrj3WZW+E3qh6IszE37F6EB+68mGpvKm4eb9bFrlzrok7fvr0Kfv727dvWRmdVTJHw0qiiCUSZ6wCK+7XL/AcsgNyL74DQQ730sv78Su7+t/A36MdY0sW5o40ahslXr58aZ5HtZB8GH64m9EmMZ7FpYw4T6QnrZfgenrhFxaSiSGXtPnz57e9TkNZLvTjeqhr734CNtrK41L40sUQckmj1lGKQ0rC37x544r8eNXRpnVE3ZZY7zXo8NomiO0ZUCj2uHz58rbXoZ6gc0uA+F6ZeKS/jhRDUq8MKrTho9fEkihMmhxtBI1DxKFY9XLpVcSkfoi8JGnToZO5sU5aiDQIW716ddt7ZLYtMQlhECdBGXZZMWldY5BHm5xgAroWj4C0hbYkSc/jBmggIrXJWlZM6pSETsEPGqZOndr2uuuR5rF169a2HoHPdurUKZM4CO1WTPqaDaAd+GFGKdIQkxAn9RuEWcTRyN2KSUgiSgF5aWzPTeA/lN5rZubMmR2bE4SIC4nJoltgAV/dVefZm72AtctUCJU2CMJ327hxY9t7EHbkyJFseq+EJSY16RPo3Dkq1kkr7+q0bNmyDuLQcZBEPYmHVdOBiJyIlrRDq41YPWfXOxUysi5fvtyaj+2BpcnsUV/oSoEMOk2CQGlr4ckhBwaetBhjCwH0ZHtJROPJkyc7UjcYLDjmrH7ADTEBXFfOYmB0k9oYBOjJ8b4aOYSe7QkKcYhFlq3QYLQhSidNmtS2RATwy8YOM3EQJsUjKiaWZ+vZToUQgzhkHXudb/PW5YMHD9yZM2faPsMwoc7RciYJXbGuBqJ1UIGKKLv915jsvgtJxCZDubdXr165mzdvtr1Hz5LONA8jrUwKPqsmVesKa49S3Q4WxmRPUEYdTjgiUcfUwLx589ySJUva3oMkP6IYddq6HMS4o55xBJBUeRjzfa4Zdeg56QZ43LhxoyPo7Lf1kNt7oO8wWAbNwaYjIv5lhyS7kRf96dvm5Jah8vfvX3flyhX35cuX6HfzFHOToS1H4BenCaHvO8pr8iDuwoUL7tevX+b5ZdbBair0xkFIlFDlW4ZknEClsp/TzXyAKVOmmHWFVSbDNw1l1+4f90U6IY/q4V27dpnE9bJ+v87QEydjqx/UamVVPRG+mwkNTYN+9tjkwzEx+atCm/X9WvWtDtAb68Wy9LXa1UmvCDDIpPkyOQ5ZwSzJ4jMrvFcr0rSjOUh+GcT4LSg5ugkW1Io0/SCDQBojh0hPlaJdah+tkVYrnTZowP8iq1F1TgMBBauufyB33x1v+NWFYmT5KmppgHC+NkAgbmRkpD3yn9QIseXymoTQFGQmIOKTxiZIWpvAatenVqRVXf2nTrAWMsPnKrMZHz6bJq5jvce6QK8J1cQNgKxlJapMPdZSR64/UivS9NztpkVEdKcrs5alhhWP9NeqlfWopzhZScI6QxseegZRGeg5a8C3Re1Mfl1ScP36ddcUaMuv24iOJtz7sbUjTS4qBvKmstYJoUauiuD3k5qhyr7QdUHMeCgLa1Ear9NquemdXgmum4fvJ6w1lqsuDhNrg1qSpleJK7K3TF0Q2jSd94uSZ60kK1e3qyVpQK6PVWXp2/FC3mp6jBhKKOiY2h3gtUV64TWM6wDETRPLDfSakXmH3w8g9Jlug8ZtTt4kVF0kLUYYmCCtD/DrQ5YhMGbA9L3ucdjh0y8kOHW5gU/VEEmJTcL4Pz/f7mgoAbYkAAAAAElFTkSuQmCC"]
    }
  ]
}'
```

##### Response

```json
{
  "model": "llava",
  "created_at": "2023-12-13T22:42:50.203334Z",
  "message": {
    "role": "assistant",
    "content": " The image features a cute, little pig with an angry facial expression. It's wearing a heart on its shirt and is waving in the air. This scene appears to be part of a drawing or sketching project.",
    "images": null
  },
  "done": true,
  "total_duration": 1668506709,
  "load_duration": 1986209,
  "prompt_eval_count": 26,
  "prompt_eval_duration": 359682000,
  "eval_count": 83,
  "eval_duration": 1303285000
}
```

#### Chat request (Reproducible outputs)

##### Request

```shell
curl http://localhost:11434/api/chat -d '{
  "model": "llama3.2",
  "messages": [
    {
      "role": "user",
      "content": "Hello!"
    }
  ],
  "options": {
    "seed": 101,
    "temperature": 0
  }
}'
```

##### Response

```json
{
  "model": "llama3.2",
  "created_at": "2023-12-12T14:13:43.416799Z",
  "message": {
    "role": "assistant",
    "content": "Hello! How are you today?"
  },
  "done": true,
  "total_duration": 5191566416,
  "load_duration": 2154458,
  "prompt_eval_count": 26,
  "prompt_eval_duration": 383809000,
  "eval_count": 298,
  "eval_duration": 4799921000
}
```

#### Chat request (with tools)

##### Request

```shell
curl http://localhost:11434/api/chat -d '{
  "model": "llama3.2",
  "messages": [
    {
      "role": "user",
      "content": "What is the weather today in Paris?"
    }
  ],
  "stream": false,
  "tools": [
    {
      "type": "function",
      "function": {
        "name": "get_current_weather",
        "description": "Get the current weather for a location",
        "parameters": {
          "type": "object",
          "properties": {
            "location": {
              "type": "string",
              "description": "The location to get the weather for, e.g. San Francisco, CA"
            },
            "format": {
              "type": "string",
              "description": "The format to return the weather in, e.g. 'celsius' or 'fahrenheit'",
              "enum": ["celsius", "fahrenheit"]
            }
          },
          "required": ["location", "format"]
        }
      }
    }
  ]
}'
```

##### Response

```json
{
  "model": "llama3.2",
  "created_at": "2024-07-22T20:33:28.123648Z",
  "message": {
    "role": "assistant",
    "content": "",
    "tool_calls": [
      {
        "function": {
          "name": "get_current_weather",
          "arguments": {
            "format": "celsius",
            "location": "Paris, FR"
          }
        }
      }
    ]
  },
  "done_reason": "stop",
  "done": true,
  "total_duration": 885095291,
  "load_duration": 3753500,
  "prompt_eval_count": 122,
  "prompt_eval_duration": 328493000,
  "eval_count": 33,
  "eval_duration": 552222000
}
```

#### Load a model

If the messages array is empty, the model will be loaded into memory.

##### Request

```shell
curl http://localhost:11434/api/chat -d '{
  "model": "llama3.2",
  "messages": []
}'
```

##### Response

```json
{
  "model": "llama3.2",
  "created_at":"2024-09-12T21:17:29.110811Z",
  "message": {
    "role": "assistant",
    "content": ""
  },
  "done_reason": "load",
  "done": true
}
```

#### Unload a model

If the messages array is empty and the `keep_alive` parameter is set to `0`, a model will be unloaded from memory.

##### Request

```shell
curl http://localhost:11434/api/chat -d '{
  "model": "llama3.2",
  "messages": [],
  "keep_alive": 0
}'
```

##### Response

A single JSON object is returned:

```json
{
  "model": "llama3.2",
  "created_at":"2024-09-12T21:33:17.547535Z",
  "message": {
    "role": "assistant",
    "content": ""
  },
  "done_reason": "unload",
  "done": true
}
```

## Create a Model

```
POST /api/create
```

Create a model from:
 * another model;
 * a safetensors directory; or
 * a GGUF file.

If you are creating a model from a safetensors directory or from a GGUF file, you must [create a blob](#create-a-blob) for each of the files and then use the file name and SHA256 digest associated with each blob in the `files` field.

### Parameters

- `model`: name of the model to create
- `from`: (optional) name of an existing model to create the new model from
- `files`: (optional) a dictionary of file names to SHA256 digests of blobs to create the model from
- `adapters`: (optional) a dictionary of file names to SHA256 digests of blobs for LORA adapters
- `template`: (optional) the prompt template for the model
- `license`: (optional) a string or list of strings containing the license or licenses for the model
- `system`: (optional) a string containing the system prompt for the model
- `parameters`: (optional) a dictionary of parameters for the model (see [Modelfile](./modelfile.md#valid-parameters-and-values) for a list of parameters)
- `messages`: (optional) a list of message objects used to create a conversation
- `stream`: (optional) if `false` the response will be returned as a single response object, rather than a stream of objects
- `quantize` (optional): quantize a non-quantized (e.g. float16) model

#### Quantization types

| Type | Recommended |
| --- | :-: |
| q4_K_M | * |
| q4_K_S | |
| q8_0 | * |

### Examples

#### Create a new model

Create a new model from an existing model.

##### Request

```shell
curl http://localhost:11434/api/create -d '{
  "model": "mario",
  "from": "llama3.2",
  "system": "You are Mario from Super Mario Bros."
}'
```

##### Response

A stream of JSON objects is returned:

```json
{"status":"reading model metadata"}
{"status":"creating system layer"}
{"status":"using already created layer sha256:22f7f8ef5f4c791c1b03d7eb414399294764d7cc82c7e94aa81a1feb80a983a2"}
{"status":"using already created layer sha256:8c17c2ebb0ea011be9981cc3922db8ca8fa61e828c5d3f44cb6ae342bf80460b"}
{"status":"using already created layer sha256:7c23fb36d80141c4ab8cdbb61ee4790102ebd2bf7aeff414453177d4f2110e5d"}
{"status":"using already created layer sha256:2e0493f67d0c8c9c68a8aeacdf6a38a2151cb3c4c1d42accf296e19810527988"}
{"status":"using already created layer sha256:2759286baa875dc22de5394b4a925701b1896a7e3f8e53275c36f75a877a82c9"}
{"status":"writing layer sha256:df30045fe90f0d750db82a058109cecd6d4de9c90a3d75b19c09e5f64580bb42"}
{"status":"writing layer sha256:f18a68eb09bf925bb1b669490407c1b1251c5db98dc4d3d81f3088498ea55690"}
{"status":"writing manifest"}
{"status":"success"}
```

#### Quantize a model

Quantize a non-quantized model.

##### Request

```shell
curl http://localhost:11434/api/create -d '{
  "model": "llama3.2:quantized",
  "from": "llama3.2:3b-instruct-fp16",
  "quantize": "q4_K_M"
}'
```

##### Response

A stream of JSON objects is returned:

```json
{"status":"quantizing F16 model to Q4_K_M","digest":"0","total":6433687776,"completed":12302}
{"status":"quantizing F16 model to Q4_K_M","digest":"0","total":6433687776,"completed":6433687552}
{"status":"verifying conversion"}
{"status":"creating new layer sha256:fb7f4f211b89c6c4928ff4ddb73db9f9c0cfca3e000c3e40d6cf27ddc6ca72eb"}
{"status":"using existing layer sha256:966de95ca8a62200913e3f8bfbf84c8494536f1b94b49166851e76644e966396"}
{"status":"using existing layer sha256:fcc5a6bec9daf9b561a68827b67ab6088e1dba9d1fa2a50d7bbcc8384e0a265d"}
{"status":"using existing layer sha256:a70ff7e570d97baaf4e62ac6e6ad9975e04caa6d900d3742d37698494479e0cd"}
{"status":"using existing layer sha256:56bb8bd477a519ffa694fc449c2413c6f0e1d3b1c88fa7e3c9d88d3ae49d4dcb"}
{"status":"writing manifest"}
{"status":"success"}
```

#### Create a model from GGUF

Create a model from a GGUF file. The `files` parameter should be filled out with the file name and SHA256 digest of the GGUF file you wish to use. Use [/api/blobs/:digest](#push-a-blob) to push the GGUF file to the server before calling this API.


##### Request

```shell
curl http://localhost:11434/api/create -d '{
  "model": "my-gguf-model",
  "files": {
    "test.gguf": "sha256:432f310a77f4650a88d0fd59ecdd7cebed8d684bafea53cbff0473542964f0c3"
  }
}'
```

##### Response

A stream of JSON objects is returned:

```json
{"status":"parsing GGUF"}
{"status":"using existing layer sha256:432f310a77f4650a88d0fd59ecdd7cebed8d684bafea53cbff0473542964f0c3"}
{"status":"writing manifest"}
{"status":"success"}
```


#### Create a model from a Safetensors directory

The `files` parameter should include a dictionary of files for the safetensors model which includes the file names and SHA256 digest of each file. Use [/api/blobs/:digest](#push-a-blob) to first push each of the files to the server before calling this API. Files will remain in the cache until the Ollama server is restarted.

##### Request

```shell
curl http://localhost:11434/api/create -d '{
  "model": "fred",
  "files": {
    "config.json": "sha256:dd3443e529fb2290423a0c65c2d633e67b419d273f170259e27297219828e389",
    "generation_config.json": "sha256:88effbb63300dbbc7390143fbbdd9d9fa50587b37e8bfd16c8c90d4970a74a36",
    "special_tokens_map.json": "sha256:b7455f0e8f00539108837bfa586c4fbf424e31f8717819a6798be74bef813d05",
    "tokenizer.json": "sha256:bbc1904d35169c542dffbe1f7589a5994ec7426d9e5b609d07bab876f32e97ab",
    "tokenizer_config.json": "sha256:24e8a6dc2547164b7002e3125f10b415105644fcf02bf9ad8b674c87b1eaaed6",
    "model.safetensors": "sha256:1ff795ff6a07e6a68085d206fb84417da2f083f68391c2843cd2b8ac6df8538f"
  }
}'
```

##### Response

A stream of JSON objects is returned:

```shell
{"status":"converting model"}
{"status":"creating new layer sha256:05ca5b813af4a53d2c2922933936e398958855c44ee534858fcfd830940618b6"}
{"status":"using autodetected template llama3-instruct"}
{"status":"using existing layer sha256:56bb8bd477a519ffa694fc449c2413c6f0e1d3b1c88fa7e3c9d88d3ae49d4dcb"}
{"status":"writing manifest"}
{"status":"success"}
```

## Check if a Blob Exists

```shell
HEAD /api/blobs/:digest
```

Ensures that the file blob (Binary Large Object) used with create a model exists on the server. This checks your Ollama server and not ollama.com.

### Query Parameters

- `digest`: the SHA256 digest of the blob

### Examples

#### Request

```shell
curl -I http://localhost:11434/api/blobs/sha256:29fdb92e57cf0827ded04ae6461b5931d01fa595843f55d36f5b275a52087dd2
```

#### Response

Return 200 OK if the blob exists, 404 Not Found if it does not.

## Push a Blob

```
POST /api/blobs/:digest
```

Push a file to the Ollama server to create a "blob" (Binary Large Object).

### Query Parameters

- `digest`: the expected SHA256 digest of the file

### Examples

#### Request

```shell
curl -T model.gguf -X POST http://localhost:11434/api/blobs/sha256:29fdb92e57cf0827ded04ae6461b5931d01fa595843f55d36f5b275a52087dd2
```

#### Response

Return 201 Created if the blob was successfully created, 400 Bad Request if the digest used is not expected.

## List Local Models

```
GET /api/tags
```

List models that are available locally.

### Examples

#### Request

```shell
curl http://localhost:11434/api/tags
```

#### Response

A single JSON object will be returned.

```json
{
  "models": [
    {
<<<<<<< HEAD
      "name": "codellama:13b",
      "modified_at": "2023-11-04T14:56:49.277302595-07:00",
      "size": 7365960935,
      "digest": "9f438cb9cd581fc025612d27f7c1a6669ff83a8bb0ed86c94fcf4c5440555697",
      "capabilities": [
        "completion"
      ],
=======
      "name": "deepseek-r1:latest",
      "model": "deepseek-r1:latest",
      "modified_at": "2025-05-10T08:06:48.639712648-07:00",
      "size": 4683075271,
      "digest": "0a8c266910232fd3291e71e5ba1e058cc5af9d411192cf88b6d30e92b6e73163",
>>>>>>> 526b2ed1
      "details": {
        "parent_model": "",
        "format": "gguf",
        "family": "qwen2",
        "families": [
          "qwen2"
        ],
        "parameter_size": "7.6B",
        "quantization_level": "Q4_K_M"
      }
    },
    {
<<<<<<< HEAD
      "name": "llama3:latest",
      "modified_at": "2023-12-07T09:32:18.757212583-08:00",
      "size": 3825819519,
      "digest": "fe938a131f40e6f6d40083c9f0f430a515233eb2edaa6d72eb85c50d64f2300e",
      "capabilities": [
        "completion",
        "vision"
      ],
=======
      "name": "llama3.2:latest",
      "model": "llama3.2:latest",
      "modified_at": "2025-05-04T17:37:44.706015396-07:00",
      "size": 2019393189,
      "digest": "a80c4f17acd55265feec403c7aef86be0c25983ab279d83f3bcd3abbcb5b8b72",
>>>>>>> 526b2ed1
      "details": {
        "parent_model": "",
        "format": "gguf",
        "family": "llama",
        "families": [
          "llama"
        ],
        "parameter_size": "3.2B",
        "quantization_level": "Q4_K_M"
      }
    }
  ]
}
```

## Show Model Information

```
POST /api/show
```

Show information about a model including details, modelfile, template, parameters, license, system prompt.

### Parameters

- `model`: name of the model to show
- `verbose`: (optional) if set to `true`, returns full data for verbose response fields

### Examples

#### Request

```shell
curl http://localhost:11434/api/show -d '{
  "model": "llava"
}'
```

#### Response

```json5
{
  "modelfile": "# Modelfile generated by \"ollama show\"\n# To build a new Modelfile based on this one, replace the FROM line with:\n# FROM llava:latest\n\nFROM /Users/matt/.ollama/models/blobs/sha256:200765e1283640ffbd013184bf496e261032fa75b99498a9613be4e94d63ad52\nTEMPLATE \"\"\"{{ .System }}\nUSER: {{ .Prompt }}\nASSISTANT: \"\"\"\nPARAMETER num_ctx 4096\nPARAMETER stop \"\u003c/s\u003e\"\nPARAMETER stop \"USER:\"\nPARAMETER stop \"ASSISTANT:\"",
  "parameters": "num_keep                       24\nstop                           \"<|start_header_id|>\"\nstop                           \"<|end_header_id|>\"\nstop                           \"<|eot_id|>\"",
  "template": "{{ if .System }}<|start_header_id|>system<|end_header_id|>\n\n{{ .System }}<|eot_id|>{{ end }}{{ if .Prompt }}<|start_header_id|>user<|end_header_id|>\n\n{{ .Prompt }}<|eot_id|>{{ end }}<|start_header_id|>assistant<|end_header_id|>\n\n{{ .Response }}<|eot_id|>",
  "details": {
    "parent_model": "",
    "format": "gguf",
    "family": "llama",
    "families": [
      "llama"
    ],
    "parameter_size": "8.0B",
    "quantization_level": "Q4_0"
  },
  "model_info": {
    "general.architecture": "llama",
    "general.file_type": 2,
    "general.parameter_count": 8030261248,
    "general.quantization_version": 2,
    "llama.attention.head_count": 32,
    "llama.attention.head_count_kv": 8,
    "llama.attention.layer_norm_rms_epsilon": 0.00001,
    "llama.block_count": 32,
    "llama.context_length": 8192,
    "llama.embedding_length": 4096,
    "llama.feed_forward_length": 14336,
    "llama.rope.dimension_count": 128,
    "llama.rope.freq_base": 500000,
    "llama.vocab_size": 128256,
    "tokenizer.ggml.bos_token_id": 128000,
    "tokenizer.ggml.eos_token_id": 128009,
    "tokenizer.ggml.merges": [],            // populates if `verbose=true`
    "tokenizer.ggml.model": "gpt2",
    "tokenizer.ggml.pre": "llama-bpe",
    "tokenizer.ggml.token_type": [],        // populates if `verbose=true`
    "tokenizer.ggml.tokens": []             // populates if `verbose=true`
  },
  "capabilities": [
    "completion",
    "vision"
  ],
}
```

## Copy a Model

```
POST /api/copy
```

Copy a model. Creates a model with another name from an existing model.

### Examples

#### Request

```shell
curl http://localhost:11434/api/copy -d '{
  "source": "llama3.2",
  "destination": "llama3-backup"
}'
```

#### Response

Returns a 200 OK if successful, or a 404 Not Found if the source model doesn't exist.

## Delete a Model

```
DELETE /api/delete
```

Delete a model and its data.

### Parameters

- `model`: model name to delete

### Examples

#### Request

```shell
curl -X DELETE http://localhost:11434/api/delete -d '{
  "model": "llama3:13b"
}'
```

#### Response

Returns a 200 OK if successful, 404 Not Found if the model to be deleted doesn't exist.

## Pull a Model

```
POST /api/pull
```

Download a model from the ollama library. Cancelled pulls are resumed from where they left off, and multiple calls will share the same download progress.

### Parameters

- `model`: name of the model to pull
- `insecure`: (optional) allow insecure connections to the library. Only use this if you are pulling from your own library during development.
- `stream`: (optional) if `false` the response will be returned as a single response object, rather than a stream of objects

### Examples

#### Request

```shell
curl http://localhost:11434/api/pull -d '{
  "model": "llama3.2"
}'
```

#### Response

If `stream` is not specified, or set to `true`, a stream of JSON objects is returned:

The first object is the manifest:

```json
{
  "status": "pulling manifest"
}
```

Then there is a series of downloading responses. Until any of the download is completed, the `completed` key may not be included. The number of files to be downloaded depends on the number of layers specified in the manifest.

```json
{
  "status": "downloading digestname",
  "digest": "digestname",
  "total": 2142590208,
  "completed": 241970
}
```

After all the files are downloaded, the final responses are:

```json
{
    "status": "verifying sha256 digest"
}
{
    "status": "writing manifest"
}
{
    "status": "removing any unused layers"
}
{
    "status": "success"
}
```

if `stream` is set to false, then the response is a single JSON object:

```json
{
  "status": "success"
}
```

## Push a Model

```
POST /api/push
```

Upload a model to a model library. Requires registering for ollama.ai and adding a public key first.

### Parameters

- `model`: name of the model to push in the form of `<namespace>/<model>:<tag>`
- `insecure`: (optional) allow insecure connections to the library. Only use this if you are pushing to your library during development.
- `stream`: (optional) if `false` the response will be returned as a single response object, rather than a stream of objects

### Examples

#### Request

```shell
curl http://localhost:11434/api/push -d '{
  "model": "mattw/pygmalion:latest"
}'
```

#### Response

If `stream` is not specified, or set to `true`, a stream of JSON objects is returned:

```json
{ "status": "retrieving manifest" }
```

and then:

```json
{
  "status": "starting upload",
  "digest": "sha256:bc07c81de745696fdf5afca05e065818a8149fb0c77266fb584d9b2cba3711ab",
  "total": 1928429856
}
```

Then there is a series of uploading responses:

```json
{
  "status": "starting upload",
  "digest": "sha256:bc07c81de745696fdf5afca05e065818a8149fb0c77266fb584d9b2cba3711ab",
  "total": 1928429856
}
```

Finally, when the upload is complete:

```json
{"status":"pushing manifest"}
{"status":"success"}
```

If `stream` is set to `false`, then the response is a single JSON object:

```json
{ "status": "success" }
```

## Generate Embeddings

```
POST /api/embed
```

Generate embeddings from a model

### Parameters

- `model`: name of model to generate embeddings from
- `input`: text or list of text to generate embeddings for

Advanced parameters:

- `truncate`: truncates the end of each input to fit within context length. Returns error if `false` and context length is exceeded. Defaults to `true`
- `options`: additional model parameters listed in the documentation for the [Modelfile](./modelfile.md#valid-parameters-and-values) such as `temperature`
- `keep_alive`: controls how long the model will stay loaded into memory following the request (default: `5m`)

### Examples

#### Request

```shell
curl http://localhost:11434/api/embed -d '{
  "model": "all-minilm",
  "input": "Why is the sky blue?"
}'
```

#### Response

```json
{
  "model": "all-minilm",
  "embeddings": [[
    0.010071029, -0.0017594862, 0.05007221, 0.04692972, 0.054916814,
    0.008599704, 0.105441414, -0.025878139, 0.12958129, 0.031952348
  ]],
  "total_duration": 14143917,
  "load_duration": 1019500,
  "prompt_eval_count": 8
}
```

#### Request (Multiple input)

```shell
curl http://localhost:11434/api/embed -d '{
  "model": "all-minilm",
  "input": ["Why is the sky blue?", "Why is the grass green?"]
}'
```

#### Response

```json
{
  "model": "all-minilm",
  "embeddings": [[
    0.010071029, -0.0017594862, 0.05007221, 0.04692972, 0.054916814,
    0.008599704, 0.105441414, -0.025878139, 0.12958129, 0.031952348
  ],[
    -0.0098027075, 0.06042469, 0.025257962, -0.006364387, 0.07272725,
    0.017194884, 0.09032035, -0.051705178, 0.09951512, 0.09072481
  ]]
}
```

## List Running Models
```
GET /api/ps
```

List models that are currently loaded into memory.

#### Examples

### Request

```shell
curl http://localhost:11434/api/ps
```

#### Response

A single JSON object will be returned.

```json
{
  "models": [
    {
      "name": "mistral:latest",
      "model": "mistral:latest",
      "size": 5137025024,
      "digest": "2ae6f6dd7a3dd734790bbbf58b8909a606e0e7e97e94b7604e0aa7ae4490e6d8",
      "details": {
        "parent_model": "",
        "format": "gguf",
        "family": "llama",
        "families": [
          "llama"
        ],
        "parameter_size": "7.2B",
        "quantization_level": "Q4_0"
      },
      "expires_at": "2024-06-04T14:38:31.83753-07:00",
      "size_vram": 5137025024
    }
  ]
}
```

## Generate Embedding

> Note: this endpoint has been superseded by `/api/embed`

```
POST /api/embeddings
```

Generate embeddings from a model

### Parameters

- `model`: name of model to generate embeddings from
- `prompt`: text to generate embeddings for

Advanced parameters:

- `options`: additional model parameters listed in the documentation for the [Modelfile](./modelfile.md#valid-parameters-and-values) such as `temperature`
- `keep_alive`: controls how long the model will stay loaded into memory following the request (default: `5m`)

### Examples

#### Request

```shell
curl http://localhost:11434/api/embeddings -d '{
  "model": "all-minilm",
  "prompt": "Here is an article about llamas..."
}'
```

#### Response

```json
{
  "embedding": [
    0.5670403838157654, 0.009260174818336964, 0.23178744316101074, -0.2916173040866852, -0.8924556970596313,
    0.8785552978515625, -0.34576427936553955, 0.5742510557174683, -0.04222835972905159, -0.137906014919281
  ]
}
```

## Version

```
GET /api/version
```

Retrieve the Ollama version

### Examples

#### Request

```shell
curl http://localhost:11434/api/version
```

#### Response

```json
{
  "version": "0.5.1"
}
```

<|MERGE_RESOLUTION|>--- conflicted
+++ resolved
@@ -1154,7 +1154,7 @@
 {
   "models": [
     {
-<<<<<<< HEAD
+
       "name": "codellama:13b",
       "modified_at": "2023-11-04T14:56:49.277302595-07:00",
       "size": 7365960935,
@@ -1162,13 +1162,7 @@
       "capabilities": [
         "completion"
       ],
-=======
-      "name": "deepseek-r1:latest",
-      "model": "deepseek-r1:latest",
-      "modified_at": "2025-05-10T08:06:48.639712648-07:00",
-      "size": 4683075271,
-      "digest": "0a8c266910232fd3291e71e5ba1e058cc5af9d411192cf88b6d30e92b6e73163",
->>>>>>> 526b2ed1
+
       "details": {
         "parent_model": "",
         "format": "gguf",
@@ -1181,7 +1175,7 @@
       }
     },
     {
-<<<<<<< HEAD
+
       "name": "llama3:latest",
       "modified_at": "2023-12-07T09:32:18.757212583-08:00",
       "size": 3825819519,
@@ -1190,13 +1184,7 @@
         "completion",
         "vision"
       ],
-=======
-      "name": "llama3.2:latest",
-      "model": "llama3.2:latest",
-      "modified_at": "2025-05-04T17:37:44.706015396-07:00",
-      "size": 2019393189,
-      "digest": "a80c4f17acd55265feec403c7aef86be0c25983ab279d83f3bcd3abbcb5b8b72",
->>>>>>> 526b2ed1
+
       "details": {
         "parent_model": "",
         "format": "gguf",
