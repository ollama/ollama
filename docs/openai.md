# OpenAI compatibility

> **Note:** OpenAI compatibility is experimental and is subject to major adjustments including breaking changes. For fully-featured access to the Ollama API, see the Ollama [Python library](https://github.com/ollama/ollama-python), [JavaScript library](https://github.com/ollama/ollama-js) and [REST API](https://github.com/ollama/ollama/blob/main/docs/api.md).

Ollama provides experimental compatibility with parts of the [OpenAI API](https://platform.openai.com/docs/api-reference) to help connect existing applications to Ollama.

## Usage

### OpenAI Python library

```python
from openai import OpenAI

client = OpenAI(
    base_url='http://localhost:11434/v1/',

    # required but ignored
    api_key='ollama',
)

chat_completion = client.chat.completions.create(
    messages=[
        {
            'role': 'user',
            'content': 'Say this is a test',
        }
    ],
    model='llama3',
)

embeddings = client.embeddings.create(
    model="all-minilm",
    input=["why is the sky blue?", "why is the grass green?"]
)
```

### OpenAI JavaScript library

```javascript
import OpenAI from 'openai'

const openai = new OpenAI({
  baseURL: 'http://localhost:11434/v1/',

  // required but ignored
  apiKey: 'ollama',
})

const chatCompletion = await openai.chat.completions.create({
  messages: [{ role: 'user', content: 'Say this is a test' }],
  model: 'llama3',
})

const embedding = await openai.embeddings.create({
  model: "all-minilm",
  input: ["why is the sky blue?", "why is the grass green?"],
});

```

### `curl`

```
curl http://localhost:11434/v1/chat/completions \
    -H "Content-Type: application/json" \
    -d '{
        "model": "llama3",
        "messages": [
            {
                "role": "system",
                "content": "You are a helpful assistant."
            },
            {
                "role": "user",
                "content": "Hello!"
            }
        ]
    }'

curl http://localhost:11434/v1/embeddings \
    -H "Content-Type: application/json" \
    -d '{
        "model": "all-minilm",
        "input": ["why is the sky blue?", "why is the grass green?"]
    }'
```

## Endpoints

### `/v1/chat/completions`

#### Supported features

- [x] Chat completions
- [x] Streaming
- [x] JSON mode
- [x] Reproducible outputs
- [x] Tools (streaming support coming soon)
- [ ] Vision
- [ ] Logprobs

#### Supported request fields

- [x] `model`
- [x] `messages`
  - [x] Text `content`
  - [ ] Array of `content` parts
- [x] `frequency_penalty`
- [x] `presence_penalty`
- [x] `response_format`
- [x] `seed`
- [x] `stop`
- [x] `stream`
- [x] `temperature`
- [x] `top_p`
- [x] `max_tokens`
- [x] `tools`
- [ ] `tool_choice`
- [ ] `logit_bias`
- [ ] `user`
- [ ] `n`

<<<<<<< HEAD
#### Notes

- `usage.prompt_tokens` will be 0 for completions where prompt evaluation is cached

### `/v1/embeddings`

#### Supported request fields

- [x] `model`
- [x] `input`
  - [x] string
  - [x] array of strings
  - [ ] array of tokens
  - [ ] array of token arrays
- [ ] `encoding format`
- [ ] `dimensions`
- [ ] `user`

## Notes

- `Usage` is currently not included in the response

=======
>>>>>>> 1b44d873
## Models

Before using a model, pull it locally `ollama pull`:

```shell
ollama pull llama3
```

### Default model names

For tooling that relies on default OpenAI model names such as `gpt-3.5-turbo`, use `ollama cp` to copy an existing model name to a temporary name:

```
ollama cp llama3 gpt-3.5-turbo
```

Afterwards, this new model name can be specified the `model` field:

```shell
curl http://localhost:11434/v1/chat/completions \
    -H "Content-Type: application/json" \
    -d '{
        "model": "gpt-3.5-turbo",
        "messages": [
            {
                "role": "user",
                "content": "Hello!"
            }
        ]
    }'
```<|MERGE_RESOLUTION|>--- conflicted
+++ resolved
@@ -120,11 +120,6 @@
 - [ ] `user`
 - [ ] `n`
 
-<<<<<<< HEAD
-#### Notes
-
-- `usage.prompt_tokens` will be 0 for completions where prompt evaluation is cached
-
 ### `/v1/embeddings`
 
 #### Supported request fields
@@ -143,8 +138,6 @@
 
 - `Usage` is currently not included in the response
 
-=======
->>>>>>> 1b44d873
 ## Models
 
 Before using a model, pull it locally `ollama pull`:
