--- conflicted
+++ resolved
@@ -134,13 +134,9 @@
 - [x] Streaming
 - [x] JSON mode
 - [x] Reproducible outputs
-<<<<<<< HEAD
 - [x] Vision
-- [ ] Function calling
-=======
 - [x] Tools (streaming support coming soon)
 - [ ] Vision
->>>>>>> 1b44d873
 - [ ] Logprobs
 
 #### Supported request fields
