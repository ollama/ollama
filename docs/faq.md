# FAQ

## How can I upgrade Ollama?

Ollama on macOS and Windows will automatically download updates. Click on the taskbar or menubar item and then click "Restart to update" to apply the update. Updates can also be installed by downloading the latest version [manually](https://ollama.com/download/).

On Linux, re-run the install script:

```shell
curl -fsSL https://ollama.com/install.sh | sh
```

## How can I view the logs?

Review the [Troubleshooting](./troubleshooting.md) docs for more about using logs.

## Is my GPU compatible with Ollama?

Please refer to the [GPU docs](./gpu.md).

## How can I specify the context window size?

By default, Ollama uses a context window size of 2048 tokens.

To change this when using `ollama run`, use `/set parameter`:

```shell
/set parameter num_ctx 4096
```

When using the API, specify the `num_ctx` parameter:

```shell
curl http://localhost:11434/api/generate -d '{
  "model": "llama3.2",
  "prompt": "Why is the sky blue?",
  "options": {
    "num_ctx": 4096
  }
}'
```

## How can I tell if my model was loaded onto the GPU?

Use the `ollama ps` command to see what models are currently loaded into memory.

```shell
ollama ps
```

> [!NOTE]
> **Output**:
>
> ```
> NAME      	ID          	SIZE 	PROCESSOR	UNTIL
> llama3:70b	bcfb190ca3a7	42 GB	100% GPU 	4 minutes from now
> ```
>
> The `Processor` column will show which memory the model was loaded in to:
> * `100% GPU` means the model was loaded entirely into the GPU
> * `100% CPU` means the model was loaded entirely in system memory
> * `48%/52% CPU/GPU` means the model was loaded partially onto both the GPU and into system memory

## How do I configure Ollama server?

Ollama server can be configured with environment variables.

### Setting environment variables on Mac

If Ollama is run as a macOS application, environment variables should be set using `launchctl`:

1. For each environment variable, call `launchctl setenv`.

<<<<<<< HEAD
    ```shell
    launchctl setenv OLLAMA_HOST "0.0.0.0"
=======
    ```bash
    launchctl setenv OLLAMA_HOST "0.0.0.0:11434"
>>>>>>> a400df48
    ```

2. Restart Ollama application.

### Setting environment variables on Linux

If Ollama is run as a systemd service, environment variables should be set using `systemctl`:

1. Edit the systemd service by calling `systemctl edit ollama.service`. This will open an editor.

2. For each environment variable, add a line `Environment` under section `[Service]`:

    ```ini
    [Service]
    Environment="OLLAMA_HOST=0.0.0.0:11434"
    ```

3. Save and exit.

4. Reload `systemd` and restart Ollama:

   ```shell
   systemctl daemon-reload
   systemctl restart ollama
   ```

### Setting environment variables on Windows

On Windows, Ollama inherits your user and system environment variables.

1. First Quit Ollama by clicking on it in the task bar.

2. Start the Settings (Windows 11) or Control Panel (Windows 10) application and search for _environment variables_.

3. Click on _Edit environment variables for your account_.

4. Edit or create a new variable for your user account for `OLLAMA_HOST`, `OLLAMA_MODELS`, etc.

5. Click OK/Apply to save.

6. Start the Ollama application from the Windows Start menu.

## How do I use Ollama behind a proxy?

Ollama pulls models from the Internet and may require a proxy server to access the models. Use `HTTPS_PROXY` to redirect outbound requests through the proxy. Ensure the proxy certificate is installed as a system certificate. Refer to the section above for how to use environment variables on your platform.

> [!NOTE]
> Avoid setting `HTTP_PROXY`. Ollama does not use HTTP for model pulls, only HTTPS. Setting `HTTP_PROXY` may interrupt client connections to the server.

### How do I use Ollama behind a proxy in Docker?

The Ollama Docker container image can be configured to use a proxy by passing `-e HTTPS_PROXY=https://proxy.example.com` when starting the container.

Alternatively, the Docker daemon can be configured to use a proxy. Instructions are available for Docker Desktop on [macOS](https://docs.docker.com/desktop/settings/mac/#proxies), [Windows](https://docs.docker.com/desktop/settings/windows/#proxies), and [Linux](https://docs.docker.com/desktop/settings/linux/#proxies), and Docker [daemon with systemd](https://docs.docker.com/config/daemon/systemd/#httphttps-proxy).

Ensure the certificate is installed as a system certificate when using HTTPS. This may require a new Docker image when using a self-signed certificate.

```dockerfile
FROM ollama/ollama
COPY my-ca.pem /usr/local/share/ca-certificates/my-ca.crt
RUN update-ca-certificates
```

Build and run this image:

```shell
docker build -t ollama-with-ca .
docker run -d -e HTTPS_PROXY=https://my.proxy.example.com -p 11434:11434 ollama-with-ca
```

## Does Ollama send my prompts and answers back to ollama.com?

No. Ollama runs locally, and conversation data does not leave your machine.

## How can I expose Ollama on my network?

Ollama binds 127.0.0.1 port 11434 by default. Change the bind address with the `OLLAMA_HOST` environment variable.

Refer to the section [above](#how-do-i-configure-ollama-server) for how to set environment variables on your platform.

## How can I use Ollama with a proxy server?

Ollama runs an HTTP server and can be exposed using a proxy server such as Nginx. To do so, configure the proxy to forward requests and optionally set required headers (if not exposing Ollama on the network). For example, with Nginx:

```nginx
server {
    listen 80;
    server_name example.com;  # Replace with your domain or IP
    location / {
        proxy_pass http://localhost:11434;
        proxy_set_header Host localhost:11434;
    }
}
```

## How can I use Ollama with ngrok?

Ollama can be accessed using a range of tools for tunneling tools. For example with Ngrok:

```shell
ngrok http 11434 --host-header="localhost:11434"
```

## How can I use Ollama with Cloudflare Tunnel?

To use Ollama with Cloudflare Tunnel, use the `--url` and `--http-host-header` flags:

```shell
cloudflared tunnel --url http://localhost:11434 --http-host-header="localhost:11434"
```

## How can I allow additional web origins to access Ollama?

Ollama allows cross-origin requests from `127.0.0.1` and `0.0.0.0` by default. Additional origins can be configured with `OLLAMA_ORIGINS`.

Refer to the section [above](#how-do-i-configure-ollama-server) for how to set environment variables on your platform.

## Where are models stored?

- macOS: `~/.ollama/models`
- Linux: `/usr/share/ollama/.ollama/models`
- Windows: `C:\Users\%username%\.ollama\models`

### How do I set them to a different location?

If a different directory needs to be used, set the environment variable `OLLAMA_MODELS` to the chosen directory.

> Note: on Linux using the standard installer, the `ollama` user needs read and write access to the specified directory. To assign the directory to the `ollama` user run `sudo chown -R ollama:ollama <directory>`.

Refer to the section [above](#how-do-i-configure-ollama-server) for how to set environment variables on your platform.

## How can I use Ollama in Visual Studio Code?

There is already a large collection of plugins available for VSCode as well as other editors that leverage Ollama. See the list of [extensions & plugins](https://github.com/ollama/ollama#extensions--plugins) at the bottom of the main repository readme.

## How do I use Ollama with GPU acceleration in Docker?

The Ollama Docker container can be configured with GPU acceleration in Linux or Windows (with WSL2). This requires the [nvidia-container-toolkit](https://github.com/NVIDIA/nvidia-container-toolkit). See [ollama/ollama](https://hub.docker.com/r/ollama/ollama) for more details.

GPU acceleration is not available for Docker Desktop in macOS due to the lack of GPU passthrough and emulation.

## Why is networking slow in WSL2 on Windows 10?

This can impact both installing Ollama, as well as downloading models.

Open `Control Panel > Networking and Internet > View network status and tasks` and click on `Change adapter settings` on the left panel. Find the `vEthernel (WSL)` adapter, right click and select `Properties`.
Click on `Configure` and open the `Advanced` tab. Search through each of the properties until you find `Large Send Offload Version 2 (IPv4)` and `Large Send Offload Version 2 (IPv6)`. *Disable* both of these
properties.

## How can I preload a model into Ollama to get faster response times?

If you are using the API you can preload a model by sending the Ollama server an empty request. This works with both the `/api/generate` and `/api/chat` API endpoints.

To preload the mistral model using the generate endpoint, use:
```shell
curl http://localhost:11434/api/generate -d '{"model": "mistral"}'
```

To use the chat completions endpoint, use:
```shell
curl http://localhost:11434/api/chat -d '{"model": "mistral"}'
```

To preload a model using the CLI, use the command:
```shell
ollama run llama3.2 ""
```

## How do I keep a model loaded in memory or make it unload immediately?

By default models are kept in memory for 5 minutes before being unloaded. This allows for quicker response times if you're making numerous requests to the LLM. If you want to immediately unload a model from memory, use the `ollama stop` command:

```shell
ollama stop llama3.2
```

If you're using the API, use the `keep_alive` parameter with the `/api/generate` and `/api/chat` endpoints to set the amount of time that a model stays in memory. The `keep_alive` parameter can be set to:
* a duration string (such as "10m" or "24h")
* a number in seconds (such as 3600)
* any negative number which will keep the model loaded in memory (e.g. -1 or "-1m")
* '0' which will unload the model immediately after generating a response

For example, to preload a model and leave it in memory use:
```shell
curl http://localhost:11434/api/generate -d '{"model": "llama3.2", "keep_alive": -1}'
```

To unload the model and free up memory use:
```shell
curl http://localhost:11434/api/generate -d '{"model": "llama3.2", "keep_alive": 0}'
```

Alternatively, you can change the amount of time all models are loaded into memory by setting the `OLLAMA_KEEP_ALIVE` environment variable when starting the Ollama server. The `OLLAMA_KEEP_ALIVE` variable uses the same parameter types as the `keep_alive` parameter types mentioned above. Refer to the section explaining [how to configure the Ollama server](#how-do-i-configure-ollama-server) to correctly set the environment variable.

The `keep_alive` API parameter with the `/api/generate` and `/api/chat` API endpoints will override the `OLLAMA_KEEP_ALIVE` setting.

## How do I manage the maximum number of requests the Ollama server can queue?

If too many requests are sent to the server, it will respond with a 503 error indicating the server is overloaded.  You can adjust how many requests may be queue by setting `OLLAMA_MAX_QUEUE`.

## How does Ollama handle concurrent requests?

Ollama supports two levels of concurrent processing.  If your system has sufficient available memory (system memory when using CPU inference, or VRAM for GPU inference) then multiple models can be loaded at the same time.  For a given model, if there is sufficient available memory when the model is loaded, it is configured to allow parallel request processing.

If there is insufficient available memory to load a new model request while one or more models are already loaded, all new requests will be queued until the new model can be loaded.  As prior models become idle, one or more will be unloaded to make room for the new model.  Queued requests will be processed in order.  When using GPU inference new models must be able to completely fit in VRAM to allow concurrent model loads.

Parallel request processing for a given model results in increasing the context size by the number of parallel requests.  For example, a 2K context with 4 parallel requests will result in an 8K context and additional memory allocation.

The following server settings may be used to adjust how Ollama handles concurrent requests on most platforms:

- `OLLAMA_MAX_LOADED_MODELS` - The maximum number of models that can be loaded concurrently provided they fit in available memory.  The default is 3 * the number of GPUs or 3 for CPU inference.
- `OLLAMA_NUM_PARALLEL` - The maximum number of parallel requests each model will process at the same time.  The default will auto-select either 4 or 1 based on available memory.
- `OLLAMA_MAX_QUEUE` - The maximum number of requests Ollama will queue when busy before rejecting additional requests. The default is 512

Note: Windows with Radeon GPUs currently default to 1 model maximum due to limitations in ROCm v5.7 for available VRAM reporting.  Once ROCm v6.2 is available, Windows Radeon will follow the defaults above.  You may enable concurrent model loads on Radeon on Windows, but ensure you don't load more models than will fit into your GPUs VRAM.

## How does Ollama load models on multiple GPUs?

When loading a new model, Ollama evaluates the required VRAM for the model against what is currently available.  If the model will entirely fit on any single GPU, Ollama will load the model on that GPU.  This typically provides the best performance as it reduces the amount of data transferring across the PCI bus during inference.  If the model does not fit entirely on one GPU, then it will be spread across all the available GPUs.

## How can I enable Flash Attention?

Flash Attention is a feature of most modern models that can significantly reduce memory usage as the context size grows.  To enable Flash Attention, set the `OLLAMA_FLASH_ATTENTION` environment variable to `1` when starting the Ollama server.

## How can I set the quantization type for the K/V cache?

The K/V context cache can be quantized to significantly reduce memory usage when Flash Attention is enabled.

To use quantized K/V cache with Ollama you can set the following environment variable:

- `OLLAMA_KV_CACHE_TYPE` - The quantization type for the K/V cache.  Default is `f16`.

> Note: Currently this is a global option - meaning all models will run with the specified quantization type.

The currently available K/V cache quantization types are:

- `f16` - high precision and memory usage (default).
- `q8_0` - 8-bit quantization, uses approximately 1/2 the memory of `f16` with a very small loss in precision, this usually has no noticeable impact on the model's quality (recommended if not using f16).
- `q4_0` - 4-bit quantization, uses approximately 1/4 the memory of `f16` with a small-medium loss in precision that may be more noticeable at higher context sizes.

How much the cache quantization impacts the model's response quality will depend on the model and the task.  Models that have a high GQA count (e.g. Qwen2) may see a larger impact on precision from quantization than models with a low GQA count.

You may need to experiment with different quantization types to find the best balance between memory usage and quality.<|MERGE_RESOLUTION|>--- conflicted
+++ resolved
@@ -71,13 +71,8 @@
 
 1. For each environment variable, call `launchctl setenv`.
 
-<<<<<<< HEAD
-    ```shell
-    launchctl setenv OLLAMA_HOST "0.0.0.0"
-=======
     ```bash
     launchctl setenv OLLAMA_HOST "0.0.0.0:11434"
->>>>>>> a400df48
     ```
 
 2. Restart Ollama application.
