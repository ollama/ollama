--- conflicted
+++ resolved
@@ -13,13 +13,8 @@
 As this is a preview release, you should expect a few bugs here and there.  If
 you run into a problem you can reach out on
 [Discord](https://discord.gg/ollama), or file an 
-<<<<<<< HEAD
-[issue](https://github.com/uppercaveman/ollama-server/issues).
-Logs will often be helpful in dianosing the problem (see
-=======
 [issue](https://github.com/ollama/ollama/issues).
 Logs will often be helpful in diagnosing the problem (see
->>>>>>> bf4fc25f
 [Troubleshooting](#troubleshooting) below)
 
 ## System Requirements
@@ -49,4 +44,4 @@
     - *upgrade.log* contains log output for upgrades
 - `explorer %LOCALAPPDATA%\Programs\Ollama` contains the binaries (The installer adds this to your user PATH)
 - `explorer %HOMEPATH%\.ollama` contains models and configuration
-- `explorer %TEMP%` contains temporary executable files in one or more `ollama*` directories
+- `explorer %TEMP%` contains temporary executable files in one or more `ollama*` directories