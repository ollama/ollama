#include "ggml-cuda.h"
#include "ggml-impl.h"
#include "ggml-backend-impl.h"

#include "ggml-cuda/common.cuh"
#include "ggml-cuda/acc.cuh"
#include "ggml-cuda/add-id.cuh"
#include "ggml-cuda/arange.cuh"
#include "ggml-cuda/argmax.cuh"
#include "ggml-cuda/argsort.cuh"
#include "ggml-cuda/binbcast.cuh"
#include "ggml-cuda/clamp.cuh"
#include "ggml-cuda/concat.cuh"
#include "ggml-cuda/conv-transpose-1d.cuh"
#include "ggml-cuda/conv2d-dw.cuh"
#include "ggml-cuda/conv2d-transpose.cuh"
#include "ggml-cuda/convert.cuh"
#include "ggml-cuda/count-equal.cuh"
#include "ggml-cuda/cpy.cuh"
#include "ggml-cuda/cross-entropy-loss.cuh"
#include "ggml-cuda/diagmask.cuh"
#include "ggml-cuda/fattn.cuh"
#include "ggml-cuda/getrows.cuh"
#include "ggml-cuda/im2col.cuh"
#include "ggml-cuda/mmf.cuh"
#include "ggml-cuda/mmq.cuh"
#include "ggml-cuda/mmvf.cuh"
#include "ggml-cuda/mmvq.cuh"
#include "ggml-cuda/norm.cuh"
#include "ggml-cuda/opt-step-adamw.cuh"
#include "ggml-cuda/out-prod.cuh"
#include "ggml-cuda/pad.cuh"
#include "ggml-cuda/pool2d.cuh"
#include "ggml-cuda/quantize.cuh"
#include "ggml-cuda/rope.cuh"
#include "ggml-cuda/roll.cuh"
#include "ggml-cuda/scale.cuh"
#include "ggml-cuda/softcap.cuh"
#include "ggml-cuda/softmax.cuh"
#include "ggml-cuda/ssm-conv.cuh"
#include "ggml-cuda/ssm-scan.cuh"
#include "ggml-cuda/sum.cuh"
#include "ggml-cuda/sumrows.cuh"
#include "ggml-cuda/mean.cuh"
#include "ggml-cuda/tsembd.cuh"
#include "ggml-cuda/unary.cuh"
#include "ggml-cuda/upscale.cuh"
#include "ggml-cuda/wkv.cuh"
#include "ggml-cuda/gla.cuh"
#include "ggml-cuda/set-rows.cuh"
#include "ggml.h"

#include <algorithm>
#include <array>
#include <atomic>
#include <charconv>
#include <cinttypes>
#include <condition_variable>
#include <cstddef>
#include <cstdint>
#include <float.h>
#include <initializer_list>
#include <limits>
#include <map>
#include <memory>
#include <mutex>
#include <stdarg.h>
#include <stdio.h>
#include <stdlib.h>
#include <string>
#include <vector>

static_assert(sizeof(half) == sizeof(ggml_fp16_t), "wrong fp16 size");

[[noreturn]]
void ggml_cuda_error(const char * stmt, const char * func, const char * file, int line, const char * msg) {
    int id = -1; // in case cudaGetDevice fails
    (void)cudaGetDevice(&id);

    GGML_LOG_ERROR(GGML_CUDA_NAME " error: %s\n", msg);
    GGML_LOG_ERROR("  current device: %d, in function %s at %s:%d\n", id, func, file, line);
    GGML_LOG_ERROR("  %s\n", stmt);
    // abort with GGML_ABORT to get a stack trace
    GGML_ABORT(GGML_CUDA_NAME " error");
}

// this is faster on Windows
// probably because the Windows CUDA libraries forget to make this check before invoking the drivers
void ggml_cuda_set_device(int device) {
    int current_device;
    CUDA_CHECK(cudaGetDevice(&current_device));

    if (device == current_device) {
        return;
    }

    CUDA_CHECK(cudaSetDevice(device));
}

int ggml_cuda_get_device() {
    int id;
    CUDA_CHECK(cudaGetDevice(&id));
    return id;
}

static cudaError_t ggml_cuda_device_malloc(void ** ptr, size_t size, int device) {
    ggml_cuda_set_device(device);
    cudaError_t err;
    if (getenv("GGML_CUDA_ENABLE_UNIFIED_MEMORY") != nullptr) {
        err = cudaMallocManaged(ptr, size);
#if defined(GGML_USE_HIP)
        if (err == hipSuccess) {
            CUDA_CHECK(cudaMemAdvise(*ptr, size, hipMemAdviseSetCoarseGrain, device));
        }

        // fall back to cudaMalloc if not supported (e.g. on Windows)
        if (err == hipErrorNotSupported) {
            static bool warned_unsupported = false;
            if (!warned_unsupported) {
                GGML_LOG_WARN("hipMallocManaged unsupported, falling back to hipMalloc.\n");
                warned_unsupported = true;
            }

            err = cudaMalloc(ptr, size);
        }
#endif // defined(GGML_USE_HIP)
    } else {
        err = cudaMalloc(ptr, size);
    }
    return err;
}

#if defined(GGML_USE_HIP)
static int ggml_cuda_parse_id(char devName[]) {
    // A list of possible Target IDs can be found under the rocclr/clr repo in device.cpp
    // these values are not stable so this is susceptible to breakage
    // https://github.com/ROCm/clr/blob/amd-staging/rocclr/device/device.cpp
    int archMajor = 0x0;
    int archMinor = 0x0;
    int archNum = GGML_CUDA_CC_OFFSET_AMD;
    int archLen = strlen(devName);
    char archName[archLen + 1];

    // strip leading 'gfx' while copying into our buffer
    if (archLen > 3) {
        strcpy(archName, &devName[3]);
        archLen -= 3;
    }

    // trim trailing :xnack- or :sramecc- statuses
    archLen = strcspn(archName, ":");
    archName[archLen] = '\0';

    // tease out the version information
    if (archLen > 8) {
        // versions labeled generic use '-' as delimiter
        // strip the trailing "-generic" then iterate through what remains
        if ((strstr(archName, "-generic"))) {
            archName[archLen - 8] = '\0';
            char * pch;
            if ((pch = strtok(archName, "-"))) {
                archMajor = (int)strtoul(pch, 0, 16);
                if ((pch = strtok(NULL, "-"))) {
                    archMinor = 0x10 * (int)strtoul(pch, 0, 16);
                }
            }
        }
    } else if (archLen >= 3) {
        // last two digits should be the minor * 0x10 + stepping
        archMinor = (int)strtoul(&archName[archLen - 2], 0, 16);
        archName[archLen - 2] = '\0';

        // only the major version remains
        archMajor = (int)strtoul(archName, 0, 16);
    }
    archNum += archMajor * 0x100;
    archNum += archMinor;
    return archNum;
}
#endif // defined(GGML_USE_HIP)

static std::string ggml_cuda_parse_uuid(cudaDeviceProp prop, int device_num) {
    char id[64];

    #if !defined(GGML_USE_HIP)
    snprintf(id, sizeof(id),
        "GPU-%02x%02x%02x%02x-%02x%02x-%02x%02x-%02x%02x-%02x%02x%02x%02x%02x%02x",
        (unsigned char)prop.uuid.bytes[0],
        (unsigned char)prop.uuid.bytes[1],
        (unsigned char)prop.uuid.bytes[2],
        (unsigned char)prop.uuid.bytes[3],
        (unsigned char)prop.uuid.bytes[4],
        (unsigned char)prop.uuid.bytes[5],
        (unsigned char)prop.uuid.bytes[6],
        (unsigned char)prop.uuid.bytes[7],
        (unsigned char)prop.uuid.bytes[8],
        (unsigned char)prop.uuid.bytes[9],
        (unsigned char)prop.uuid.bytes[10],
        (unsigned char)prop.uuid.bytes[11],
        (unsigned char)prop.uuid.bytes[12],
        (unsigned char)prop.uuid.bytes[13],
        (unsigned char)prop.uuid.bytes[14],
        (unsigned char)prop.uuid.bytes[15]
        );
    #else
    #ifdef _WIN32
        snprintf(id, sizeof(id), "%d", device_num);
    #else
    try {
        std::string uuid = std::string(prop.uuid.bytes, 16);

        size_t pos = 0;
        unsigned long long v = stoull(uuid, &pos, 16);
        if (v == 0 || pos != uuid.size() || (!uuid.empty() && uuid[0] == '-'))
            throw std::invalid_argument("invalid uuid");

        snprintf(id, sizeof(id), "GPU-%016llx", v);
    } catch (const std::exception &e) {
        snprintf(id, sizeof(id), "%d", device_num);
    }
    #endif
    #endif

    return id;
}

static ggml_cuda_device_info ggml_cuda_init() {
#if defined(GGML_USE_HIP)
    // Workaround for a rocBLAS bug when using multiple graphics cards:
    // https://github.com/ROCmSoftwarePlatform/rocBLAS/issues/1346
    {
        int major_version = 0;
        size_t version_length = 0;
        if (rocblas_get_version_string_size(&version_length) == rocblas_status_success) {
            std::vector<char> version(version_length+1, '\0');
            if (rocblas_get_version_string(version.data(), version.size()) == rocblas_status_success) {
                version.resize(::strlen(version.data()));
                int parsed_value = 0;
                if (std::from_chars(version.data(), version.data() + version.size(), parsed_value).ec == std::errc()) {
                    major_version = parsed_value;
                }
            }
        }
        if (major_version < 4) {
            GGML_LOG_DEBUG(GGML_CUDA_NAME " calling rocblas_initialize as a workaround for a rocBLAS bug\n");
            rocblas_initialize();
            CUDA_CHECK(cudaDeviceSynchronize());
        }
    }
#endif

    ggml_cuda_device_info info = {};

    cudaError_t err = cudaGetDeviceCount(&info.device_count);
    if (err != cudaSuccess) {
        GGML_LOG_ERROR("%s: failed to initialize " GGML_CUDA_NAME ": %s\n", __func__, cudaGetErrorString(err));
        return info;
    }

    GGML_ASSERT(info.device_count <= GGML_CUDA_MAX_DEVICES);

    int64_t total_vram = 0;
#ifdef GGML_CUDA_FORCE_MMQ
    GGML_LOG_INFO("%s: GGML_CUDA_FORCE_MMQ:    yes\n", __func__);
#else
    GGML_LOG_INFO("%s: GGML_CUDA_FORCE_MMQ:    no\n", __func__);
#endif // GGML_CUDA_FORCE_MMQ
#ifdef GGML_CUDA_FORCE_CUBLAS
    GGML_LOG_INFO("%s: GGML_CUDA_FORCE_CUBLAS: yes\n", __func__);
#else
    GGML_LOG_INFO("%s: GGML_CUDA_FORCE_CUBLAS: no\n", __func__);
#endif // GGML_CUDA_FORCE_CUBLAS
    GGML_LOG_INFO("%s: found %d " GGML_CUDA_NAME " devices:\n", __func__, info.device_count);
    for (int id = 0; id < info.device_count; ++id) {
        int device_vmm = 0;

#if defined(GGML_USE_VMM)
        CUdevice device;
        CU_CHECK(cuDeviceGet(&device, id));
        CU_CHECK(cuDeviceGetAttribute(&device_vmm, CU_DEVICE_ATTRIBUTE_VIRTUAL_MEMORY_MANAGEMENT_SUPPORTED, device));

        if (device_vmm) {
            CUmemAllocationProp alloc_prop = {};
            alloc_prop.type = CU_MEM_ALLOCATION_TYPE_PINNED;
            alloc_prop.location.type = CU_MEM_LOCATION_TYPE_DEVICE;
            alloc_prop.location.id = id;
            CU_CHECK(cuMemGetAllocationGranularity(&info.devices[id].vmm_granularity, &alloc_prop, CU_MEM_ALLOC_GRANULARITY_RECOMMENDED));
        }
#endif // defined(GGML_USE_VMM)
        info.devices[id].vmm = !!device_vmm;

        cudaDeviceProp prop;
        CUDA_CHECK(cudaGetDeviceProperties(&prop, id));

        info.default_tensor_split[id] = total_vram;
        total_vram += prop.totalGlobalMem;
        info.devices[id].integrated = prop.integrated;
        info.devices[id].nsm        = prop.multiProcessorCount;
        info.devices[id].smpb       = prop.sharedMemPerBlock;
        info.devices[id].warp_size  = prop.warpSize;
#if defined(GGML_USE_HIP)
        info.devices[id].smpbo = prop.sharedMemPerBlock;

        info.devices[id].cc = ggml_cuda_parse_id(prop.gcnArchName);
        if ((info.devices[id].cc & 0xff00) == 0x0) {
            GGML_LOG_WARN("invalid architecture ID received for device %d %s: %s  cc %d.%d\n",
                            id, prop.name, prop.gcnArchName, prop.major, prop.minor);

            // Fallback to prop.major and prop.minor
            if (prop.major > 0) {
                info.devices[id].cc = GGML_CUDA_CC_OFFSET_AMD + prop.major * 0x100;
                info.devices[id].cc += prop.minor * 0x10;
            }
        }
        GGML_LOG_INFO("  Device %d: %s, %s (0x%x), VMM: %s, Wave Size: %d, ID: %s\n",
                      id, prop.name, prop.gcnArchName, info.devices[id].cc & 0xffff,
                      device_vmm ? "yes" : "no", prop.warpSize, ggml_cuda_parse_uuid(prop, id).c_str());
#elif defined(GGML_USE_MUSA)
        // FIXME: Ensure compatibility with varying warp sizes across different MUSA archs.
        info.devices[id].warp_size = 32;
        info.devices[id].smpbo = prop.sharedMemPerBlockOptin;
        info.devices[id].cc = GGML_CUDA_CC_OFFSET_MTHREADS + prop.major * 0x100;
        info.devices[id].cc += prop.minor * 0x10;
        GGML_LOG_INFO("  Device %d: %s, compute capability %d.%d, VMM: %s, ID: %s\n",
                        id, prop.name, prop.major, prop.minor, device_vmm ? "yes" : "no",
                        ggml_cuda_parse_uuid(prop, id).c_str());
#else
        info.devices[id].smpbo = prop.sharedMemPerBlockOptin;
        info.devices[id].cc = 100*prop.major + 10*prop.minor;
<<<<<<< HEAD
        GGML_LOG_INFO("  Device %d: %s, compute capability %d.%d, VMM: %s\n",
                        id, prop.name, prop.major, prop.minor, device_vmm ? "yes" : "no");
#endif // defined(GGML_USE_HIP)
=======
        GGML_LOG_INFO("  Device %d: %s, compute capability %d.%d, VMM: %s, ID: %s\n",
                        id, prop.name, prop.major, prop.minor, device_vmm ? "yes" : "no",
                        ggml_cuda_parse_uuid(prop, id).c_str());
#endif // defined(GGML_USE_HIP) && defined(__HIP_PLATFORM_AMD__)
>>>>>>> bb71654e
    }

    for (int id = 0; id < info.device_count; ++id) {
        info.default_tensor_split[id] /= total_vram;
    }

    // configure logging to stdout
    // CUBLAS_CHECK(cublasLoggerConfigure(1, 1, 0, nullptr));

    return info;
}

const ggml_cuda_device_info & ggml_cuda_info() {
    static ggml_cuda_device_info info = ggml_cuda_init();
    return info;
}

// #define DEBUG_CUDA_MALLOC

// buffer pool for cuda (legacy)
struct ggml_cuda_pool_leg : public ggml_cuda_pool {
    static const int MAX_BUFFERS = 256;

    int device;
    struct ggml_cuda_buffer {
        void * ptr = nullptr;
        size_t size = 0;
    };

    ggml_cuda_buffer buffer_pool[MAX_BUFFERS] = {};
    size_t pool_size = 0;

    explicit ggml_cuda_pool_leg(int device) :
        device(device) {
    }

    ~ggml_cuda_pool_leg() {
        ggml_cuda_set_device(device);
        for (int i = 0; i < MAX_BUFFERS; ++i) {
            ggml_cuda_buffer & b = buffer_pool[i];
            if (b.ptr != nullptr) {
                CUDA_CHECK(cudaFree(b.ptr));
                pool_size -= b.size;
            }
        }
        GGML_ASSERT(pool_size == 0);
    }

    void * alloc(size_t size, size_t * actual_size) override {
#ifdef DEBUG_CUDA_MALLOC
        int nnz = 0;
        size_t max_size = 0;
#endif
        size_t best_diff = 1ull << 36;
        int ibest = -1;
        for (int i = 0; i < MAX_BUFFERS; ++i) {
            ggml_cuda_buffer& b = buffer_pool[i];
            if (b.ptr != nullptr) {
#ifdef DEBUG_CUDA_MALLOC
                ++nnz;
                if (b.size > max_size) max_size = b.size;
#endif
                if (b.size >= size) {
                    size_t diff = b.size - size;
                    if (diff < best_diff) {
                        best_diff = diff;
                        ibest = i;
                        if (!best_diff) {
                            void * ptr = b.ptr;
                            *actual_size = b.size;
                            b.ptr = nullptr;
                            b.size = 0;
                            return ptr;
                        }
                    }
                }
            }
        }
        if (ibest >= 0) {
            ggml_cuda_buffer& b = buffer_pool[ibest];
            void * ptr = b.ptr;
            *actual_size = b.size;
            b.ptr = nullptr;
            b.size = 0;
            return ptr;
        }
        void * ptr;
        size_t look_ahead_size = (size_t) (1.05 * size);
        look_ahead_size = 256 * ((look_ahead_size + 255)/256);
        ggml_cuda_set_device(device);
        CUDA_CHECK(ggml_cuda_device_malloc(&ptr, look_ahead_size, device));
        *actual_size = look_ahead_size;
        pool_size += look_ahead_size;
#ifdef DEBUG_CUDA_MALLOC
        GGML_LOG_INFO("%s[%d]: %d buffers, max_size = %u MB, pool_size = %u MB, requested %u MB\n", __func__, device, nnz,
                           (uint32_t)(max_size / 1024 / 1024), (uint32_t)(pool_size / 1024 / 1024), (uint32_t)(size / 1024 / 1024));
#endif
        return ptr;
    }

    void free(void * ptr, size_t size) override {
        for (int i = 0; i < MAX_BUFFERS; ++i) {
            ggml_cuda_buffer& b = buffer_pool[i];
            if (b.ptr == nullptr) {
                b.ptr = ptr;
                b.size = size;
                return;
            }
        }
        GGML_LOG_DEBUG(GGML_CUDA_NAME " buffer pool full, increase MAX_CUDA_BUFFERS\n");
        ggml_cuda_set_device(device);
        CUDA_CHECK(cudaFree(ptr));
        pool_size -= size;
    }
};

// pool with virtual memory
#if defined(GGML_USE_VMM)
struct ggml_cuda_pool_vmm : public ggml_cuda_pool {
    static const size_t CUDA_POOL_VMM_MAX_SIZE = 1ull << 35; // 32 GB

    int device;
    CUdeviceptr pool_addr = 0;
    size_t pool_used = 0;
    size_t pool_size = 0;
    size_t granularity;
#if defined(GGML_USE_HIP)
    std::vector<std::pair<CUdeviceptr, size_t>> mappings;
#endif

    explicit ggml_cuda_pool_vmm(int device) :
        device(device),
        granularity(ggml_cuda_info().devices[device].vmm_granularity) {
    }

    ~ggml_cuda_pool_vmm() {
        if (pool_addr != 0) {
#if defined(GGML_USE_HIP)
            // Workaround for https://github.com/ROCm/ROCR-Runtime/issues/285
            for (std::pair<CUdeviceptr, size_t> & mapping : mappings) {
                CU_CHECK(cuMemUnmap(mapping.first, mapping.second));
            }
#else
            CU_CHECK(cuMemUnmap(pool_addr, pool_size));
#endif
            CU_CHECK(cuMemAddressFree(pool_addr, CUDA_POOL_VMM_MAX_SIZE));
        }
    }

    void * alloc(size_t size, size_t * actual_size) override {
        // round up the allocation size to the alignment to ensure that all allocations are aligned for all data types
        const size_t alignment = 128;
        size = alignment * ((size + alignment - 1) / alignment);

        size_t avail = pool_size - pool_used;

        if (size > avail) {
            // round up to the next multiple of the granularity
            size_t reserve_size = size - avail;
            reserve_size = granularity * ((reserve_size + granularity - 1) / granularity);

            GGML_ASSERT(pool_size + reserve_size <= CUDA_POOL_VMM_MAX_SIZE);

            // allocate more physical memory
            CUmemAllocationProp prop = {};
            prop.type = CU_MEM_ALLOCATION_TYPE_PINNED;
            prop.location.type = CU_MEM_LOCATION_TYPE_DEVICE;
            prop.location.id = device;
            CUmemGenericAllocationHandle handle;
            CU_CHECK(cuMemCreate(&handle, reserve_size, &prop, 0));

            // reserve virtual address space (if not already reserved)
            if (pool_addr == 0) {
                CU_CHECK(cuMemAddressReserve(&pool_addr, CUDA_POOL_VMM_MAX_SIZE, 0, 0, 0));
            }

            // map at the end of the pool
            CUdeviceptr start_ptr = (CUdeviceptr)((char *)(pool_addr) + pool_size);
            CU_CHECK(cuMemMap(start_ptr, reserve_size, 0, handle, 0));
#if defined(GGML_USE_HIP)
            mappings.push_back({start_ptr, reserve_size});
#endif

            // the memory allocation handle is no longer needed after mapping
            CU_CHECK(cuMemRelease(handle));

            // set access
            CUmemAccessDesc access = {};
            access.location.type = CU_MEM_LOCATION_TYPE_DEVICE;
            access.location.id = device;
            access.flags = CU_MEM_ACCESS_FLAGS_PROT_READWRITE;
            CU_CHECK(cuMemSetAccess((CUdeviceptr)((char *)(pool_addr) + pool_size), reserve_size, &access, 1));

            // add to the pool
            pool_size += reserve_size;

            //printf("cuda pool[%d]: size increased to %llu MB (reserved %llu MB)\n",
            //       device, (unsigned long long) (pool_size/1024/1024),
            //       (unsigned long long) (reserve_size/1024/1024));
        }

        GGML_ASSERT(pool_addr != 0);

        void * ptr = (void *) ((CUdeviceptr)((char *)(pool_addr) + pool_used));
        *actual_size = size;
        pool_used += size;

#ifdef DEBUG_CUDA_MALLOC
        printf("cuda pool[%d]: allocated %llu bytes at %llx\n", device, (unsigned long long) size, ptr);
#endif

        return ptr;
    }

    void free(void * ptr, size_t size) override {
#ifdef DEBUG_CUDA_MALLOC
        printf("cuda pool[%d]: freed %llu bytes at %llx\n", device, (unsigned long long) size, ptr);
#endif

        pool_used -= size;

        // all deallocations must be in reverse order of the allocations
        GGML_ASSERT(ptr == (void *) ((char *)(pool_addr) + pool_used));
    }
};
#endif // defined(GGML_USE_VMM)

std::unique_ptr<ggml_cuda_pool> ggml_backend_cuda_context::new_pool_for_device(int device) {
#if defined(GGML_USE_VMM)
    if (ggml_cuda_info().devices[device].vmm) {
        return std::unique_ptr<ggml_cuda_pool>(new ggml_cuda_pool_vmm(device));
    }
#endif // defined(GGML_USE_VMM)
    return std::unique_ptr<ggml_cuda_pool>(new ggml_cuda_pool_leg(device));
}

// destroying a cuBLAS handle while a graph is being captured in a different thread can result in a CUDA error
// this lock is used to ensure that no cuBLAS handle is destroyed while a graph is being captured

static std::mutex ggml_cuda_lock;
static std::condition_variable ggml_cuda_lock_cv;
static std::atomic<int> ggml_cuda_lock_counter;

ggml_backend_cuda_context::~ggml_backend_cuda_context() {
    std::unique_lock<std::mutex> lock(ggml_cuda_lock);
    ggml_cuda_lock_cv.wait(lock, []{ return ggml_cuda_lock_counter.load(std::memory_order_relaxed) == 0; });

    if (copy_event != nullptr) {
        CUDA_CHECK(cudaEventDestroy(copy_event));
    }
    for (int i = 0; i < GGML_CUDA_MAX_DEVICES; ++i) {
        for (int j = 0; j < GGML_CUDA_MAX_STREAMS; ++j) {
            if (streams[i][j] != nullptr) {
                CUDA_CHECK(cudaStreamDestroy(streams[i][j]));
            }
        }
        if (cublas_handles[i] != nullptr) {
            CUBLAS_CHECK(cublasDestroy(cublas_handles[i]));
        }
    }
}


// cuda buffer

struct ggml_backend_cuda_buffer_context {
    int device;
    void * dev_ptr = nullptr;
    std::string name;

    ggml_backend_cuda_buffer_context(int device, void * dev_ptr) :
        device(device), dev_ptr(dev_ptr),
        name(GGML_CUDA_NAME + std::to_string(device)) {
    }

    ~ggml_backend_cuda_buffer_context() {
        CUDA_CHECK(cudaFree(dev_ptr));
    }
};

static void ggml_backend_cuda_buffer_free_buffer(ggml_backend_buffer_t buffer) {
    ggml_backend_cuda_buffer_context * ctx = (ggml_backend_cuda_buffer_context *)buffer->context;
    delete ctx;
    delete buffer;
}

static bool ggml_backend_buffer_is_cuda(ggml_backend_buffer_t buffer) {
    return buffer->iface.free_buffer == ggml_backend_cuda_buffer_free_buffer;
}

static void * ggml_backend_cuda_buffer_get_base(ggml_backend_buffer_t buffer) {
    ggml_backend_cuda_buffer_context * ctx = (ggml_backend_cuda_buffer_context *)buffer->context;
    return ctx->dev_ptr;
}

static enum ggml_status ggml_backend_cuda_buffer_init_tensor(ggml_backend_buffer_t buffer, ggml_tensor * tensor) {
    ggml_backend_cuda_buffer_context * ctx = (ggml_backend_cuda_buffer_context *)buffer->context;

    if (tensor->view_src != NULL) {
        assert(tensor->view_src->buffer->buft == buffer->buft);
        return GGML_STATUS_SUCCESS;
    }

    if (ggml_is_quantized(tensor->type) && tensor->view_src == nullptr && ggml_backend_buffer_get_usage(buffer) != GGML_BACKEND_BUFFER_USAGE_COMPUTE) {
        // initialize padding to 0 to avoid possible NaN values
        const size_t original_size = ggml_nbytes(tensor);
        const size_t padded_size = ggml_backend_buft_get_alloc_size(buffer->buft, tensor);

        if (padded_size > original_size) {
            ggml_cuda_set_device(ctx->device);
            CUDA_CHECK(cudaMemset((char *)tensor->data + original_size, 0, padded_size - original_size));
        }
    }
    return GGML_STATUS_SUCCESS;
}

static void ggml_backend_cuda_buffer_memset_tensor(ggml_backend_buffer_t buffer, ggml_tensor * tensor, uint8_t value, size_t offset, size_t size) {
    ggml_backend_cuda_buffer_context * ctx = (ggml_backend_cuda_buffer_context *)buffer->context;

    ggml_cuda_set_device(ctx->device);
    CUDA_CHECK(cudaMemsetAsync((char *)tensor->data + offset, value, size, cudaStreamPerThread));
    CUDA_CHECK(cudaStreamSynchronize(cudaStreamPerThread));
}

static void ggml_backend_cuda_buffer_set_tensor(ggml_backend_buffer_t buffer, ggml_tensor * tensor, const void * data, size_t offset, size_t size) {
    ggml_backend_cuda_buffer_context * ctx = (ggml_backend_cuda_buffer_context *)buffer->context;

    ggml_cuda_set_device(ctx->device);
    CUDA_CHECK(cudaMemcpyAsync((char *)tensor->data + offset, data, size, cudaMemcpyHostToDevice, cudaStreamPerThread));
    CUDA_CHECK(cudaStreamSynchronize(cudaStreamPerThread));
}

static void ggml_backend_cuda_buffer_get_tensor(ggml_backend_buffer_t buffer, const ggml_tensor * tensor, void * data, size_t offset, size_t size) {
    ggml_backend_cuda_buffer_context * ctx = (ggml_backend_cuda_buffer_context *)buffer->context;

    ggml_cuda_set_device(ctx->device);
    CUDA_CHECK(cudaMemcpyAsync(data, (const char *)tensor->data + offset, size, cudaMemcpyDeviceToHost, cudaStreamPerThread));
    CUDA_CHECK(cudaStreamSynchronize(cudaStreamPerThread));
}

static bool ggml_backend_cuda_buffer_cpy_tensor(ggml_backend_buffer_t buffer, const ggml_tensor * src, ggml_tensor * dst) {
    if (ggml_backend_buffer_is_cuda(src->buffer)) {
        ggml_backend_cuda_buffer_context * src_ctx = (ggml_backend_cuda_buffer_context *)src->buffer->context;
        ggml_backend_cuda_buffer_context * dst_ctx = (ggml_backend_cuda_buffer_context *)dst->buffer->context;
        if (src_ctx->device == dst_ctx->device) {
            CUDA_CHECK(cudaMemcpyAsync(dst->data, src->data, ggml_nbytes(src), cudaMemcpyDeviceToDevice, cudaStreamPerThread));
        } else {
#ifdef GGML_CUDA_NO_PEER_COPY
            return false;
#else
            CUDA_CHECK(cudaMemcpyPeerAsync(dst->data, dst_ctx->device, src->data, src_ctx->device, ggml_nbytes(src), cudaStreamPerThread));
#endif
        }
        CUDA_CHECK(cudaStreamSynchronize(cudaStreamPerThread));
        return true;
    }
    return false;

    GGML_UNUSED(buffer);
}

static void ggml_backend_cuda_buffer_clear(ggml_backend_buffer_t buffer, uint8_t value) {
    ggml_backend_cuda_buffer_context * ctx = (ggml_backend_cuda_buffer_context *)buffer->context;

    ggml_cuda_set_device(ctx->device);
    CUDA_CHECK(cudaMemsetAsync(ctx->dev_ptr, value, buffer->size, cudaStreamPerThread));
    CUDA_CHECK(cudaStreamSynchronize(cudaStreamPerThread));
}

static const ggml_backend_buffer_i ggml_backend_cuda_buffer_interface = {
    /* .free_buffer     = */ ggml_backend_cuda_buffer_free_buffer,
    /* .get_base        = */ ggml_backend_cuda_buffer_get_base,
    /* .init_tensor     = */ ggml_backend_cuda_buffer_init_tensor,
    /* .memset_tensor   = */ ggml_backend_cuda_buffer_memset_tensor,
    /* .set_tensor      = */ ggml_backend_cuda_buffer_set_tensor,
    /* .get_tensor      = */ ggml_backend_cuda_buffer_get_tensor,
    /* .cpy_tensor      = */ ggml_backend_cuda_buffer_cpy_tensor,
    /* .clear           = */ ggml_backend_cuda_buffer_clear,
    /* .reset           = */ NULL,
};

// cuda buffer type
struct ggml_backend_cuda_buffer_type_context {
    int device;
    std::string name;
};

static const char * ggml_backend_cuda_buffer_type_get_name(ggml_backend_buffer_type_t buft) {
    ggml_backend_cuda_buffer_type_context * ctx = (ggml_backend_cuda_buffer_type_context *)buft->context;

    return ctx->name.c_str();
}

static bool ggml_backend_buft_is_cuda(ggml_backend_buffer_type_t buft) {
    return buft->iface.get_name == ggml_backend_cuda_buffer_type_get_name;
}

static ggml_backend_buffer_t ggml_backend_cuda_buffer_type_alloc_buffer(ggml_backend_buffer_type_t buft, size_t size) {
    ggml_backend_cuda_buffer_type_context * buft_ctx = (ggml_backend_cuda_buffer_type_context *)buft->context;

    ggml_cuda_set_device(buft_ctx->device);

    void * dev_ptr;
    cudaError_t err = ggml_cuda_device_malloc(&dev_ptr, size, buft_ctx->device);
    if (err != cudaSuccess) {
        // clear the error
        (void)cudaGetLastError();
        GGML_LOG_ERROR("%s: allocating %.2f MiB on device %d: cudaMalloc failed: %s\n", __func__, size / 1024.0 / 1024.0, buft_ctx->device, cudaGetErrorString(err));
        return nullptr;
    }

    ggml_backend_cuda_buffer_context * ctx = new ggml_backend_cuda_buffer_context(buft_ctx->device, dev_ptr);

    return ggml_backend_buffer_init(buft, ggml_backend_cuda_buffer_interface, ctx, size);
}

static size_t ggml_backend_cuda_buffer_type_get_alignment(ggml_backend_buffer_type_t buft) {
    return 128;

    GGML_UNUSED(buft);
}

static size_t ggml_backend_cuda_buffer_type_get_alloc_size(ggml_backend_buffer_type_t buft, const ggml_tensor * tensor) {
    size_t size = ggml_nbytes(tensor);
    int64_t ne0 = tensor->ne[0];

    if (ggml_is_quantized(tensor->type)) {
        if (ne0 % MATRIX_ROW_PADDING != 0) {
            GGML_ASSERT(tensor->nb[0] == ggml_element_size(tensor));
            size += ggml_row_size(tensor->type, MATRIX_ROW_PADDING - ne0 % MATRIX_ROW_PADDING);
        }
    }

    return size;

    GGML_UNUSED(buft);
}

static const ggml_backend_buffer_type_i ggml_backend_cuda_buffer_type_interface = {
    /* .get_name         = */ ggml_backend_cuda_buffer_type_get_name,
    /* .alloc_buffer     = */ ggml_backend_cuda_buffer_type_alloc_buffer,
    /* .get_alignment    = */ ggml_backend_cuda_buffer_type_get_alignment,
    /* .get_max_size     = */ NULL, // defaults to SIZE_MAX
    /* .get_alloc_size   = */ ggml_backend_cuda_buffer_type_get_alloc_size,
    /* .is_host          = */ NULL,
};

ggml_backend_buffer_type_t ggml_backend_cuda_buffer_type(int device) {
    static std::mutex mutex;
    std::lock_guard<std::mutex> lock(mutex);

    if (device >= ggml_backend_cuda_get_device_count()) {
        return nullptr;
    }

    static ggml_backend_buffer_type ggml_backend_cuda_buffer_types[GGML_CUDA_MAX_DEVICES];

    static bool ggml_backend_cuda_buffer_type_initialized = false;

    if (!ggml_backend_cuda_buffer_type_initialized) {
        for (int i = 0; i < ggml_backend_cuda_get_device_count(); i++) {
            ggml_backend_cuda_buffer_types[i] = {
                /* .iface    = */ ggml_backend_cuda_buffer_type_interface,
                /* .device   = */ ggml_backend_reg_dev_get(ggml_backend_cuda_reg(), i),
                /* .context  = */ new ggml_backend_cuda_buffer_type_context{i, GGML_CUDA_NAME + std::to_string(i)},
            };
        }
        ggml_backend_cuda_buffer_type_initialized = true;
    }

    return &ggml_backend_cuda_buffer_types[device];
}

// cuda split buffer

static int64_t get_row_rounding(const std::array<float, GGML_CUDA_MAX_DEVICES> & tensor_split) {
    int64_t row_rounding = 0;
    for (int id = 0; id < ggml_backend_cuda_get_device_count(); ++id) {
        if (tensor_split[id] >= (id + 1 < ggml_backend_cuda_get_device_count() ? tensor_split[id + 1] : 1.0f)) {
            continue;
        }

        const int cc = ggml_cuda_info().devices[id].cc;
        row_rounding = std::max(row_rounding, (int64_t)get_mmq_y_host(cc));
    }
    return row_rounding;
}

static void get_row_split(int64_t * row_low, int64_t * row_high, const ggml_tensor * tensor, const std::array<float, GGML_CUDA_MAX_DEVICES> & tensor_split, int id) {
    const int64_t nrows = ggml_nrows(tensor);
    const int64_t rounding = get_row_rounding(tensor_split);

    *row_low = id == 0 ? 0 : nrows*tensor_split[id];
    *row_low -= *row_low % rounding;

    if (id == ggml_backend_cuda_get_device_count() - 1) {
        *row_high = nrows;
    } else {
        *row_high = nrows*tensor_split[id + 1];
        *row_high -= *row_high % rounding;
    }
}

static size_t ggml_nbytes_split(const struct ggml_tensor * tensor, int nrows_split) {
    static_assert(GGML_MAX_DIMS == 4, "GGML_MAX_DIMS is not 4 - update this function");

    return nrows_split*ggml_row_size(tensor->type, tensor->ne[0]);
}

struct ggml_backend_cuda_split_buffer_type_context {
    int main_device;
    std::array<float, GGML_CUDA_MAX_DEVICES> tensor_split;
    std::string name;
};

struct ggml_backend_cuda_split_buffer_context {
    ~ggml_backend_cuda_split_buffer_context() {
        for (ggml_tensor_extra_gpu * extra : tensor_extras) {
            for (int id = 0; id < GGML_CUDA_MAX_DEVICES; ++id) {
                for (int64_t is = 0; is < GGML_CUDA_MAX_STREAMS; ++is) {
                    if (extra->events[id][is] != nullptr) {
                        CUDA_CHECK(cudaEventDestroy(extra->events[id][is]));
                    }
                }
                if (extra->data_device[id] != nullptr) {
                    CUDA_CHECK(cudaFree(extra->data_device[id]));
                }
            }
            delete extra;
        }
    }

    std::vector<ggml_tensor_extra_gpu *> tensor_extras;
};


static void ggml_backend_cuda_split_buffer_free_buffer(ggml_backend_buffer_t buffer) {
    ggml_backend_cuda_split_buffer_context * ctx = (ggml_backend_cuda_split_buffer_context *)buffer->context;
    delete ctx;
    delete buffer;
}

static void * ggml_backend_cuda_split_buffer_get_base(ggml_backend_buffer_t buffer) {
    // the pointers are stored in the tensor extras, this is just a dummy address and never dereferenced
    return (void *)0x1000;

    GGML_UNUSED(buffer);
}

static enum ggml_status ggml_backend_cuda_split_buffer_init_tensor(ggml_backend_buffer_t buffer, ggml_tensor * tensor) {
    GGML_ASSERT(tensor->view_src == nullptr); // views of split tensors are not supported
    GGML_ASSERT(ggml_is_contiguous(tensor) && "split buffers only supported for contiguous tensors");

    ggml_backend_cuda_split_buffer_context * ctx = (ggml_backend_cuda_split_buffer_context *)buffer->context;
    ggml_backend_cuda_split_buffer_type_context * buft_ctx = (ggml_backend_cuda_split_buffer_type_context *)buffer->buft->context;

    const int64_t ne0 = tensor->ne[0];

    ggml_tensor_extra_gpu * extra = new ggml_tensor_extra_gpu{};
    ctx->tensor_extras.push_back(extra);

    for (int id = 0; id < ggml_backend_cuda_get_device_count(); ++id) {
        int64_t row_low, row_high;
        get_row_split(&row_low, &row_high, tensor, buft_ctx->tensor_split, id);

        int64_t nrows_split = row_high - row_low;
        if (nrows_split == 0) {
            continue;
        }

        size_t size = ggml_nbytes_split(tensor, nrows_split);
        const size_t original_size = size;

        // pad last row to a multiple of 512 elements to avoid out-of-bounds memory accesses
        if (ne0 % MATRIX_ROW_PADDING != 0) {
            size += ggml_row_size(tensor->type, MATRIX_ROW_PADDING - ne0 % MATRIX_ROW_PADDING);
        }

        // FIXME: do not crash if cudaMalloc fails
        // currently, init_tensor cannot fail, it needs to be fixed in ggml-backend first
        ggml_cuda_set_device(id);
        char * buf;
        CUDA_CHECK(ggml_cuda_device_malloc((void**)&buf, size, id));

        // set padding to 0 to avoid possible NaN values
        if (size > original_size) {
            CUDA_CHECK(cudaMemset(buf + original_size, 0, size - original_size));
        }

        extra->data_device[id] = buf;

        for (int64_t is = 0; is < GGML_CUDA_MAX_STREAMS; ++is) {
            CUDA_CHECK(cudaEventCreateWithFlags(&extra->events[id][is], cudaEventDisableTiming));
        }
    }
    tensor->extra = extra;
    return GGML_STATUS_SUCCESS;
}

static void ggml_backend_cuda_split_buffer_set_tensor(ggml_backend_buffer_t buffer, ggml_tensor * tensor, const void * data, size_t offset, size_t size) {
    // split tensors must always be set in their entirety at once
    GGML_ASSERT(offset == 0);
    GGML_ASSERT(size == ggml_nbytes(tensor));
    GGML_ASSERT(ggml_is_contiguous(tensor) && "split buffers only supported for contiguous tensors");

    ggml_backend_cuda_split_buffer_type_context * buft_ctx = (ggml_backend_cuda_split_buffer_type_context *)buffer->buft->context;

    const int64_t ne0 = tensor->ne[0];
    const size_t nb1 = tensor->nb[1];
    ggml_tensor_extra_gpu * extra = (ggml_tensor_extra_gpu *)tensor->extra;

    for (int id = 0; id < ggml_backend_cuda_get_device_count(); ++id) {
        int64_t row_low, row_high;
        get_row_split(&row_low, &row_high, tensor, buft_ctx->tensor_split, id);

        int64_t nrows_split = row_high - row_low;
        if (nrows_split == 0) {
            continue;
        }

        const size_t offset_split = row_low*nb1;
        size_t size = ggml_nbytes_split(tensor, nrows_split);
        const size_t original_size = size;

        // pad last row to a multiple of 512 elements to avoid out-of-bounds memory accesses
        if (ne0 % MATRIX_ROW_PADDING != 0) {
            size += ggml_row_size(tensor->type, MATRIX_ROW_PADDING - ne0 % MATRIX_ROW_PADDING);
        }

        const char * buf_host = (const char *)data + offset_split;
        CUDA_CHECK(cudaMemcpyAsync(extra->data_device[id], buf_host, original_size, cudaMemcpyHostToDevice, cudaStreamPerThread));
    }

    for (int id = 0; id < ggml_backend_cuda_get_device_count(); ++id) {
        CUDA_CHECK(cudaStreamSynchronize(cudaStreamPerThread));
    }
}

static void ggml_backend_cuda_split_buffer_get_tensor(ggml_backend_buffer_t buffer, const ggml_tensor * tensor, void * data, size_t offset, size_t size) {
    // split tensors must always be set in their entirety at once
    GGML_ASSERT(offset == 0);
    GGML_ASSERT(size == ggml_nbytes(tensor));
    GGML_ASSERT(ggml_is_contiguous(tensor) && "split buffers only supported for contiguous tensors");

    ggml_backend_cuda_split_buffer_type_context * buft_ctx = (ggml_backend_cuda_split_buffer_type_context *)buffer->buft->context;

    const int64_t ne0 = tensor->ne[0];
    const size_t nb1 = tensor->nb[1];
    ggml_tensor_extra_gpu * extra = (ggml_tensor_extra_gpu *)tensor->extra;

    for (int id = 0; id < ggml_backend_cuda_get_device_count(); ++id) {
        int64_t row_low, row_high;
        get_row_split(&row_low, &row_high, tensor, buft_ctx->tensor_split, id);

        int64_t nrows_split = row_high - row_low;
        if (nrows_split == 0) {
            continue;
        }

        const size_t offset_split = row_low*nb1;
        size_t size = ggml_nbytes_split(tensor, nrows_split);
        const size_t original_size = size;

        // pad last row to a multiple of 512 elements to avoid out-of-bounds memory accesses
        if (ne0 % MATRIX_ROW_PADDING != 0) {
            size += ggml_row_size(tensor->type, MATRIX_ROW_PADDING - ne0 % MATRIX_ROW_PADDING);
        }

        char * buf_host = (char *)data + offset_split;
        CUDA_CHECK(cudaMemcpyAsync(buf_host, extra->data_device[id], original_size, cudaMemcpyDeviceToHost, cudaStreamPerThread));
    }

    for (int id = 0; id < ggml_backend_cuda_get_device_count(); ++id) {
        CUDA_CHECK(cudaStreamSynchronize(cudaStreamPerThread));
    }
}

static void ggml_backend_cuda_split_buffer_clear(ggml_backend_buffer_t buffer, uint8_t value) {
    GGML_UNUSED(buffer);
    GGML_UNUSED(value);
}

static const ggml_backend_buffer_i ggml_backend_cuda_split_buffer_interface = {
    /* .free_buffer     = */ ggml_backend_cuda_split_buffer_free_buffer,
    /* .get_base        = */ ggml_backend_cuda_split_buffer_get_base,
    /* .init_tensor     = */ ggml_backend_cuda_split_buffer_init_tensor,
    /* .memset_tensor   = */ NULL,
    /* .set_tensor      = */ ggml_backend_cuda_split_buffer_set_tensor,
    /* .get_tensor      = */ ggml_backend_cuda_split_buffer_get_tensor,
    /* .cpy_tensor      = */ NULL,
    /* .clear           = */ ggml_backend_cuda_split_buffer_clear,
    /* .reset           = */ NULL,
};

// cuda split buffer type

static const char * ggml_backend_cuda_split_buffer_type_get_name(ggml_backend_buffer_type_t buft) {
    ggml_backend_cuda_split_buffer_type_context * ctx = (ggml_backend_cuda_split_buffer_type_context *)buft->context;

    return ctx->name.c_str();
}

static bool ggml_backend_buft_is_cuda_split(ggml_backend_buffer_type_t buft) {
    return buft->iface.get_name == ggml_backend_cuda_split_buffer_type_get_name;
}

static ggml_backend_buffer_t ggml_backend_cuda_split_buffer_type_alloc_buffer(ggml_backend_buffer_type_t buft, size_t size) {
    // since we don't know the exact split after rounding, we cannot allocate the device buffers at this point
    // instead, we allocate them for each tensor separately in init_tensor
    // however, the size still represents the maximum cumulative size of all the device buffers after the tensors are allocated,
    // as returned by get_alloc_size. this limit is enforced during tensor allocation by ggml-alloc, so it must be correct.
    ggml_backend_cuda_split_buffer_context * ctx = new ggml_backend_cuda_split_buffer_context();

    return ggml_backend_buffer_init(buft, ggml_backend_cuda_split_buffer_interface, ctx, size);
}

static size_t ggml_backend_cuda_split_buffer_type_get_alignment(ggml_backend_buffer_type_t buft) {
    return 128;

    GGML_UNUSED(buft);
}

static size_t ggml_backend_cuda_split_buffer_type_get_alloc_size(ggml_backend_buffer_type_t buft, const ggml_tensor * tensor) {
    ggml_backend_cuda_split_buffer_type_context * ctx = (ggml_backend_cuda_split_buffer_type_context *)buft->context;
    GGML_ASSERT(ggml_is_contiguous(tensor) && "split buffers only supported for contiguous tensors");

    size_t total_size = 0;

    const int64_t ne0 = tensor->ne[0];

    for (int id = 0; id < ggml_backend_cuda_get_device_count(); ++id) {
        int64_t row_low, row_high;
        get_row_split(&row_low, &row_high, tensor, ctx->tensor_split, id);

        int64_t nrows_split = row_high - row_low;
        if (nrows_split == 0) {
            continue;
        }

        total_size += ggml_nbytes_split(tensor, nrows_split);

        // pad last row to a multiple of 512 elements to avoid out-of-bounds memory accesses
        if (ne0 % MATRIX_ROW_PADDING != 0) {
            total_size += ggml_row_size(tensor->type, MATRIX_ROW_PADDING - ne0 % MATRIX_ROW_PADDING);
        }
    }

    return total_size;
}

static bool ggml_backend_cuda_split_buffer_type_is_host(ggml_backend_buffer_type_t buft) {
    return false;

    GGML_UNUSED(buft);
}

static const ggml_backend_buffer_type_i ggml_backend_cuda_split_buffer_type_interface = {
    /* .get_name         = */ ggml_backend_cuda_split_buffer_type_get_name,
    /* .alloc_buffer     = */ ggml_backend_cuda_split_buffer_type_alloc_buffer,
    /* .get_alignment    = */ ggml_backend_cuda_split_buffer_type_get_alignment,
    /* .get_max_size     = */ NULL, // defaults to SIZE_MAX
    /* .get_alloc_size   = */ ggml_backend_cuda_split_buffer_type_get_alloc_size,
    /* .is_host          = */ ggml_backend_cuda_split_buffer_type_is_host,
};

ggml_backend_buffer_type_t ggml_backend_cuda_split_buffer_type(int main_device, const float * tensor_split) {
    static std::mutex mutex;
    std::lock_guard<std::mutex> lock(mutex);

    static std::map<std::pair<int, std::array<float, GGML_CUDA_MAX_DEVICES>>, struct ggml_backend_buffer_type> buft_map;

    std::array<float, GGML_CUDA_MAX_DEVICES> tensor_split_arr = {};

    bool all_zero = tensor_split == nullptr || std::all_of(tensor_split, tensor_split + GGML_CUDA_MAX_DEVICES, [](float x) { return x == 0.0f; });
    if (all_zero) {
        tensor_split_arr = ggml_cuda_info().default_tensor_split;
    } else {
        float split_sum = 0.0f;
        for (int i = 0; i < ggml_backend_cuda_get_device_count(); ++i) {
            tensor_split_arr[i] = split_sum;
            split_sum += tensor_split[i];
        }
        for (int i = 0; i < ggml_backend_cuda_get_device_count(); ++i) {
            tensor_split_arr[i] /= split_sum;
        }
    }

    auto it = buft_map.find({main_device, tensor_split_arr});
    if (it != buft_map.end()) {
        return &it->second;
    }
    auto * ctx = new ggml_backend_cuda_split_buffer_type_context{
        main_device,
        tensor_split_arr,
        GGML_CUDA_NAME + std::to_string(main_device) + "_Split",
    };

    struct ggml_backend_buffer_type buft {
        /* .iface   = */ ggml_backend_cuda_split_buffer_type_interface,
        /* .device  = */ ggml_backend_reg_dev_get(ggml_backend_cuda_reg(), main_device),
        /* .context = */ ctx,
    };

    auto result = buft_map.emplace(std::make_pair(main_device, tensor_split_arr), buft);
    return &result.first->second;
}

// host buffer type

static const char * ggml_backend_cuda_host_buffer_type_name(ggml_backend_buffer_type_t buft) {
    return GGML_CUDA_NAME "_Host";

    GGML_UNUSED(buft);
}

static bool ggml_backend_buft_is_cuda_host(ggml_backend_buffer_type_t buft) {
    return buft->iface.get_name == ggml_backend_cuda_host_buffer_type_name;
}

static void ggml_backend_cuda_host_buffer_free_buffer(ggml_backend_buffer_t buffer) {
    CUDA_CHECK(cudaFreeHost(buffer->context));
    delete buffer;
}

static void * ggml_cuda_host_malloc(size_t size) {
    if (getenv("GGML_CUDA_NO_PINNED") != nullptr) {
        return nullptr;
    }

    void * ptr = nullptr;
    cudaError_t err = cudaMallocHost((void **) &ptr, size);
    if (err != cudaSuccess) {
        // clear the error
        (void)cudaGetLastError();
        GGML_LOG_DEBUG("%s: failed to allocate %.2f MiB of pinned memory: %s\n", __func__,
                           size / 1024.0 / 1024.0, cudaGetErrorString(err));
        return nullptr;
    }

    return ptr;
}

static ggml_backend_buffer_t ggml_backend_cuda_host_buffer_type_alloc_buffer(ggml_backend_buffer_type_t buft, size_t size) {
    void * ptr = ggml_cuda_host_malloc(size);

    if (ptr == nullptr) {
        // fallback to cpu buffer
        return ggml_backend_buft_alloc_buffer(ggml_backend_cpu_buffer_type(), size);
    }

    ggml_backend_buffer_t buffer = ggml_backend_cpu_buffer_from_ptr(ptr, size);
    buffer->buft = buft;
    buffer->iface.free_buffer = ggml_backend_cuda_host_buffer_free_buffer;

    return buffer;
}

ggml_backend_buffer_type_t ggml_backend_cuda_host_buffer_type() {
    static struct ggml_backend_buffer_type ggml_backend_cuda_buffer_type_host = {
        /* .iface    = */ {
            /* .get_name         = */ ggml_backend_cuda_host_buffer_type_name,
            /* .alloc_buffer     = */ ggml_backend_cuda_host_buffer_type_alloc_buffer,
            /* .get_alignment    = */ ggml_backend_cpu_buffer_type()->iface.get_alignment,
            /* .get_max_size     = */ NULL, // defaults to SIZE_MAX
            /* .get_alloc_size   = */ ggml_backend_cpu_buffer_type()->iface.get_alloc_size,
            /* .is_host          = */ ggml_backend_cpu_buffer_type()->iface.is_host,
        },
        /* .device   = */ ggml_backend_reg_dev_get(ggml_backend_cuda_reg(), 0),
        /* .context  = */ nullptr,
    };

    return &ggml_backend_cuda_buffer_type_host;
}

//static bool ggml_backend_buffer_is_cuda_host(ggml_backend_buffer_t buffer) {
//    return buffer->buft->iface.get_name == ggml_backend_cuda_host_buffer_type_name;
//}

/// kernels

typedef void (*ggml_cuda_op_mul_mat_t)(
    ggml_backend_cuda_context & ctx,
    const ggml_tensor * src0, const ggml_tensor * src1, ggml_tensor * dst, const char * src0_dd_i, const float * src1_ddf_i,
    const char * src1_ddq_i, float * dst_dd_i, const int64_t row_low, const int64_t row_high, const int64_t src1_ncols,
    const int64_t src1_padded_row_size, cudaStream_t stream);

#ifndef GGML_CUDA_PEER_MAX_BATCH_SIZE
#define GGML_CUDA_PEER_MAX_BATCH_SIZE 128
#endif // GGML_CUDA_PEER_MAX_BATCH_SIZE

#define MUL_MAT_SRC1_COL_STRIDE 128

static cudaError_t ggml_cuda_cpy_tensor_2d(
    void * dst, const struct ggml_tensor * src, int64_t i3, int64_t i2, int64_t i1_low, int64_t i1_high, cudaStream_t stream) {

    const char * src_ptr = (const char *) src->data;
    char       * dst_ptr = (char       *) dst;

    const int64_t ne0 = src->ne[0];
    const int64_t nb0 = src->nb[0];
    const int64_t nb1 = src->nb[1];
    const int64_t nb2 = src->nb[2];
    const int64_t nb3 = src->nb[3];
    const enum ggml_type type = src->type;
    const int64_t ts = ggml_type_size(type);
    const int64_t bs = ggml_blck_size(type);
    const int64_t i1_diff = i1_high - i1_low;

    const char * x = src_ptr + i1_low*nb1 + i2*nb2 + i3*nb3;
    if (nb0 == ts && nb1 == ts*ne0/bs) {
        return cudaMemcpyAsync(dst_ptr, x, i1_diff*nb1, cudaMemcpyDeviceToDevice, stream);
    } else if (nb0 == ts) {
        return cudaMemcpy2DAsync(dst_ptr, ts*ne0/bs, x, nb1, ts*ne0/bs, i1_diff, cudaMemcpyDeviceToDevice, stream);
    } else {
        for (int64_t i1 = 0; i1 < i1_diff; i1++) {
            const void * rx = (const void *) ((const char *) x + i1*nb1);
            void * rd = (void *) (dst_ptr + i1*ts*ne0/bs);
            // pretend the row is a matrix with cols=1
            cudaError_t r = cudaMemcpy2DAsync(rd, ts/bs, rx, nb0, ts/bs, ne0, cudaMemcpyDeviceToDevice, stream);
            if (r != cudaSuccess) {
                return r;
            }
        }
        return cudaSuccess;
    }
}

static void ggml_cuda_op_mul_mat_cublas(
    ggml_backend_cuda_context & ctx,
    const ggml_tensor * src0, const ggml_tensor * src1, ggml_tensor * dst, const char * src0_dd_i, const float * src1_ddf_i,
    const char * src1_ddq_i, float * dst_dd_i, const int64_t row_low, const int64_t row_high, const int64_t src1_ncols,
    const int64_t src1_padded_row_size, cudaStream_t stream) {

    GGML_ASSERT(src0_dd_i  != nullptr);
    GGML_ASSERT(src1_ddf_i != nullptr);
    GGML_ASSERT(dst_dd_i   != nullptr);

    const int64_t ne00 = src0->ne[0];
    const int64_t ne10 = src1->ne[0];

    const int64_t ne0 = dst->ne[0];

    const int64_t row_diff = row_high - row_low;

    int id = ggml_cuda_get_device();

    // the main device has a larger memory buffer to hold the results from all GPUs
    // ldc == nrows of the matrix that cuBLAS writes into
    int64_t ldc = id == ctx.device ? ne0 : row_diff;

    const int cc = ggml_cuda_info().devices[id].cc;

    const bool supports_bf16 = GGML_CUDA_CC_IS_NVIDIA(cc) || GGML_CUDA_CC_IS_AMD(cc) ||
        (GGML_CUDA_CC_IS_MTHREADS(cc) && cc >= GGML_CUDA_CC_QY2);

    const bool use_fp16 = (src0->type == GGML_TYPE_F16 || ggml_is_quantized(src0->type)) && ggml_is_contiguous(src0) && row_diff == src0->ne[1] && dst->op_params[0] == GGML_PREC_DEFAULT;

    if (supports_bf16 && src0->type == GGML_TYPE_BF16 && ggml_is_contiguous(src0) && row_diff == src0->ne[1]) {
        ggml_cuda_pool_alloc<nv_bfloat16> src1_as_bf16(ctx.pool(id));
        if (src1->type != GGML_TYPE_BF16) {
            const to_bf16_cuda_t to_bf16_cuda = ggml_get_to_bf16_cuda(src1->type);
            GGML_ASSERT(to_bf16_cuda != nullptr);
            size_t ne = src1_ncols*ne10;
            src1_as_bf16.alloc(ne);
            to_bf16_cuda(src1_ddf_i, src1_as_bf16.get(), ne, stream);
        }
        const nv_bfloat16 * src1_ptr = src1->type == GGML_TYPE_BF16 ? (const nv_bfloat16 *) src1_ddf_i : src1_as_bf16.get();
        const nv_bfloat16 * src0_ptr = (const nv_bfloat16 *)src0_dd_i;
        ggml_cuda_pool_alloc<nv_bfloat16> dst_bf16(ctx.pool(id), row_diff*src1_ncols);

        const float alpha_f32 = 1.0f;
        const float beta_f32  = 0.0f;

        CUBLAS_CHECK(cublasSetStream(ctx.cublas_handle(id), stream));
        CUBLAS_CHECK(
            cublasGemmEx(ctx.cublas_handle(id), CUBLAS_OP_T, CUBLAS_OP_N,
                    row_diff, src1_ncols, ne10,
                    &alpha_f32,  src0_ptr,       CUDA_R_16BF, ne00,
                                 src1_ptr,       CUDA_R_16BF, ne10,
                    &beta_f32,   dst_bf16.get(), CUDA_R_16BF, ldc,
                    CUBLAS_COMPUTE_32F,
                    CUBLAS_GEMM_DEFAULT_TENSOR_OP));

        const to_fp32_cuda_t to_fp32_cuda = ggml_get_to_fp32_cuda(GGML_TYPE_BF16);
        to_fp32_cuda(dst_bf16.get(), dst_dd_i, row_diff*src1_ncols, stream);
    } else if (fast_fp16_hardware_available(cc) && use_fp16) {
        // convert src0 and src1 to fp16, multiply as fp16, convert dst to fp32
        ggml_cuda_pool_alloc<half> src0_as_f16(ctx.pool(id));
        if (src0->type != GGML_TYPE_F16) {
            const to_fp16_cuda_t to_fp16_cuda = ggml_get_to_fp16_cuda(src0->type);
            GGML_ASSERT(to_fp16_cuda != nullptr);
            size_t ne = row_diff*ne00;
            src0_as_f16.alloc(ne);
            to_fp16_cuda(src0_dd_i, src0_as_f16.get(), ne, stream);
        }
        const half * src0_ptr = src0->type == GGML_TYPE_F16 ? (const half *) src0_dd_i : src0_as_f16.get();

        ggml_cuda_pool_alloc<half> src1_as_f16(ctx.pool(id));
        if (src1->type != GGML_TYPE_F16) {
            const to_fp16_cuda_t to_fp16_cuda = ggml_get_to_fp16_cuda(src1->type);
            GGML_ASSERT(to_fp16_cuda != nullptr);
            size_t ne = src1_ncols*ne10;
            src1_as_f16.alloc(ne);
            to_fp16_cuda(src1_ddf_i, src1_as_f16.get(), ne, stream);
        }
        const half * src1_ptr = src1->type == GGML_TYPE_F16 ? (const half *) src1_ddf_i : src1_as_f16.get();

        CUBLAS_CHECK(cublasSetStream(ctx.cublas_handle(id), stream));

        if (GGML_CUDA_CC_IS_CDNA(cc) || GGML_CUDA_CC_IS_RDNA4(cc)) {
            const float alpha = 1.0f;
            const float beta = 0.0f;
            CUBLAS_CHECK(
                cublasGemmEx(ctx.cublas_handle(id), CUBLAS_OP_T, CUBLAS_OP_N,
                        row_diff, src1_ncols, ne10,
                        &alpha, src0_ptr,  CUDA_R_16F, ne00,
                                src1_ptr,  CUDA_R_16F, ne10,
                        &beta,   dst_dd_i, CUDA_R_32F, ldc,
                        CUBLAS_COMPUTE_32F,
                        CUBLAS_GEMM_DEFAULT_TENSOR_OP));
        } else {
            ggml_cuda_pool_alloc<half> dst_f16(ctx.pool(id), row_diff*src1_ncols);

            const half alpha_f16 = 1.0f;
            const half beta_f16 = 0.0f;

            CUBLAS_CHECK(
                cublasGemmEx(ctx.cublas_handle(id), CUBLAS_OP_T, CUBLAS_OP_N,
                        row_diff, src1_ncols, ne10,
                        &alpha_f16, src0_ptr,      CUDA_R_16F, ne00,
                                    src1_ptr,      CUDA_R_16F, ne10,
                        &beta_f16,  dst_f16.get(), CUDA_R_16F, ldc,
                        CUBLAS_COMPUTE_16F,
                        CUBLAS_GEMM_DEFAULT_TENSOR_OP));

            const to_fp32_cuda_t to_fp32_cuda = ggml_get_to_fp32_cuda(GGML_TYPE_F16);
            to_fp32_cuda(dst_f16.get(), dst_dd_i, row_diff*src1_ncols, stream);
        }
    } else {
        ggml_cuda_pool_alloc<float> src0_ddq_as_f32(ctx.pool(id));
        ggml_cuda_pool_alloc<float> src1_ddq_as_f32(ctx.pool(id));

        if (src0->type != GGML_TYPE_F32) {
            const to_fp32_cuda_t to_fp32_cuda = ggml_get_to_fp32_cuda(src0->type);
            GGML_ASSERT(to_fp32_cuda != nullptr);
            src0_ddq_as_f32.alloc(row_diff*ne00);
            to_fp32_cuda(src0_dd_i, src0_ddq_as_f32.get(), row_diff*ne00, stream);
        }
        if (src1->type != GGML_TYPE_F32) {
            const to_fp32_cuda_t to_fp32_cuda = ggml_get_to_fp32_cuda(src1->type);
            GGML_ASSERT(to_fp32_cuda != nullptr);
            src1_ddq_as_f32.alloc(src1_ncols*ne10);
            to_fp32_cuda(src1_ddf_i, src1_ddq_as_f32.get(), src1_ncols*ne10, stream);
        }

        const float * src0_ddf_i = src0->type == GGML_TYPE_F32 ? (const float *) src0_dd_i : src0_ddq_as_f32.get();
        const float * src1_ddf1_i = src1->type == GGML_TYPE_F32 ? (const float *) src1_ddf_i : src1_ddq_as_f32.get();

        const float alpha = 1.0f;
        const float beta = 0.0f;

        CUBLAS_CHECK(cublasSetStream(ctx.cublas_handle(id), stream));
        CUBLAS_CHECK(
            cublasSgemm(ctx.cublas_handle(id), CUBLAS_OP_T, CUBLAS_OP_N,
                    row_diff, src1_ncols, ne10,
                    &alpha, src0_ddf_i,  ne00,
                            src1_ddf1_i, ne10,
                    &beta,  dst_dd_i,    ldc));
    }

    GGML_UNUSED(dst);
    GGML_UNUSED(src1_ddq_i);
    GGML_UNUSED(src1_padded_row_size);
}

static void ggml_cuda_set_peer_access(const int n_tokens, int main_device) {
    static bool peer_access_enabled = false;

    const bool enable_peer_access = n_tokens <= GGML_CUDA_PEER_MAX_BATCH_SIZE;

    if (peer_access_enabled == enable_peer_access) {
        return;
    }

#ifdef NDEBUG
    for (int id = 0; id < ggml_backend_cuda_get_device_count(); ++id) {
        ggml_cuda_set_device(id);
        CUDA_CHECK(cudaDeviceSynchronize());
    }

    for (int id = 0; id < ggml_backend_cuda_get_device_count(); ++id) {
        ggml_cuda_set_device(id);

        for (int id_other = 0; id_other < ggml_backend_cuda_get_device_count(); ++id_other) {
            if (id == id_other) {
                continue;
            }
            if (id != main_device && id_other != main_device) {
                continue;
            }

            int can_access_peer;
            CUDA_CHECK(cudaDeviceCanAccessPeer(&can_access_peer, id, id_other));
            if (can_access_peer) {
                if (enable_peer_access) {
                    cudaError_t err = cudaDeviceEnablePeerAccess(id_other, 0);
                    if (err != cudaErrorPeerAccessAlreadyEnabled) {
                        CUDA_CHECK(err);
                    } else {
                        // reset the error
                        (void)cudaGetLastError();
                    }
                } else {
                    cudaError_t err = cudaDeviceDisablePeerAccess(id_other);
                    if (err != cudaErrorPeerAccessNotEnabled) {
                        CUDA_CHECK(err);
                    } else {
                        // reset the error
                        (void)cudaGetLastError();
                    }
                }
            }
        }
    }

    ggml_cuda_set_device(main_device);
#endif // NDEBUG

    peer_access_enabled = enable_peer_access;

    GGML_UNUSED(main_device);
}

static cudaError_t ggml_cuda_Memcpy2DPeerAsync(
    void * dst, int dstDevice, size_t dpitch, void * src, int srcDevice, size_t spitch, size_t width, size_t height, cudaStream_t stream) {

#if !defined(GGML_USE_HIP) && !defined(GGML_USE_MUSA)
    // cudaMemcpy2DAsync may fail with copies between vmm pools of different devices
    cudaMemcpy3DPeerParms p = {};
    p.dstDevice = dstDevice;
    p.dstPtr = make_cudaPitchedPtr(dst, dpitch, dpitch, height);
    p.srcDevice = srcDevice;
    p.srcPtr = make_cudaPitchedPtr(src, spitch, spitch, height);
    p.extent = make_cudaExtent(width, height, 1);
    return cudaMemcpy3DPeerAsync(&p, stream);
#else
    // HIP does not support cudaMemcpy3DPeerAsync or vmm pools
    GGML_UNUSED(dstDevice);
    GGML_UNUSED(srcDevice);
    return cudaMemcpy2DAsync(dst, dpitch, src, spitch, width, height, cudaMemcpyDeviceToDevice, stream);
#endif // !defined(GGML_USE_HIP) && !defined(GGML_USE_MUSA)
}

static void ggml_cuda_op_mul_mat(
    ggml_backend_cuda_context & ctx,
    const ggml_tensor * src0, const ggml_tensor * src1, ggml_tensor * dst, ggml_cuda_op_mul_mat_t op,
    quantize_cuda_t quantize_src1) {

    const int64_t ne00 = src0->ne[0];
    const int64_t ne01 = src0->ne[1];
    const int64_t ne02 = src0->ne[2];
    const int64_t ne03 = src0->ne[3];

    const int64_t ne10 = src1->ne[0];
    const int64_t ne11 = src1->ne[1];
    const int64_t ne12 = src1->ne[2];
    const int64_t ne13 = src1->ne[3];
    const int64_t nrows1 = ggml_nrows(src1);

    const int64_t ne0 = dst->ne[0];
    const int64_t ne1 = dst->ne[1];

    // const int64_t nb10 = src1->nb[0];
    const int64_t nb11 = src1->nb[1];
    const int64_t nb12 = src1->nb[2];
    const int64_t nb13 = src1->nb[3];

    const int64_t nb2 = dst->nb[2];
    const int64_t nb3 = dst->nb[3];

    ggml_backend_cuda_buffer_context * src1_ctx = (ggml_backend_cuda_buffer_context *) src1->buffer->context;
    ggml_backend_cuda_buffer_context * dst_ctx  = (ggml_backend_cuda_buffer_context *) dst->buffer->context;

    GGML_ASSERT(src1->type == GGML_TYPE_F32 || (src1->ne[2] == 1 && src1->ne[3] == 1));

    GGML_ASSERT(ne12 % ne02 == 0);
    GGML_ASSERT(ne13 % ne03 == 0);

    const int64_t i02_divisor = ne12 / ne02;
    const int64_t i03_divisor = ne13 / ne03;

    const size_t src0_ts = ggml_type_size(src0->type);
    const size_t src0_bs = ggml_blck_size(src0->type);
    const size_t q8_1_ts = sizeof(block_q8_1);
    const size_t q8_1_bs = QK8_1;

    const bool src0_is_contiguous = ggml_is_contiguous(src0);
    const bool src1_is_contiguous = ggml_is_contiguous(src1);

    const int64_t src1_padded_col_size = GGML_PAD(ne10, MATRIX_ROW_PADDING);

    const bool split = ggml_backend_buft_is_cuda_split(src0->buffer->buft);
    GGML_ASSERT(!(split && ne02 > 1));
    GGML_ASSERT(!(split && ne03 > 1));
    GGML_ASSERT(!(split && ne02 < ne12));
    GGML_ASSERT(!(split && ne03 < ne13));

    ggml_tensor_extra_gpu * src0_extra = split ? (ggml_tensor_extra_gpu *) src0->extra : nullptr;


    std::array<float, GGML_CUDA_MAX_DEVICES> tensor_split;
    if (split) {
        ggml_backend_cuda_split_buffer_type_context * buft_ctx = (ggml_backend_cuda_split_buffer_type_context *) src0->buffer->buft->context;
        tensor_split = buft_ctx->tensor_split;
    }

    struct dev_data {
        int cc;

        ggml_cuda_pool_alloc<char>   src0_dd_alloc;
        ggml_cuda_pool_alloc<float> src1_ddf_alloc;
        ggml_cuda_pool_alloc<char>  src1_ddq_alloc;
        ggml_cuda_pool_alloc<float>   dst_dd_alloc;

        char  *  src0_dd = nullptr;
        float * src1_ddf = nullptr; // float
        char  * src1_ddq = nullptr; // q8_1
        float *   dst_dd = nullptr;

        int64_t  row_low;
        int64_t row_high;
    };

    dev_data dev[GGML_CUDA_MAX_DEVICES];

    int used_devices = 0;

    for (int id = 0; id < ggml_backend_cuda_get_device_count(); ++id) {
        dev[id].cc = ggml_cuda_info().devices[id].cc;

        // by default, use all rows
        dev[id].row_low  = 0;
        dev[id].row_high = ne01;

        // for multi GPU, get the row boundaries from tensor split
        // and round to mul_mat_q tile sizes
        if (split) {
            const int64_t rounding = get_row_rounding(tensor_split);

            if (id != 0) {
                dev[id].row_low  = ne01*tensor_split[id];
                if (dev[id].row_low < ne01) {
                    dev[id].row_low -= dev[id].row_low % rounding;
                }
            }

            if (id != ggml_backend_cuda_get_device_count() - 1) {
                dev[id].row_high  = ne01*tensor_split[id + 1];
                if (dev[id].row_high < ne01) {
                    dev[id].row_high -= dev[id].row_high % rounding;
                }
            }
        }
    }

    for (int id = 0; id < ggml_backend_cuda_get_device_count(); ++id) {
        if ((!split && id != ctx.device) || dev[id].row_low == dev[id].row_high) {
            continue;
        }

        used_devices++;

        const bool src1_on_device = id == src1_ctx->device;
        const bool  dst_on_device = id == dst_ctx->device;

        ggml_cuda_set_device(id);
        cudaStream_t stream = ctx.stream(id, 0);

        if (src0_is_contiguous) {
            dev[id].src0_dd = split ? (char *) src0_extra->data_device[id] : (char *) src0->data;
        } else {
            // If src0 is not contiguous it will be copied to a temporary buffer.
            // This buffer needs to be cleared entirely because multiple regions will function as padding.
            const size_t nbytes_data    = ggml_nbytes(src0);
            const size_t nbytes_padding = ggml_row_size(src0->type, MATRIX_ROW_PADDING - ne00 % MATRIX_ROW_PADDING);
            dev[id].src0_dd = dev[id].src0_dd_alloc.alloc(ctx.pool(id), nbytes_data + nbytes_padding);
            CUDA_CHECK(cudaMemsetAsync(dev[id].src0_dd, 0, nbytes_data + nbytes_padding, stream));
        }

        // If src0 is on a temporary compute buffer (partial offloading) there may be some padding that needs to be cleared:
        if (ne00 % MATRIX_ROW_PADDING != 0 && ggml_is_quantized(src0->type) && ggml_backend_buffer_get_usage(src0->buffer) == GGML_BACKEND_BUFFER_USAGE_COMPUTE && src0->view_src == nullptr) {
            GGML_ASSERT(ggml_is_contiguously_allocated(src0));
            GGML_ASSERT(!src0->view_src);
            const size_t nbytes_data    = ggml_row_size(src0->type, (dev[id].row_high - dev[id].row_low)*ne00);
            const size_t nbytes_padding = ggml_row_size(src0->type, MATRIX_ROW_PADDING - ne00 % MATRIX_ROW_PADDING);
            CUDA_CHECK(cudaMemsetAsync(dev[id].src0_dd + nbytes_data, 0, nbytes_padding, stream));
        }

        if (src1_on_device && src1_is_contiguous) {
            dev[id].src1_ddf = (float *) src1->data;
        } else {
            dev[id].src1_ddf = dev[id].src1_ddf_alloc.alloc(ctx.pool(id), ggml_nelements(src1));
        }

        if (quantize_src1) {
            size_t src_1_ddq_size = nrows1*src1_padded_col_size*q8_1_ts/q8_1_bs;
            if (quantize_src1 == quantize_mmq_q8_1_cuda) {
                src_1_ddq_size += get_mmq_x_max_host(dev[id].cc)*sizeof(block_q8_1_mmq);
            }
            dev[id].src1_ddq = dev[id].src1_ddq_alloc.alloc(ctx.pool(id), src_1_ddq_size);

            if (src1_on_device && src1_is_contiguous) {
                quantize_src1(
                    dev[id].src1_ddf, nullptr, dev[id].src1_ddq, src0->type, ne10,
                    nb11/sizeof(float), nb12/sizeof(float), nb13/sizeof(float),
                    src1_padded_col_size, ne11, ne12, ne13, stream);
                CUDA_CHECK(cudaGetLastError());
            }
        }

        if (dst_on_device) {
            dev[id].dst_dd = (float *) dst->data;
        } else {
            const size_t size_dst_ddf = split ? (dev[id].row_high - dev[id].row_low)*ne1 : ggml_nelements(dst);
            dev[id].dst_dd = dev[id].dst_dd_alloc.alloc(ctx.pool(id), size_dst_ddf);
        }
    }

    // if multiple devices are used they need to wait for the main device
    // here an event is recorded that signals that the main device has finished calculating the input data
    if (split && used_devices > 1) {
        ggml_cuda_set_device(ctx.device);
        CUDA_CHECK(cudaEventRecord(src0_extra->events[ctx.device][0], ctx.stream()));
    }

    const int64_t src1_col_stride = split && used_devices > 1 ? MUL_MAT_SRC1_COL_STRIDE : ne11;
    for (int64_t src1_col_0 = 0; src1_col_0 < ne11; src1_col_0 += src1_col_stride) {
        const int64_t is = split ? (src1_col_0/src1_col_stride) % GGML_CUDA_MAX_STREAMS : 0;
        const int64_t src1_ncols = src1_col_0 + src1_col_stride > ne11 ? ne11 - src1_col_0 : src1_col_stride;

        for (int id = 0; id < ggml_backend_cuda_get_device_count(); ++id) {
            if ((!split && id != ctx.device) || dev[id].row_low == dev[id].row_high) {
                continue;
            }

            const bool src1_on_device = id == src1_ctx->device;
            const bool  dst_on_device = id == dst_ctx->device;
            const int64_t row_diff = dev[id].row_high - dev[id].row_low;

            ggml_cuda_set_device(id);
            cudaStream_t stream = ctx.stream(id, is);

            // wait for main GPU data if necessary
            if (split && (id != ctx.device || is != 0)) {
                CUDA_CHECK(cudaStreamWaitEvent(stream, src0_extra->events[ctx.device][0], 0));
            }

            for (int64_t i0 = 0; i0 < ne13*ne12; ++i0) {
                const int64_t i03 = i0 / ne12;
                const int64_t i02 = i0 % ne12;

                size_t src1_ddq_i_offset = i0*ne11 * src1_padded_col_size*q8_1_ts/q8_1_bs;
                if (quantize_src1 == quantize_mmq_q8_1_cuda) {
                    src1_ddq_i_offset += src1_col_0 * sizeof(block_q8_1_mmq);
                } else {
                    src1_ddq_i_offset += src1_col_0 * src1_padded_col_size*q8_1_ts/q8_1_bs;
                }

                // for split tensors the data begins at i0 == i0_offset_low
                const size_t nbytes_src0_matrix = ne01*ne00*src0_ts / src0_bs;
                char  *  src0_dd_i =  dev[id].src0_dd + ((i03/i03_divisor)*ne02 + (i02/i02_divisor)) * nbytes_src0_matrix;
                float * src1_ddf_i = dev[id].src1_ddf + (i0*ne11 + src1_col_0) * ne10;
                char  * src1_ddq_i = dev[id].src1_ddq +  src1_ddq_i_offset;
                float *   dst_dd_i =   dev[id].dst_dd + (i0*ne1  + src1_col_0) * (dst_on_device ? ne0 : row_diff);

                // the main device memory buffer can be on VRAM scratch, with space for all partial results
                // in that case an offset on dst_ddf_i is needed
                if (id == ctx.device) {
                    dst_dd_i += dev[id].row_low; // offset is 0 if no tensor split
                }

                // copy src0, src1 to device if necessary
                if (src1_is_contiguous) {
                    if (id != ctx.device) {
                        if (quantize_src1) {
                            char * src1_ddq_i_source = dev[ctx.device].src1_ddq + src1_ddq_i_offset;
                            if (quantize_src1 == quantize_mmq_q8_1_cuda) {
                                const size_t pitch = ne11*sizeof(block_q8_1_mmq);
                                const size_t width = src1_ncols*sizeof(block_q8_1_mmq);
                                const size_t height = src1_padded_col_size/(4*QK8_1);
                                CUDA_CHECK(ggml_cuda_Memcpy2DPeerAsync(src1_ddq_i, id, pitch, src1_ddq_i_source, ctx.device, pitch, width, height, stream));
                            } else {
                                CUDA_CHECK(cudaMemcpyPeerAsync(
                                    src1_ddq_i, id, src1_ddq_i_source, ctx.device, src1_ncols*src1_padded_col_size*q8_1_ts/q8_1_bs, stream));
                            }
                        } else {
                            float * src1_ddf_i_source = (float *) src1->data;
                            src1_ddf_i_source += (i0*ne11 + src1_col_0) * ne10;
                            CUDA_CHECK(cudaMemcpyPeerAsync(src1_ddf_i, id, src1_ddf_i_source, ctx.device,
                                                            src1_ncols*ne10*sizeof(float), stream));
                        }
                    }
                } else if (src1_on_device && !src1_is_contiguous) {
                    CUDA_CHECK(ggml_cuda_cpy_tensor_2d(
                                src1_ddf_i, src1, i03, i02, src1_col_0, src1_col_0+src1_ncols, stream));
                } else {
                    GGML_ABORT("fatal error");
                }

                if (quantize_src1 && !src1_is_contiguous) {
                    quantize_src1(
                        src1_ddf_i, nullptr, src1_ddq_i, src0->type, ne10, ne10, ne11*ne10, ne12*ne11*ne10,
                        src1_padded_col_size, src1_ncols, 1, 1, stream);
                    CUDA_CHECK(cudaGetLastError());
                }

                if (src1_col_0 == 0 && !src0_is_contiguous && i03 % i03_divisor == 0 && i02 % i02_divisor == 0) {
                    CUDA_CHECK(ggml_cuda_cpy_tensor_2d(
                        src0_dd_i, src0, i03/i03_divisor, i02/i02_divisor, dev[id].row_low, dev[id].row_high, stream));
                }

                // do the computation
                op(ctx, src0, src1, dst, src0_dd_i, src1_ddf_i, src1_ddq_i, dst_dd_i,
                    dev[id].row_low, dev[id].row_high, src1_ncols, src1_padded_col_size, stream);
                CUDA_CHECK(cudaGetLastError());

                // copy dst to host or other device if necessary
                if (!dst_on_device) {
                    void * dst_off_device = dst->data;
                    if (split) {
                        // src0 = weight matrix is saved as a transposed matrix for better memory layout.
                        // dst is NOT transposed.
                        // The outputs of matrix matrix multiplications can therefore NOT simply be concatenated for >1 GPU.
                        // Instead they need to be copied to the correct slice in ne0 = dst row index.
                        // If dst is a vector with ne0 == 1 then you don't have to do this but it still produces correct results.
                        float * dhf_dst_i = (float *) ((char *) dst_off_device + i02*nb2 + i03*nb3);
                        GGML_ASSERT(dst->nb[1] == ne0*sizeof(float));
                        dhf_dst_i += src1_col_0*ne0 + dev[id].row_low;
                        CUDA_CHECK(ggml_cuda_Memcpy2DPeerAsync(
                            dhf_dst_i, ctx.device, ne0*sizeof(float), dst_dd_i, id, row_diff*sizeof(float), row_diff*sizeof(float), src1_ncols, stream));
                    } else {
                        float * dhf_dst_i = (float *) ((char *) dst_off_device + i02*nb2 + i03*nb3);
                        GGML_ASSERT(dst->nb[1] == ne0*sizeof(float));
                        dhf_dst_i += src1_col_0*ne0;
                        CUDA_CHECK(cudaMemcpyAsync(dhf_dst_i, dst_dd_i, src1_ncols*ne0*sizeof(float), cudaMemcpyDeviceToDevice, stream));
                    }
                }

                // add event for the main device to wait on until other device is done
                if (split && (id != ctx.device || is != 0)) {
                    CUDA_CHECK(cudaEventRecord(src0_extra->events[id][is], stream));
                }
            }
        }
    }

    // main device waits for all other devices to be finished
    if (split && ggml_backend_cuda_get_device_count() > 1) {
        int64_t is_max = (ne11 + MUL_MAT_SRC1_COL_STRIDE - 1) / MUL_MAT_SRC1_COL_STRIDE;
        is_max = is_max <= GGML_CUDA_MAX_STREAMS ? is_max : GGML_CUDA_MAX_STREAMS;

        ggml_cuda_set_device(ctx.device);
        for (int id = 0; id < ggml_backend_cuda_get_device_count(); ++id) {
            if (dev[id].row_low == dev[id].row_high) {
                continue;
            }
            for (int64_t is = 0; is < is_max; ++is) {
                CUDA_CHECK(cudaStreamWaitEvent(ctx.stream(), src0_extra->events[id][is], 0));
            }
        }
    }
}

static __global__ void k_compute_batched_ptrs(
        const void * src0_as_f16, const void * src1_as_f16, char * dst,
        const void ** ptrs_src, void ** ptrs_dst,
        int64_t ne12, int64_t ne13,
        int64_t ne23,
        size_t  nb02, size_t  nb03,
        size_t  nb12, size_t  nb13,
        size_t  nbd2, size_t  nbd3,
        int64_t r2,   int64_t r3) {
    const int64_t i13 = blockIdx.x * blockDim.x + threadIdx.x;
    const int64_t i12 = blockIdx.y * blockDim.y + threadIdx.y;

    if (i13 >= ne13 || i12 >= ne12) {
        return;
    }

    const int64_t i03 = i13 / r3;
    const int64_t i02 = i12 / r2;

    ptrs_src[0*ne23 + i12 + i13*ne12] = (const char *) src0_as_f16 + i02*nb02 + i03*nb03;
    ptrs_src[1*ne23 + i12 + i13*ne12] = (const char *) src1_as_f16 + i12*nb12 + i13*nb13;
    ptrs_dst[0*ne23 + i12 + i13*ne12] = (      char *)         dst + i12*nbd2 + i13*nbd3;
}

// Type traits for mapping ggml types to CUDA/cuBLAS types
template<ggml_type T>
struct batched_mul_mat_traits;

template<>
struct batched_mul_mat_traits<GGML_TYPE_F32> {
    using cuda_type = float;
    static inline const cublasComputeType_t compute_type = CUBLAS_COMPUTE_32F;
    static inline const cudaDataType_t data_type = CUDA_R_32F;
    static inline const ggml_type ggml_type_val = GGML_TYPE_F32;
    static inline const float alpha = 1.0f;
    static inline const float beta = 0.0f;
    static inline const void* get_alpha() { static const float val = alpha; return &val; }
    static inline const void* get_beta() { static const float val = beta; return &val; }
    static inline auto get_nc_converter(ggml_type src_type) { return ggml_get_to_fp32_nc_cuda(src_type); }
};

template<>
struct batched_mul_mat_traits<GGML_TYPE_BF16> {
    using cuda_type = nv_bfloat16;
    static inline const cublasComputeType_t compute_type = CUBLAS_COMPUTE_32F;
    static inline const cudaDataType_t data_type = CUDA_R_16BF;
    static inline const ggml_type ggml_type_val = GGML_TYPE_BF16;
    static inline const float alpha = 1.0f;
    static inline const float beta = 0.0f;
    static inline const void* get_alpha() { static const float val = alpha; return &val; }
    static inline const void* get_beta() { static const float val = beta; return &val; }
    static inline auto get_nc_converter(ggml_type src_type) { return ggml_get_to_bf16_nc_cuda(src_type); }
};

template<>
struct batched_mul_mat_traits<GGML_TYPE_F16> {
    using cuda_type = half;
    static inline const cublasComputeType_t compute_type = CUBLAS_COMPUTE_16F;
    static inline const cudaDataType_t data_type = CUDA_R_16F;
    static inline const ggml_type ggml_type_val = GGML_TYPE_F16;
    static inline const half alpha = 1.0;
    static inline const half beta = 0.0;
    static inline const void* get_alpha() { static const half val = alpha; return &val; }
    static inline const void* get_beta() { static const half val = beta; return &val; }
    static inline auto get_nc_converter(ggml_type src_type) { return ggml_get_to_fp16_nc_cuda(src_type); }
};

template<ggml_type src0_type>
static void ggml_cuda_mul_mat_batched_cublas_impl(ggml_backend_cuda_context & ctx, const ggml_tensor * src0, const ggml_tensor * src1, ggml_tensor * dst) {
    using traits = batched_mul_mat_traits<src0_type>;
    using cuda_t = typename traits::cuda_type;

    GGML_ASSERT(!ggml_is_transposed(src0));
    GGML_ASSERT(!ggml_is_transposed(src1));
    GGML_ASSERT(!ggml_backend_buft_is_cuda_split(src0->buffer->buft));
    GGML_ASSERT(src0->type == src0_type);
    GGML_ASSERT(ggml_is_contiguous(dst));

    // Byte offsets and tensor dimensions are currently used in an inconsistent way for dst.
    // As long as dst is contiguous this does not matter though.

    GGML_TENSOR_BINARY_OP_LOCALS

    const int64_t ne_dst = ggml_nelements(dst);
    cudaStream_t main_stream = ctx.stream();
    CUBLAS_CHECK(cublasSetStream(ctx.cublas_handle(), main_stream));

    float * dst_ddf = (float *) dst->data;
    const size_t ts_src1 = ggml_type_size(src1->type);
    GGML_ASSERT(nb10 == ts_src1);
    int64_t s11 = nb11 / ts_src1;
    int64_t s12 = nb12 / ts_src1;
    int64_t s13 = nb13 / ts_src1;

    const cuda_t * src0_ptr = nullptr;
    const cuda_t * src1_ptr = nullptr;

    ggml_cuda_pool_alloc<cuda_t> src0_alloc(ctx.pool());
    ggml_cuda_pool_alloc<cuda_t> src1_alloc(ctx.pool());

    bool is_src0_cont_2 = ggml_is_contiguous_2(src0);
    bool is_src1_cont_2 = ggml_is_contiguous_2(src1);

    // Handle src0
    src0_ptr = (const cuda_t *) src0->data;

    // Handle src1 - convert if necessary
    if (src1->type == src0_type) {
        src1_ptr = (const cuda_t *) src1->data;
    } else {
        // Convert src1 to target type using traits conversion functions
        const int64_t ne_src1 = ggml_nelements(src1);
        src1_alloc.alloc(ne_src1);

        const auto convert_func = traits::get_nc_converter(src1->type);
        GGML_ASSERT(convert_func != nullptr);
        convert_func(src1->data, src1_alloc.get(), ne10, ne11, ne12, ne13, s11, s12, s13, main_stream);
        src1_ptr = src1_alloc.get();
        s11 = ne10;
        s12 = ne11*s11;
        s13 = ne12*s12;

        is_src1_cont_2 = true;
    }

    // Setup destination buffer
    ggml_cuda_pool_alloc<cuda_t> dst_temp(ctx.pool());
    char * dst_t;
    size_t nbd2 = dst->nb[2];
    size_t nbd3 = dst->nb[3];

    cublasComputeType_t cu_compute_type = traits::compute_type;
    cudaDataType_t cu_data_type = traits::data_type;
    cudaDataType_t cu_data_type_a = traits::data_type;
    cudaDataType_t cu_data_type_b = traits::data_type;
    const void * alpha = traits::get_alpha();
    const void * beta = traits::get_beta();
    const float alpha_f32 = 1.0f;
    const float beta_f32 = 0.0f;

    if (dst->op_params[0] == GGML_PREC_DEFAULT) {
        if constexpr (src0_type == GGML_TYPE_F32) {
            dst_t = (char *) dst_ddf;  // Direct F32 output
        } else {
            dst_t = (char *) dst_temp.alloc(ne_dst);
            nbd2 /= sizeof(float) / sizeof(cuda_t);
            nbd3 /= sizeof(float) / sizeof(cuda_t);
        }
    } else {
        dst_t = (char *) dst_ddf;
        cu_compute_type = CUBLAS_COMPUTE_32F;
        cu_data_type = CUDA_R_32F;
        alpha = &alpha_f32;
        beta = &beta_f32;
    }

    int id = ggml_cuda_get_device();
    const int cc = ggml_cuda_info().devices[id].cc;
    if (GGML_CUDA_CC_IS_CDNA(cc) || GGML_CUDA_CC_IS_RDNA4(cc)) {
        cu_compute_type = CUBLAS_COMPUTE_32F;
        alpha = &alpha_f32;
        beta = &beta_f32;
    }

    GGML_ASSERT(ne12 % ne02 == 0);
    GGML_ASSERT(ne13 % ne03 == 0);

    // broadcast factors
    const int64_t r2 = ne12/ne02;
    const int64_t r3 = ne13/ne03;

    if (r2 == 1 && r3 == 1 && is_src0_cont_2 && is_src1_cont_2) {
        // with a [0, 2, 1, 3] perm. and ne02==1 the matrix strides need to be determined from dim 3:
        const int64_t sma = ne02 == 1 ? nb03/nb00 : nb02/nb00;
        const int64_t smb = ne12 == 1 ? s13       : s12;

        // there is no broadcast and src0, src1 are contiguous across dims 2, 3
        // use cublasGemmStridedBatchedEx
        CUBLAS_CHECK(
        cublasGemmStridedBatchedEx(ctx.cublas_handle(), CUBLAS_OP_T, CUBLAS_OP_N,
                ne01, ne11, ne10,
                alpha, src0_ptr, cu_data_type_a, nb01/nb00, sma,     // strideA
                       src1_ptr, cu_data_type_b, s11,       smb,     // strideB
                beta,     dst_t, cu_data_type,   ne0,       ne1*ne0, // strideC
                ne12*ne13,
                cu_compute_type,
                CUBLAS_GEMM_DEFAULT_TENSOR_OP));
    } else {
        // use cublasGemmBatchedEx
        const int64_t ne23 = ne12*ne13;

        ggml_cuda_pool_alloc<const void *> ptrs_src(ctx.pool(), 2*ne23);
        ggml_cuda_pool_alloc<      void *> ptrs_dst(ctx.pool(), 1*ne23);

        size_t src1_stride_size = sizeof(cuda_t);

        dim3 block_dims(ne13, ne12);
        k_compute_batched_ptrs<<<1, block_dims, 0, main_stream>>>(
                src0_ptr, src1_ptr, dst_t,
                ptrs_src.get(), ptrs_dst.get(),
                ne12, ne13,
                ne23,
                nb02, nb03,
                (src1->type == src0_type) ? nb12 : s12*src1_stride_size,
                (src1->type == src0_type) ? nb13 : s13*src1_stride_size,
                nbd2, nbd3,
                r2, r3);

        CUDA_CHECK(cudaGetLastError());

        CUBLAS_CHECK(
        cublasGemmBatchedEx(ctx.cublas_handle(), CUBLAS_OP_T, CUBLAS_OP_N,
                ne01, ne11, ne10,
                alpha, (const void **) (ptrs_src.get() + 0*ne23), cu_data_type_a, nb01/nb00,
                       (const void **) (ptrs_src.get() + 1*ne23), cu_data_type_b, s11,
                beta,  (      void **) (ptrs_dst.get() + 0*ne23), cu_data_type,   ne0,
                ne23,
                cu_compute_type,
                CUBLAS_GEMM_DEFAULT_TENSOR_OP));
    }

    // Convert output back to F32 if needed
    if (dst->op_params[0] == GGML_PREC_DEFAULT && cu_data_type != CUDA_R_32F) {
        const to_fp32_cuda_t to_fp32_cuda = ggml_get_to_fp32_cuda(traits::ggml_type_val);
        to_fp32_cuda(dst_temp.get(), dst_ddf, ne_dst, main_stream);
    }
}

static void ggml_cuda_mul_mat_batched_cublas(ggml_backend_cuda_context & ctx, const ggml_tensor * src0, const ggml_tensor * src1, ggml_tensor * dst) {
    GGML_ASSERT(src0->type == GGML_TYPE_F16 || src0->type == GGML_TYPE_BF16 || src0->type == GGML_TYPE_F32);

    switch (src0->type) {
        case GGML_TYPE_F32:
            ggml_cuda_mul_mat_batched_cublas_impl<GGML_TYPE_F32>(ctx, src0, src1, dst);
            break;
        case GGML_TYPE_BF16:
            ggml_cuda_mul_mat_batched_cublas_impl<GGML_TYPE_BF16>(ctx, src0, src1, dst);
            break;
        case GGML_TYPE_F16:
            ggml_cuda_mul_mat_batched_cublas_impl<GGML_TYPE_F16>(ctx, src0, src1, dst);
            break;
        default:
            GGML_ABORT("Unsupported type");
    }
}

static void ggml_cuda_mul_mat(ggml_backend_cuda_context & ctx, const ggml_tensor * src0, const ggml_tensor * src1, ggml_tensor * dst) {
    const bool split = ggml_backend_buft_is_cuda_split(src0->buffer->buft);

    // If src0 is a temporary compute buffer it may have some padding that needs to be cleared for mul_mat_vec_q or mul_mat_q.
    // But if src0 is also a view of another tensor then this cannot be done safely because it may overwrite valid tensor data.
    // Therefore, in such cases use cuBLAS.
    const bool bad_padding_clear = ggml_backend_buffer_get_usage(src0->buffer) == GGML_BACKEND_BUFFER_USAGE_COMPUTE
        && ggml_nbytes(src0) != ggml_backend_buffer_get_alloc_size(src0->buffer, src0) && src0->view_src;

    bool use_mul_mat_vec_f = (src0->type == GGML_TYPE_F32 || src0->type == GGML_TYPE_F16 || src0->type == GGML_TYPE_BF16)
        && src1->type == GGML_TYPE_F32 && dst->type == GGML_TYPE_F32;
    bool use_mul_mat_f     = !ggml_is_quantized(src0->type)
        && src1->type == GGML_TYPE_F32 && dst->type == GGML_TYPE_F32;
    bool use_mul_mat_vec_q = ggml_is_quantized(src0->type) && !bad_padding_clear
        && src1->type == GGML_TYPE_F32 && dst->type == GGML_TYPE_F32
        && src1->ne[1] <= MMVQ_MAX_BATCH_SIZE;
    bool use_mul_mat_q     = ggml_is_quantized(src0->type) && !bad_padding_clear
        && src1->type == GGML_TYPE_F32 && dst->type == GGML_TYPE_F32;

    bool any_gpus_with_slow_fp16 = false;

    if (split) {
        ggml_backend_cuda_split_buffer_type_context * buft_ctx = (ggml_backend_cuda_split_buffer_type_context *) src0->buffer->buft->context;
        auto & tensor_split = buft_ctx->tensor_split;
        for (int id = 0; id < ggml_backend_cuda_get_device_count(); ++id) {
            // skip devices that are not going to do any work:
            if (tensor_split[id] >= (id + 1 < ggml_backend_cuda_get_device_count() ? tensor_split[id + 1] : 1.0f)) {
                continue;
            }

            const int cc            = ggml_cuda_info().devices[id].cc;
            const int warp_size     = ggml_cuda_info().devices[id].warp_size;
            use_mul_mat_q           = use_mul_mat_q             && ggml_cuda_should_use_mmq(src0->type, cc, src1->ne[1]);
            use_mul_mat_f           = use_mul_mat_f             && ggml_cuda_should_use_mmf(src0->type, cc, warp_size, src0->ne, src1->ne[1]);
            use_mul_mat_vec_f       = use_mul_mat_vec_f         && ggml_cuda_should_use_mmvf(src0->type, cc, src0->ne, src1->ne[1]);
            any_gpus_with_slow_fp16 = any_gpus_with_slow_fp16   || !fast_fp16_hardware_available(cc);
        }
    } else {
        const int cc            = ggml_cuda_info().devices[ctx.device].cc;
        const int warp_size     = ggml_cuda_info().devices[ctx.device].warp_size;
        use_mul_mat_q           = use_mul_mat_q             && ggml_cuda_should_use_mmq(src0->type, cc, src1->ne[1]);
        use_mul_mat_f           = use_mul_mat_f             && ggml_cuda_should_use_mmf(src0->type, cc, warp_size, src0->ne, src1->ne[1]);
        use_mul_mat_vec_f       = use_mul_mat_vec_f         && ggml_cuda_should_use_mmvf(src0->type, cc, src0->ne, src1->ne[1]);
        any_gpus_with_slow_fp16 = any_gpus_with_slow_fp16   || !fast_fp16_hardware_available(cc);
    }

    // debug helpers
    //printf("src0: %8d %8d %8d %8d\n", src0->ne[0], src0->ne[1], src0->ne[2], src0->ne[3]);
    //printf("      %8d %8d %8d %8d\n", src0->nb[0], src0->nb[1], src0->nb[2], src0->nb[3]);
    //printf("src1: %8d %8d %8d %8d\n", src1->ne[0], src1->ne[1], src1->ne[2], src1->ne[3]);
    //printf("      %8d %8d %8d %8d\n", src1->nb[0], src1->nb[1], src1->nb[2], src1->nb[3]);
    //printf("src0 is contiguous %d, transposed %d, type = %s, name = %s\n", ggml_is_contiguous(src0), ggml_is_transposed(src0), ggml_type_name(src0->type), src0->name);
    //printf("src1 is contiguous %d, transposed %d, type = %s, name = %s\n", ggml_is_contiguous(src1), ggml_is_transposed(src1), ggml_type_name(src1->type), src1->name);

    //TODO update for generic tensor parallelism
    const int cc                 = ggml_cuda_info().devices[ggml_cuda_get_device()].cc;
    bool use_batched_cublas_f16  = src0->type == GGML_TYPE_F16 && (src1->type == GGML_TYPE_F16 || !any_gpus_with_slow_fp16);
    bool use_batched_cublas_bf16 = src0->type == GGML_TYPE_BF16 && bf16_mma_hardware_available(cc);
    bool use_batched_cublas_f32  = src0->type == GGML_TYPE_F32;

    if (!split && use_mul_mat_vec_f) {
        // the custom F16 vector kernel can be used over batched cuBLAS GEMM
        // but this is only faster for GPUs without tensor cores or with a thin src0 matrix (particularly KQV in attention)
        ggml_cuda_mul_mat_vec_f(ctx, src0, src1, nullptr, dst);
    } else if (!split && use_mul_mat_f) {
        ggml_cuda_mul_mat_f(ctx, src0, src1, nullptr, dst);
    } else if (!split && use_mul_mat_vec_q) {
        ggml_cuda_mul_mat_vec_q(ctx, src0, src1, nullptr, dst);
    } else if (!split && use_mul_mat_q) {
        ggml_cuda_mul_mat_q(ctx, src0, src1, nullptr, dst);
    } else if (!split && (use_batched_cublas_f16 || use_batched_cublas_bf16 || use_batched_cublas_f32)
        && !ggml_is_transposed(src0) && !ggml_is_transposed(src1) && src1->ne[2]*src1->ne[3] > 1) {
        // general KQ + KQV multi-batch without FlashAttention
        ggml_cuda_mul_mat_batched_cublas(ctx, src0, src1, dst);
    } else if (use_mul_mat_vec_f) {
        ggml_cuda_op_mul_mat(ctx, src0, src1, dst, ggml_cuda_op_mul_mat_vec_f, nullptr);
    } else if (use_mul_mat_vec_q) {
        ggml_cuda_op_mul_mat(ctx, src0, src1, dst, ggml_cuda_op_mul_mat_vec_q, quantize_row_q8_1_cuda);
    } else if (use_mul_mat_q) {
        ggml_cuda_op_mul_mat(ctx, src0, src1, dst, ggml_cuda_op_mul_mat_q, quantize_mmq_q8_1_cuda);
    } else {
        ggml_cuda_op_mul_mat(ctx, src0, src1, dst, ggml_cuda_op_mul_mat_cublas, nullptr);
    }
}

static void ggml_cuda_mul_mat_id(ggml_backend_cuda_context & ctx, ggml_tensor * dst) {
    const ggml_tensor * src0 = dst->src[0];
    const ggml_tensor * src1 = dst->src[1];
    const ggml_tensor * ids  = dst->src[2];

    GGML_ASSERT(src1->type == GGML_TYPE_F32);
    GGML_ASSERT(dst->type  == GGML_TYPE_F32);
    GGML_ASSERT(!ggml_backend_buft_is_cuda_split(src0->buffer->buft) && "mul_mat_id does not support split buffers");

    GGML_TENSOR_BINARY_OP_LOCALS

    const int cc = ggml_cuda_info().devices[ggml_cuda_get_device()].cc;

    if (src1->type == GGML_TYPE_F32 && dst->type == GGML_TYPE_F32) {
        if (ne2 == 1) {
            if (ggml_is_quantized(src0->type)) {
                ggml_cuda_mul_mat_vec_q(ctx, src0, src1, ids, dst);
            } else {
                ggml_cuda_mul_mat_vec_f(ctx, src0, src1, ids, dst);
            }
            return;
        }

        if (ggml_cuda_should_use_mmq(src0->type, cc, ne12)) {
            ggml_cuda_mul_mat_q(ctx, src0, src1, ids, dst);
            return;
        }
    }

    cudaStream_t stream = ctx.stream();

    GGML_ASSERT(nb12 % nb11 == 0);
    GGML_ASSERT(nb2  % nb1  == 0);

    const ggml_type type_src1_sorted = (src0->type == GGML_TYPE_F16 && !fast_fp16_hardware_available(cc))
        || ggml_is_quantized(src0->type) ? GGML_TYPE_F32 : src0->type;
    const ggml_type type_dst_sorted  = GGML_TYPE_F32;
    const size_t ts_src1_sorted = ggml_type_size(type_src1_sorted);
    const size_t ts_dst_sorted  = ggml_type_size(type_dst_sorted);

    const int64_t n_expert_used = ids->ne[0];
    const int64_t ne_get_rows = ne12 * n_expert_used;

    std::vector<int32_t> ids_to_sorted_host;
    ids_to_sorted_host.reserve(2*ne_get_rows);
    std::vector<int32_t> ids_from_sorted_host(ne_get_rows);

    ggml_cuda_pool_alloc<int32_t> ids_buf_dev(ctx.pool(), 2*ne_get_rows);

    std::vector<int32_t> tokens_per_expert(ne02);

    ggml_cuda_pool_alloc<char> src1_sorted(ctx.pool(), ne12*n_expert_used*ne10*ts_src1_sorted);
    ggml_cuda_pool_alloc<char>  dst_sorted(ctx.pool(), ne2 *n_expert_used* ne0*ts_dst_sorted);

    std::vector<char> ids_host(ggml_nbytes(ids));
    CUDA_CHECK(cudaMemcpyAsync(ids_host.data(), ids->data, ggml_nbytes(ids), cudaMemcpyDeviceToHost, stream));
    CUDA_CHECK(cudaStreamSynchronize(stream));

    for (int64_t i02 = 0; i02 < ne02; ++i02) { // expert matrices
        for (int64_t i12 = 0; i12 < ne12; ++i12) { // tokens
            for (int64_t iex = 0; iex < n_expert_used; ++iex) {
                const int32_t expert_to_use = *(const int32_t *)(ids_host.data() + i12*ids->nb[1] + iex*ids->nb[0]);
                assert(expert_to_use >= 0 && expert_to_use < ne02);
                if (expert_to_use == i02) {
                    ids_from_sorted_host[i12*n_expert_used + iex] = ids_to_sorted_host.size();
                    ids_to_sorted_host.push_back(i12*ne11 + iex % ne11);
                    tokens_per_expert[i02]++;
                    break;
                }
            }
        }
    }
    GGML_ASSERT(ids_to_sorted_host.size() == size_t(ne_get_rows));

    ids_to_sorted_host.insert(ids_to_sorted_host.end(), ids_from_sorted_host.begin(), ids_from_sorted_host.end());

    CUDA_CHECK(cudaMemcpyAsync(ids_buf_dev.ptr, ids_to_sorted_host.data(), 2*ne_get_rows*sizeof(int32_t), cudaMemcpyHostToDevice, stream));
    CUDA_CHECK(cudaStreamSynchronize(stream));

    const int32_t * ids_to_sorted   = ids_buf_dev.ptr + 0*ne_get_rows;
    const int32_t * ids_from_sorted = ids_buf_dev.ptr + 1*ne_get_rows;

    get_rows_cuda(src1->data, src1->type, ids_to_sorted, src1_sorted.ptr, type_src1_sorted,
        ne10, nb11, nb12, nb13,
        ne_get_rows, 1, 1, sizeof(int32_t), ne_get_rows*sizeof(int32_t), ne_get_rows*sizeof(int32_t),
        ne10*ts_src1_sorted, ne_get_rows*ne10*ts_src1_sorted, ne_get_rows*ne10*ts_src1_sorted, stream);
    CUDA_CHECK(cudaGetLastError());

    char * src1_data_cur = (char *) src1_sorted.ptr;
    char *  dst_data_cur = (char *)  dst_sorted.ptr;
    for (int64_t i02 = 0; i02 < ne02; ++i02) {
        if (tokens_per_expert[i02] == 0) {
            continue;
        }

        ggml_tensor src0_slice = *src0;
        src0_slice.ne[2]    = 1;
        src0_slice.nb[3]    = src0_slice.nb[2];
        src0_slice.op       = GGML_OP_VIEW;
        src0_slice.view_src = dst->src[0]; // non-const pointer to src0
        src0_slice.data     = (char *) src0->data + i02*nb02;

        ggml_tensor src1_slice;
        memset(&src1_slice, 0, sizeof(src1_slice));
        src1_slice.buffer = src1->buffer;
        src1_slice.type   = type_src1_sorted;
        src1_slice.ne[0]  = ne10;
        src1_slice.ne[1]  = tokens_per_expert[i02];
        src1_slice.ne[2]  = 1;
        src1_slice.ne[3]  = 1;
        src1_slice.nb[0]  = ts_src1_sorted;
        src1_slice.nb[1]  = src1_slice.ne[0] * src1_slice.nb[0];
        src1_slice.nb[2]  = src1_slice.ne[1] * src1_slice.nb[1];
        src1_slice.nb[3]  = src1_slice.ne[2] * src1_slice.nb[2];
        src1_slice.data   = src1_data_cur;

        ggml_tensor dst_slice;
        memset(&dst_slice, 0, sizeof(dst_slice));
        dst_slice.buffer = dst->buffer;
        dst_slice.type   = type_dst_sorted;
        dst_slice.ne[0]  = ne0;
        dst_slice.ne[1]  = tokens_per_expert[i02];
        dst_slice.ne[2]  = 1;
        dst_slice.ne[3]  = 1;
        dst_slice.nb[0]  = ts_dst_sorted;
        dst_slice.nb[1]  = dst_slice.ne[0] * dst_slice.nb[0];
        dst_slice.nb[2]  = dst_slice.ne[1] * dst_slice.nb[1];
        dst_slice.nb[3]  = dst_slice.ne[2] * dst_slice.nb[2];
        dst_slice.data   = dst_data_cur;

        ggml_cuda_mul_mat(ctx, &src0_slice, &src1_slice, &dst_slice);
        CUDA_CHECK(cudaGetLastError());

        src1_data_cur += src1_slice.nb[2];
        dst_data_cur  +=  dst_slice.nb[2];
    }

    get_rows_cuda(dst_sorted.ptr, type_dst_sorted, ids_from_sorted, dst->data, dst->type,
        ne0, ne0*ts_dst_sorted, ne_get_rows*ne0*ts_dst_sorted, ne_get_rows*ne0*ts_dst_sorted,
        ne_get_rows, 1, 1, sizeof(int32_t), ne_get_rows*sizeof(int32_t), ne_get_rows*sizeof(int32_t),
        nb1, nb2, nb3, stream);
}

static bool ggml_cuda_compute_forward(ggml_backend_cuda_context & ctx, struct ggml_tensor * dst) {
    // why is this here instead of mul_mat?
    if (dst->src[0] != nullptr && ggml_backend_buft_is_cuda_split(dst->src[0]->buffer->buft)) {
        ggml_cuda_set_peer_access(dst->src[1]->ne[1], ctx.device);
    }

    switch (dst->op) {
        case GGML_OP_ARGMAX:
            ggml_cuda_argmax(ctx, dst);
            break;
        case GGML_OP_COUNT_EQUAL:
            ggml_cuda_count_equal(ctx, dst);
            break;
        case GGML_OP_REPEAT:
            ggml_cuda_op_repeat(ctx, dst);
            break;
        case GGML_OP_REPEAT_BACK:
            ggml_cuda_op_repeat_back(ctx, dst);
            break;
        case GGML_OP_GET_ROWS:
            ggml_cuda_op_get_rows(ctx, dst);
            break;
        case GGML_OP_GET_ROWS_BACK:
            ggml_cuda_op_get_rows_back(ctx, dst);
            break;
        case GGML_OP_SET_ROWS:
            ggml_cuda_op_set_rows(ctx, dst);
            break;
        case GGML_OP_DUP:
            ggml_cuda_dup(ctx, dst);
            break;
        case GGML_OP_CPY:
            ggml_cuda_cpy(ctx, dst->src[0], dst->src[1]);
            break;
        case GGML_OP_CONT:
            ggml_cuda_dup(ctx, dst);
            break;
        case GGML_OP_ADD:
        case GGML_OP_ADD1: // TODO: more efficient implementation
            ggml_cuda_op_add(ctx, dst);
            break;
        case GGML_OP_ADD_ID:
            ggml_cuda_op_add_id(ctx, dst);
            break;
        case GGML_OP_SUB:
            ggml_cuda_op_sub(ctx, dst);
            break;
        case GGML_OP_ACC:
            ggml_cuda_op_acc(ctx, dst);
            break;
        case GGML_OP_MUL:
            ggml_cuda_op_mul(ctx, dst);
            break;
        case GGML_OP_DIV:
            ggml_cuda_op_div(ctx, dst);
            break;
        case GGML_OP_UNARY:
            switch (ggml_get_unary_op(dst)) {
                case GGML_UNARY_OP_ABS:
                    ggml_cuda_op_abs(ctx, dst);
                    break;
                case GGML_UNARY_OP_SGN:
                    ggml_cuda_op_sgn(ctx, dst);
                    break;
                case GGML_UNARY_OP_NEG:
                    ggml_cuda_op_neg(ctx, dst);
                    break;
                case GGML_UNARY_OP_STEP:
                    ggml_cuda_op_step(ctx, dst);
                    break;
                case GGML_UNARY_OP_GELU:
                    ggml_cuda_op_gelu(ctx, dst);
                    break;
                case GGML_UNARY_OP_SILU:
                    ggml_cuda_op_silu(ctx, dst);
                    break;
                case GGML_UNARY_OP_GELU_ERF:
                    ggml_cuda_op_gelu_erf(ctx, dst);
                    break;
                case GGML_UNARY_OP_GELU_QUICK:
                    ggml_cuda_op_gelu_quick(ctx, dst);
                    break;
                case GGML_UNARY_OP_TANH:
                    ggml_cuda_op_tanh(ctx, dst);
                    break;
                case GGML_UNARY_OP_RELU:
                    ggml_cuda_op_relu(ctx, dst);
                    break;
                case GGML_UNARY_OP_SIGMOID:
                    ggml_cuda_op_sigmoid(ctx, dst);
                    break;
                case GGML_UNARY_OP_HARDSIGMOID:
                    ggml_cuda_op_hardsigmoid(ctx, dst);
                    break;
                case GGML_UNARY_OP_HARDSWISH:
                    ggml_cuda_op_hardswish(ctx, dst);
                    break;
                case GGML_UNARY_OP_EXP:
                    ggml_cuda_op_exp(ctx, dst);
                    break;
                case GGML_UNARY_OP_ELU:
                    ggml_cuda_op_elu(ctx, dst);
                    break;
                default:
                    return false;
            }
            break;
        case GGML_OP_GLU:
            switch (ggml_get_glu_op(dst)) {
                case GGML_GLU_OP_REGLU:
                    ggml_cuda_op_reglu(ctx, dst);
                    break;
                case GGML_GLU_OP_GEGLU:
                    ggml_cuda_op_geglu(ctx, dst);
                    break;
                case GGML_GLU_OP_SWIGLU:
                    ggml_cuda_op_swiglu(ctx, dst);
                    break;
                case GGML_GLU_OP_SWIGLU_OAI:
                    ggml_cuda_op_swiglu_oai(ctx, dst);
                    break;
                case GGML_GLU_OP_GEGLU_ERF:
                    ggml_cuda_op_geglu_erf(ctx, dst);
                    break;
                case GGML_GLU_OP_GEGLU_QUICK:
                    ggml_cuda_op_geglu_quick(ctx, dst);
                    break;
                default:
                    return false;
            }
            break;
        case GGML_OP_NORM:
            ggml_cuda_op_norm(ctx, dst);
            break;
        case GGML_OP_GROUP_NORM:
            ggml_cuda_op_group_norm(ctx, dst);
            break;
        case GGML_OP_L2_NORM:
            ggml_cuda_op_l2_norm(ctx, dst);
            break;
        case GGML_OP_CONCAT:
            ggml_cuda_op_concat(ctx, dst);
            break;
        case GGML_OP_UPSCALE:
            ggml_cuda_op_upscale(ctx, dst);
            break;
        case GGML_OP_PAD:
            ggml_cuda_op_pad(ctx, dst);
            break;
        case GGML_OP_ARANGE:
            ggml_cuda_op_arange(ctx, dst);
            break;
        case GGML_OP_TIMESTEP_EMBEDDING:
            ggml_cuda_op_timestep_embedding(ctx, dst);
            break;
        case GGML_OP_LEAKY_RELU:
            ggml_cuda_op_leaky_relu(ctx, dst);
            break;
        case GGML_OP_SILU_BACK:
            ggml_cuda_op_silu_back(ctx, dst);
            break;
        case GGML_OP_RMS_NORM:
            ggml_cuda_op_rms_norm(ctx, dst);
            break;
        case GGML_OP_RMS_NORM_BACK:
            ggml_cuda_op_rms_norm_back(ctx, dst);
            break;
        case GGML_OP_MUL_MAT:
            ggml_cuda_mul_mat(ctx, dst->src[0], dst->src[1], dst);
            break;
        case GGML_OP_MUL_MAT_ID:
            ggml_cuda_mul_mat_id(ctx, dst);
            break;
        case GGML_OP_OUT_PROD:
            ggml_cuda_out_prod(ctx, dst);
            break;
        case GGML_OP_SCALE:
            ggml_cuda_op_scale(ctx, dst);
            break;
        case GGML_OP_SQR:
            ggml_cuda_op_sqr(ctx, dst);
            break;
        case GGML_OP_SQRT:
            ggml_cuda_op_sqrt(ctx, dst);
            break;
        case GGML_OP_SIN:
            ggml_cuda_op_sin(ctx, dst);
            break;
        case GGML_OP_COS:
            ggml_cuda_op_cos(ctx, dst);
            break;
        case GGML_OP_CLAMP:
            ggml_cuda_op_clamp(ctx, dst);
            break;
        case GGML_OP_LOG:
            ggml_cuda_op_log(ctx, dst);
            break;
        case GGML_OP_NONE:
        case GGML_OP_RESHAPE:
        case GGML_OP_VIEW:
        case GGML_OP_PERMUTE:
        case GGML_OP_TRANSPOSE:
                break;
        case GGML_OP_DIAG_MASK_INF:
            ggml_cuda_op_diag_mask_inf(ctx, dst);
            break;
        case GGML_OP_SOFT_MAX:
            ggml_cuda_op_soft_max(ctx, dst);
            break;
        case GGML_OP_SOFT_MAX_BACK:
            ggml_cuda_op_soft_max_back(ctx, dst);
            break;
        case GGML_OP_ROPE:
            ggml_cuda_op_rope(ctx, dst);
            break;
        case GGML_OP_ROPE_BACK:
            ggml_cuda_op_rope_back(ctx, dst);
            break;
        case GGML_OP_ROLL:
            ggml_cuda_op_roll(ctx, dst);
            break;
        case GGML_OP_IM2COL:
            ggml_cuda_op_im2col(ctx, dst);
            break;
        case GGML_OP_CONV_2D_DW:
            ggml_cuda_op_conv2d_dw(ctx, dst);
            break;
        case GGML_OP_CONV_TRANSPOSE_2D:
            ggml_cuda_conv_2d_transpose_p0(ctx, dst);
            break;
        case GGML_OP_CONV_TRANSPOSE_1D:
            ggml_cuda_op_conv_transpose_1d(ctx,dst);
            break;
        case GGML_OP_POOL_2D:
            ggml_cuda_op_pool2d(ctx, dst);
            break;
        case GGML_OP_SUM:
            ggml_cuda_op_sum(ctx, dst);
            break;
        case GGML_OP_SUM_ROWS:
            ggml_cuda_op_sum_rows(ctx, dst);
            break;
        case GGML_OP_MEAN:
            ggml_cuda_op_mean(ctx, dst);
            break;
        case GGML_OP_SSM_CONV:
            ggml_cuda_op_ssm_conv(ctx, dst);
            break;
        case GGML_OP_SSM_SCAN:
            ggml_cuda_op_ssm_scan(ctx, dst);
            break;
        case GGML_OP_ARGSORT:
            ggml_cuda_op_argsort(ctx, dst);
            break;
        case GGML_OP_FLASH_ATTN_EXT:
            ggml_cuda_flash_attn_ext(ctx, dst);
            break;
        case GGML_OP_CROSS_ENTROPY_LOSS:
            ggml_cuda_cross_entropy_loss(ctx, dst);
            break;
        case GGML_OP_RWKV_WKV6:
            ggml_cuda_op_rwkv_wkv6(ctx, dst);
            break;
        case GGML_OP_GATED_LINEAR_ATTN:
            ggml_cuda_op_gated_linear_attn(ctx, dst);
            break;
        case GGML_OP_RWKV_WKV7:
            ggml_cuda_op_rwkv_wkv7(ctx, dst);
            break;
        case GGML_OP_CROSS_ENTROPY_LOSS_BACK:
            ggml_cuda_cross_entropy_loss_back(ctx, dst);
            break;
        case GGML_OP_OPT_STEP_ADAMW:
            ggml_cuda_opt_step_adamw(ctx, dst);
            break;
        default:
            return false;
    }

    cudaError_t err = cudaGetLastError();
    if (err != cudaSuccess) {
        GGML_LOG_ERROR("%s: %s failed\n", __func__, ggml_op_desc(dst));
        CUDA_CHECK(err);
    }

    return true;
}

////////////////////////////////////////////////////////////////////////////////

// backend

static const char * ggml_backend_cuda_get_name(ggml_backend_t backend) {
    ggml_backend_cuda_context * cuda_ctx = (ggml_backend_cuda_context *)backend->context;

    return cuda_ctx->name.c_str();
}

static void ggml_backend_cuda_free(ggml_backend_t backend) {
    ggml_backend_cuda_context * cuda_ctx = (ggml_backend_cuda_context *)backend->context;

    delete cuda_ctx;
    delete backend;
}

static void ggml_backend_cuda_set_tensor_async(ggml_backend_t backend, ggml_tensor * tensor, const void * data, size_t offset, size_t size) {
    ggml_backend_cuda_context * cuda_ctx = (ggml_backend_cuda_context *)backend->context;
    ggml_backend_buffer_t buf = tensor->view_src ? tensor->view_src->buffer : tensor->buffer;

    GGML_ASSERT(buf->buft == ggml_backend_cuda_buffer_type(cuda_ctx->device) && "unsupported buffer type");

    CUDA_CHECK(cudaMemcpyAsync((char *)tensor->data + offset, data, size, cudaMemcpyHostToDevice, cuda_ctx->stream()));
}

static void ggml_backend_cuda_get_tensor_async(ggml_backend_t backend, const ggml_tensor * tensor, void * data, size_t offset, size_t size) {
    ggml_backend_cuda_context * cuda_ctx = (ggml_backend_cuda_context *)backend->context;
    ggml_backend_buffer_t buf = tensor->view_src ? tensor->view_src->buffer : tensor->buffer;

    GGML_ASSERT(buf->buft == ggml_backend_cuda_buffer_type(cuda_ctx->device) && "unsupported buffer type");

    CUDA_CHECK(cudaMemcpyAsync(data, (const char *)tensor->data + offset, size, cudaMemcpyDeviceToHost, cuda_ctx->stream()));
}

static bool ggml_backend_cuda_cpy_tensor_async(ggml_backend_t backend_src, ggml_backend_t backend_dst, const ggml_tensor * src, ggml_tensor * dst) {
    ggml_backend_buffer_t buf_src = src->view_src ? src->view_src->buffer : src->buffer;
    ggml_backend_buffer_t buf_dst = dst->view_src ? dst->view_src->buffer : dst->buffer;

    if (!ggml_backend_is_cuda(backend_src) || !ggml_backend_is_cuda(backend_dst)) {
        return false;
    }

    if (!ggml_backend_buffer_is_cuda(src->buffer) || !ggml_backend_buffer_is_cuda(dst->buffer)) {
        return false;
    }

    // device -> device copy
    ggml_backend_cuda_context * cuda_ctx_src = (ggml_backend_cuda_context *)backend_src->context;
    ggml_backend_cuda_context * cuda_ctx_dst = (ggml_backend_cuda_context *)backend_dst->context;

    ggml_backend_cuda_buffer_context * buf_ctx_src = (ggml_backend_cuda_buffer_context *)buf_src->context;
    ggml_backend_cuda_buffer_context * buf_ctx_dst = (ggml_backend_cuda_buffer_context *)buf_dst->context;

    if (cuda_ctx_src->device != buf_ctx_src->device || cuda_ctx_dst->device != buf_ctx_dst->device) {
#ifndef NDEBUG
        GGML_LOG_DEBUG("%s: backend and buffer devices do not match\n", __func__);
#endif
        return false;
    }

    if (backend_src != backend_dst) {
        // copy on src stream
        if (cuda_ctx_src->device == cuda_ctx_dst->device) {
            CUDA_CHECK(cudaMemcpyAsync(dst->data, src->data, ggml_nbytes(dst), cudaMemcpyDeviceToDevice, cuda_ctx_src->stream()));
        } else {
#ifdef GGML_CUDA_NO_PEER_COPY
            return false;
#else
            CUDA_CHECK(cudaMemcpyPeerAsync(dst->data, cuda_ctx_dst->device, src->data, cuda_ctx_src->device, ggml_nbytes(dst), cuda_ctx_src->stream()));
#endif
        }

        // record event on src stream after the copy
        if (!cuda_ctx_src->copy_event) {
            ggml_cuda_set_device(cuda_ctx_src->device);
            CUDA_CHECK(cudaEventCreateWithFlags(&cuda_ctx_src->copy_event, cudaEventDisableTiming));
        }

        CUDA_CHECK(cudaEventRecord(cuda_ctx_src->copy_event, cuda_ctx_src->stream()));

        // wait on dst stream for the copy to complete
        CUDA_CHECK(cudaStreamWaitEvent(cuda_ctx_dst->stream(), cuda_ctx_src->copy_event, 0));
    } else {
        // src and dst are on the same backend
        CUDA_CHECK(cudaMemcpyAsync(dst->data, src->data, ggml_nbytes(dst), cudaMemcpyDeviceToDevice, cuda_ctx_src->stream()));
    }
    return true;
}

static void ggml_backend_cuda_synchronize(ggml_backend_t backend) {
    ggml_backend_cuda_context * cuda_ctx = (ggml_backend_cuda_context *)backend->context;

    CUDA_CHECK(cudaStreamSynchronize(cuda_ctx->stream()));

    GGML_UNUSED(backend);
}

#ifdef USE_CUDA_GRAPH
static bool check_node_graph_compatibility_and_refresh_copy_ops(ggml_backend_cuda_context * cuda_ctx, ggml_cgraph * cgraph,
    bool use_cuda_graph) {

    // Loop over nodes in GGML graph to obtain info needed for CUDA graph
    cuda_ctx->cuda_graph->cpy_dest_ptrs.clear();

    // This fix was added in llama.cpp and Ollama in parallel, but with
    // different tensor names.
    // llama.cpp: https://github.com/ggml-org/llama.cpp/pull/14741
    // ollama: https://github.com/ollama/ollama/pull/11525

    const std::string gemma3n_per_layer_proj_src1_name_ollama = " (reshaped)";
    const std::string gemma3n_node_name_ollama                = "node_";

    const std::string gemma3n_per_layer_proj_src0_name = "inp_per_layer_selected";
    const std::string gemma3n_per_layer_proj_src1_name = "per_layer_proj";
    const std::string ffn_moe_gate_bias_prefix = "ffn_moe_gate_biased";
    const std::string ffn_moe_up_bias_prefix = "ffn_moe_up_biased";
    const std::string ffn_moe_down_bias_prefix = "ffn_moe_down_biased";


    for (int i = 0; i < cgraph->n_nodes; i++) {
        ggml_tensor * node = cgraph->nodes[i];

        if (ggml_is_empty(node) || node->op == GGML_OP_RESHAPE || node->op == GGML_OP_TRANSPOSE || node->op == GGML_OP_VIEW || node->op == GGML_OP_PERMUTE || node->op == GGML_OP_NONE) {
            continue;
        }

        if (node->src[0] && node->src[0]->buffer && ggml_backend_buft_is_cuda_split(node->src[0]->buffer->buft)) {
            use_cuda_graph = false; // Split buffers are not supported by CUDA graph capture
#ifndef NDEBUG
            GGML_LOG_DEBUG("%s: disabling CUDA graphs due to split buffer\n", __func__);
#endif
        }

        if (node->op == GGML_OP_MUL_MAT_ID && node->ne[2] != 1) {
            use_cuda_graph = false; // This node type is not supported by CUDA graph capture
#ifndef NDEBUG
            GGML_LOG_DEBUG("%s: disabling CUDA graphs due to unsupported node type\n", __func__);
#endif
        }

        if (node->op == GGML_OP_CPY) {

            // Store the pointers which are updated for each token, such that these can be sent
            // to the device and accessed using indirection from CUDA graph
            cuda_ctx->cuda_graph->cpy_dest_ptrs.push_back((char *) node->src[1]->data);

            // store a pointer to each copy op CUDA kernel to identify it later
            void * ptr = ggml_cuda_cpy_fn(node->src[0], node->src[1]);
            if (!ptr) {
                use_cuda_graph = false;
#ifndef NDEBUG
                GGML_LOG_DEBUG("%s: disabling CUDA graphs due to unsupported copy op\n", __func__);
#endif
            }
        }

        if (!use_cuda_graph) {
            break;
        }
    }

    if (use_cuda_graph) {
        cuda_ctx->cuda_graph->use_cpy_indirection = true;
        // copy pointers to GPU so they can be accessed via indirection within CUDA graph
        ggml_cuda_cpy_dest_ptrs_copy(cuda_ctx->cuda_graph.get(), cuda_ctx->cuda_graph->cpy_dest_ptrs.data(), cuda_ctx->cuda_graph->cpy_dest_ptrs.size(), cuda_ctx->stream());
    }

    return use_cuda_graph;
}

static void set_ggml_graph_node_properties(ggml_tensor * node, ggml_graph_node_properties * graph_node_properties) {
    graph_node_properties->node_address = node->data;
    graph_node_properties->node_op = node->op;
    for (int i = 0; i < GGML_MAX_DIMS; i++) {
        graph_node_properties->ne[i] = node->ne[i];
        graph_node_properties->nb[i] = node->nb[i];
    }
    for (int i = 0; i < GGML_MAX_SRC; i++) {
        graph_node_properties->src_address[i] = node->src[i] ? node->src[i]->data : nullptr;
    }
    memcpy(graph_node_properties->op_params, node->op_params, GGML_MAX_OP_PARAMS);
}

static bool ggml_graph_node_has_matching_properties(ggml_tensor * node, ggml_graph_node_properties * graph_node_properties) {
    if (node->data != graph_node_properties->node_address &&
          node->op != GGML_OP_CPY &&
          node->op != GGML_OP_VIEW) {
        return false;
    }

    if (node->op != graph_node_properties->node_op) {
        return false;
    }

    for (int i = 0; i < GGML_MAX_DIMS; i++) {
        if (node->ne[i] != graph_node_properties->ne[i]) {
            return false;
        }
        if (node->nb[i] != graph_node_properties->nb[i]) {
            return false;
        }
    }

    for (int i = 0; i < GGML_MAX_SRC; i++) {
        if (node->src[i] &&
            node->src[i]->data != graph_node_properties->src_address[i] &&
            node->op != GGML_OP_CPY &&
            node->op != GGML_OP_VIEW
        ) {
            return false;
        }
    }

    if (node->op == GGML_OP_SCALE &&
        memcmp(graph_node_properties->op_params, node->op_params, GGML_MAX_OP_PARAMS) != 0) {
        return false;
    }

    return true;
}

static bool is_cuda_graph_update_required(ggml_backend_cuda_context * cuda_ctx, ggml_cgraph * cgraph) {

    bool cuda_graph_update_required = false;

    if (cuda_ctx->cuda_graph->instance == nullptr) {
        cuda_graph_update_required = true;
    }

    // Check if the graph size has changed
    if (cuda_ctx->cuda_graph->ggml_graph_properties.size() != (size_t)cgraph->n_nodes) {
        cuda_graph_update_required = true;
        cuda_ctx->cuda_graph->ggml_graph_properties.resize(cgraph->n_nodes);
    }

    // Loop over nodes in GGML graph to determine if CUDA graph update is required
    // and store properties to allow this comparison for the next token
    for (int i = 0; i < cgraph->n_nodes; i++) {
        bool has_matching_properties = true;
        if (!cuda_graph_update_required) {
            has_matching_properties = ggml_graph_node_has_matching_properties(cgraph->nodes[i], &cuda_ctx->cuda_graph->ggml_graph_properties[i]);
        }
        if (!has_matching_properties) {
            cuda_graph_update_required = true;
        }
        set_ggml_graph_node_properties(cgraph->nodes[i], &cuda_ctx->cuda_graph->ggml_graph_properties[i]);
    }

    return cuda_graph_update_required;
}

static void update_cuda_graph_executable(ggml_backend_cuda_context * cuda_ctx) {

#if CUDART_VERSION >= 12000
    cudaGraphExecUpdateResultInfo result_info;
    cudaError_t stat = cudaGraphExecUpdate(cuda_ctx->cuda_graph->instance, cuda_ctx->cuda_graph->graph, &result_info);
#else
    cudaGraphNode_t errorNode;
    cudaGraphExecUpdateResult result_info;
    cudaError_t stat = cudaGraphExecUpdate(cuda_ctx->cuda_graph->instance, cuda_ctx->cuda_graph->graph, &errorNode, &result_info);
#endif // CUDART_VERSION >= 12000

    if (stat == cudaErrorGraphExecUpdateFailure) {
#ifndef NDEBUG
        GGML_LOG_DEBUG("%s: CUDA graph update failed\n", __func__);
#endif

        // The pre-existing graph exec cannot be updated due to violated constraints
        // so instead clear error and re-instantiate
        (void)cudaGetLastError();
        CUDA_CHECK(cudaGraphExecDestroy(cuda_ctx->cuda_graph->instance));
        cuda_ctx->cuda_graph->instance = nullptr;
        CUDA_CHECK(cudaGraphInstantiate(&cuda_ctx->cuda_graph->instance, cuda_ctx->cuda_graph->graph, NULL, NULL, 0));
    } else {
        GGML_ASSERT(stat == cudaSuccess);
    }
}
#endif

static bool ggml_cuda_can_fuse(const struct ggml_cgraph * cgraph, int node_idx, std::initializer_list<enum ggml_op> ops, std::initializer_list<enum ggml_unary_op> unary_ops) {
#ifndef NDEBUG
    const size_t num_unary = std::count(ops.begin(), ops.end(), GGML_OP_UNARY);
    GGML_ASSERT(unary_ops.size() == num_unary);
#endif

    if (!ggml_can_fuse(cgraph, node_idx, ops)) {
        return false;
    }

    if (ops.size() == 2 && ops.begin()[0] == GGML_OP_RMS_NORM && ops.begin()[1] == GGML_OP_MUL) {
        const ggml_tensor *rms_norm = cgraph->nodes[node_idx];
        const ggml_tensor *mul      = cgraph->nodes[node_idx+1];

        GGML_ASSERT(rms_norm->src[0]->type == GGML_TYPE_F32);
        GGML_ASSERT(rms_norm->type == GGML_TYPE_F32);

        //rms norm only supports F32
        if (mul->src[0]->type != GGML_TYPE_F32 ||
            mul->src[1]->type != GGML_TYPE_F32 ||
            mul->type != GGML_TYPE_F32) {
            return false;
        }

        //if rms norm is the B operand, then we don't handle broadcast
        if (rms_norm == mul->src[1] && !ggml_are_same_shape(mul->src[0], rms_norm->src[1])) {
            return false;
        }

        //rms_norm kernel assumes contigous rows
        if (!ggml_is_contiguous_rows(mul->src[0]) || !ggml_is_contiguous_rows(mul->src[1])) {
            return false;
        }

        return true;
    }

    if (ops.size() == 3 && ops.begin()[0] == GGML_OP_SCALE && ops.begin()[1] == GGML_OP_UNARY && ops.begin()[2] == GGML_OP_SCALE
     && unary_ops.size() == 1 && unary_ops.begin()[0] == GGML_UNARY_OP_TANH) {
        const ggml_tensor *scale  = cgraph->nodes[node_idx];
        const ggml_tensor *tanh   = cgraph->nodes[node_idx+1];
        const ggml_tensor *scale2 = cgraph->nodes[node_idx+2];

        GGML_ASSERT(scale->src[0]->type == GGML_TYPE_F32);
        GGML_ASSERT(scale->type == GGML_TYPE_F32);

        if (ggml_get_unary_op(tanh) != GGML_UNARY_OP_TANH) {
            return false;
        }

        // Check for bias
        if (ggml_get_op_params_f32(scale, 1) != 0.0f || ggml_get_op_params_f32(scale2, 1) != 0.0f) {
            return false;
        }

        return true;
    }

    return false;
}

static void evaluate_and_capture_cuda_graph(ggml_backend_cuda_context * cuda_ctx, ggml_cgraph * cgraph,
    bool & graph_evaluated_or_captured, bool & use_cuda_graph, bool & cuda_graph_update_required) {
    // flag used to determine whether it is an integrated_gpu
    const bool integrated = ggml_cuda_info().devices[cuda_ctx->device].integrated;

    while (!graph_evaluated_or_captured) {
        // Only perform the graph execution if CUDA graphs are not enabled, or we are capturing the graph.
        // With the use of CUDA graphs, the execution will be performed by the graph launch.
        if (!use_cuda_graph || cuda_graph_update_required) {

            for (int i = 0; i < cgraph->n_nodes; i++) {
                ggml_tensor * node = cgraph->nodes[i];

                if (ggml_is_empty(node) || node->op == GGML_OP_RESHAPE || node->op == GGML_OP_TRANSPOSE || node->op == GGML_OP_VIEW || node->op == GGML_OP_PERMUTE || node->op == GGML_OP_NONE) {
                    continue;
                }

                static bool disable_fusion = (getenv("GGML_CUDA_DISABLE_FUSION") != nullptr);
                if (!disable_fusion) {
                    if (ggml_cuda_can_fuse(cgraph, i, { GGML_OP_RMS_NORM, GGML_OP_MUL }, {})) {
                        ggml_cuda_op_rms_norm_fused(*cuda_ctx, node, cgraph->nodes[i+1]);
                        i++;
                        continue;
                    }

                    if (ggml_cuda_can_fuse(cgraph, i, { GGML_OP_SCALE, GGML_OP_UNARY, GGML_OP_SCALE }, { GGML_UNARY_OP_TANH })) {
                        i += 2;
                        ggml_cuda_op_softcap(*cuda_ctx, cgraph->nodes[i], node);
                        continue;
                    }
                }
#ifndef NDEBUG
                assert(node->buffer->buft == ggml_backend_cuda_buffer_type(cuda_ctx->device));
                for (int j = 0; j < GGML_MAX_SRC; j++) {
                    if (node->src[j] != nullptr) {
                        assert(node->src[j]->buffer);
                        assert(node->src[j]->buffer->buft == ggml_backend_cuda_buffer_type(cuda_ctx->device) ||
                               ggml_backend_buft_is_cuda_split(node->src[j]->buffer->buft) || (integrated && ggml_backend_buft_is_cuda_host(node->src[j]->buffer->buft)));
                    }
                }
#else
                GGML_UNUSED(integrated);
#endif // NDEBUG

                bool ok = ggml_cuda_compute_forward(*cuda_ctx, node);
                if (!ok) {
                    GGML_LOG_ERROR("%s: op not supported %s (%s)\n", __func__, node->name, ggml_op_name(node->op));
                }
                GGML_ASSERT(ok);
            }
        }

#ifdef USE_CUDA_GRAPH
        if (use_cuda_graph && cuda_graph_update_required) { // End CUDA graph capture
            if (cuda_ctx->cuda_graph->graph != nullptr) {
                CUDA_CHECK(cudaGraphDestroy(cuda_ctx->cuda_graph->graph));
                cuda_ctx->cuda_graph->graph = nullptr;
            }

            CUDA_CHECK(cudaStreamEndCapture(cuda_ctx->stream(), &cuda_ctx->cuda_graph->graph));
            graph_evaluated_or_captured = true; // CUDA graph has been captured

            std::lock_guard<std::mutex> lock(ggml_cuda_lock);
            if (ggml_cuda_lock_counter.fetch_sub(1, std::memory_order_relaxed) == 1) {
                ggml_cuda_lock_cv.notify_all();
            }
        } else {
            graph_evaluated_or_captured = true; // ggml graph has been directly evaluated
        }
    }

    if (use_cuda_graph) {
        if (cuda_ctx->cuda_graph->instance == nullptr) { // Create executable graph from captured graph.
            CUDA_CHECK(cudaGraphInstantiate(&cuda_ctx->cuda_graph->instance, cuda_ctx->cuda_graph->graph, NULL, NULL, 0));
        }
        if (cuda_graph_update_required) { // Update graph executable
            update_cuda_graph_executable(cuda_ctx);
        }
        // Launch graph
        CUDA_CHECK(cudaGraphLaunch(cuda_ctx->cuda_graph->instance, cuda_ctx->stream()));
#else
        graph_evaluated_or_captured = true;
#endif  // USE_CUDA_GRAPH
    }
}

static enum ggml_status ggml_backend_cuda_graph_compute(ggml_backend_t backend, ggml_cgraph * cgraph) {
    ggml_backend_cuda_context * cuda_ctx = (ggml_backend_cuda_context *)backend->context;

    ggml_cuda_set_device(cuda_ctx->device);

#ifdef USE_CUDA_GRAPH
    static const bool disable_cuda_graphs_due_to_env = (getenv("GGML_CUDA_DISABLE_GRAPHS") != nullptr);

    // Objects required for CUDA Graph
    if (cuda_ctx->cuda_graph == nullptr) {
        cuda_ctx->cuda_graph.reset(new ggml_cuda_graph());
    }

    bool use_cuda_graph = true;
    bool cuda_graph_update_required = false;

    if (cuda_ctx->cuda_graph->graph == nullptr) {
        if (ggml_cuda_info().devices[cuda_ctx->device].cc < GGML_CUDA_CC_AMPERE) {
            cuda_ctx->cuda_graph->disable_due_to_gpu_arch = true;
#ifndef NDEBUG
            GGML_LOG_DEBUG("%s: disabling CUDA graphs due to GPU architecture\n", __func__);
#endif
        }
    }

    // Disable CUDA graphs in presence of env var, old GPU, use-case which is changing too rapidly,
    // or previous graph capture failure.
    // Also disable for multi-gpu for now. TO DO investigate
    if (disable_cuda_graphs_due_to_env
        || cuda_ctx->cuda_graph->disable_due_to_gpu_arch
        || cuda_ctx->cuda_graph->disable_due_to_too_many_updates
        || cuda_ctx->cuda_graph->disable_due_to_failed_graph_capture) {
        use_cuda_graph = false;
    }

    if (use_cuda_graph) {
        cuda_graph_update_required = is_cuda_graph_update_required(cuda_ctx, cgraph);

        use_cuda_graph = check_node_graph_compatibility_and_refresh_copy_ops(cuda_ctx, cgraph, use_cuda_graph);

        // Disable CUDA graphs (from the next token) if the use-case is demanding too many consecutive graph updates.
        if (use_cuda_graph && cuda_graph_update_required) {
            cuda_ctx->cuda_graph->number_consecutive_updates++;
        } else {
            cuda_ctx->cuda_graph->number_consecutive_updates = 0;
        }

        if (cuda_ctx->cuda_graph->number_consecutive_updates >= 4) {
            cuda_ctx->cuda_graph->disable_due_to_too_many_updates = true;
#ifndef NDEBUG
            GGML_LOG_DEBUG("%s: disabling CUDA graphs due to too many consecutive updates\n", __func__);
#endif
        }
    }

    if (use_cuda_graph && cuda_graph_update_required) {
        // Start CUDA graph capture
        {
            std::lock_guard<std::mutex> lock(ggml_cuda_lock);
            ggml_cuda_lock_counter.fetch_add(1, std::memory_order_relaxed);
        }

        CUDA_CHECK(cudaStreamBeginCapture(cuda_ctx->stream(), cudaStreamCaptureModeRelaxed));
    }

    if (!use_cuda_graph) {
        cuda_ctx->cuda_graph->use_cpy_indirection = false;
    }

#else
    bool use_cuda_graph = false;
    bool cuda_graph_update_required = false;
#endif // USE_CUDA_GRAPH

    bool graph_evaluated_or_captured = false;

    evaluate_and_capture_cuda_graph(cuda_ctx, cgraph, graph_evaluated_or_captured, use_cuda_graph, cuda_graph_update_required);

    return GGML_STATUS_SUCCESS;
}

static void ggml_backend_cuda_event_record(ggml_backend_t backend, ggml_backend_event_t event) {
    ggml_backend_cuda_context * cuda_ctx = (ggml_backend_cuda_context *)backend->context;

    CUDA_CHECK(cudaEventRecord((cudaEvent_t)event->context, cuda_ctx->stream()));
}

static void ggml_backend_cuda_event_wait(ggml_backend_t backend, ggml_backend_event_t event) {
    ggml_backend_cuda_context * cuda_ctx = (ggml_backend_cuda_context *)backend->context;

    if (ggml_backend_is_cuda(backend)) {
        CUDA_CHECK(cudaStreamWaitEvent(cuda_ctx->stream(), (cudaEvent_t)event->context, 0));
    } else {
#if 0
        // untested
        auto wait_fn = [](void * user_data) {
            ggml_backend_event_t event = (ggml_backend_event_t)user_data;
            ggml_backend_event_synchronize(event);
        };

        CUDA_CHECK(cudaLaunchHostFunc(cuda_ctx->stream(), wait_fn, event));
#endif
        GGML_ABORT("fatal error");
    }
}

static const ggml_backend_i ggml_backend_cuda_interface = {
    /* .get_name                = */ ggml_backend_cuda_get_name,
    /* .free                    = */ ggml_backend_cuda_free,
    /* .set_tensor_async        = */ ggml_backend_cuda_set_tensor_async,
    /* .get_tensor_async        = */ ggml_backend_cuda_get_tensor_async,
    /* .cpy_tensor_async        = */ ggml_backend_cuda_cpy_tensor_async,
    /* .synchronize             = */ ggml_backend_cuda_synchronize,
    /* .graph_plan_create       = */ NULL,
    /* .graph_plan_free         = */ NULL,
    /* .graph_plan_update       = */ NULL,
    /* .graph_plan_compute      = */ NULL,
    /* .graph_compute           = */ ggml_backend_cuda_graph_compute,
    /* .event_record            = */ ggml_backend_cuda_event_record,
    /* .event_wait              = */ ggml_backend_cuda_event_wait,
};

static ggml_guid_t ggml_backend_cuda_guid() {
    static ggml_guid guid = { 0x2c, 0xdd, 0xe8, 0x1c, 0x65, 0xb3, 0x65, 0x73, 0x6a, 0x12, 0x88, 0x61, 0x1c, 0xc9, 0xdc, 0x25 };
    return &guid;
}

bool ggml_backend_is_cuda(ggml_backend_t backend) {
    return backend != NULL && ggml_guid_matches(backend->guid, ggml_backend_cuda_guid());
}

int ggml_backend_cuda_get_device_count() {
    return ggml_cuda_info().device_count;
}

void ggml_backend_cuda_get_device_description(int device, char * description, size_t description_size) {
    cudaDeviceProp prop;
    CUDA_CHECK(cudaGetDeviceProperties(&prop, device));
    snprintf(description, description_size, "%s", prop.name);
}

void ggml_backend_cuda_get_device_memory(int device, size_t * free, size_t * total) {
    ggml_cuda_set_device(device);

    CUDA_CHECK(cudaMemGetInfo(free, total));
}

bool ggml_backend_cuda_register_host_buffer(void * buffer, size_t size) {
    if (getenv("GGML_CUDA_REGISTER_HOST") == nullptr) {
        return false;
    }

#if CUDART_VERSION >= 11010 || defined(GGML_USE_MUSA)
    cudaError_t err = cudaHostRegister(buffer, size, cudaHostRegisterPortable | cudaHostRegisterReadOnly);
    if (err != cudaSuccess) {
        // clear the error
        (void)cudaGetLastError();

        GGML_LOG_DEBUG("%s: failed to register %.2f MiB of pinned memory: %s\n", __func__,
                           size / 1024.0 / 1024.0, cudaGetErrorString(err));
        return false;
    }
    return true;
#else
    GGML_UNUSED(buffer);
    GGML_UNUSED(size);
    return false;
#endif // CUDART_VERSION >= 11010 || defined(GGML_USE_MUSA)
}

void ggml_backend_cuda_unregister_host_buffer(void * buffer) {
    if (getenv("GGML_CUDA_REGISTER_HOST") == nullptr) {
        return;
    }

    cudaError_t err = cudaHostUnregister(buffer);
    if (err != cudaSuccess) {
        // clear the error
        (void)cudaGetLastError();
    }
}


// backend device

struct ggml_backend_cuda_device_context {
    int device;
    std::string name;
    std::string description;
    std::string id;
};

static const char * ggml_backend_cuda_device_get_name(ggml_backend_dev_t dev) {
    ggml_backend_cuda_device_context * ctx = (ggml_backend_cuda_device_context *)dev->context;
    return ctx->name.c_str();
}

static const char * ggml_backend_cuda_device_get_description(ggml_backend_dev_t dev) {
    ggml_backend_cuda_device_context * ctx = (ggml_backend_cuda_device_context *)dev->context;
    return ctx->description.c_str();
}

static const char * ggml_backend_cuda_device_get_id(ggml_backend_dev_t dev) {
    ggml_backend_cuda_device_context * ctx = (ggml_backend_cuda_device_context *)dev->context;
    return ctx->id.c_str();
}

static void ggml_backend_cuda_device_get_memory(ggml_backend_dev_t dev, size_t * free, size_t * total) {
    ggml_backend_cuda_device_context * ctx = (ggml_backend_cuda_device_context *)dev->context;
    ggml_cuda_set_device(ctx->device);
    CUDA_CHECK(cudaMemGetInfo(free, total));
}

static enum ggml_backend_dev_type ggml_backend_cuda_device_get_type(ggml_backend_dev_t dev) {
    GGML_UNUSED(dev);
    return GGML_BACKEND_DEVICE_TYPE_GPU;
}

static void ggml_backend_cuda_device_get_props(ggml_backend_dev_t dev, ggml_backend_dev_props * props) {
    props->name        = ggml_backend_cuda_device_get_name(dev);
    props->description = ggml_backend_cuda_device_get_description(dev);
    props->id          = ggml_backend_cuda_device_get_id(dev);
    props->type        = ggml_backend_cuda_device_get_type(dev);
    ggml_backend_cuda_device_get_memory(dev, &props->memory_free, &props->memory_total);

    bool host_buffer = getenv("GGML_CUDA_NO_PINNED") == nullptr;
#ifdef GGML_CUDA_NO_PEER_COPY
    bool events = false;
#else
    bool events = true;
#endif

    props->caps = {
        /* .async                 = */ true,
        /* .host_buffer           = */ host_buffer,
        /* .buffer_from_host_ptr  = */ false,
        /* .events                = */ events,
    };
}

static ggml_backend_t ggml_backend_cuda_device_init_backend(ggml_backend_dev_t dev, const char * params) {
    GGML_UNUSED(params);
    ggml_backend_cuda_device_context * ctx = (ggml_backend_cuda_device_context *)dev->context;
    return ggml_backend_cuda_init(ctx->device);
}

static ggml_backend_buffer_type_t ggml_backend_cuda_device_get_buffer_type(ggml_backend_dev_t dev) {
    ggml_backend_cuda_device_context * ctx = (ggml_backend_cuda_device_context *)dev->context;
    return ggml_backend_cuda_buffer_type(ctx->device);
}

static ggml_backend_buffer_type_t ggml_backend_cuda_device_get_host_buffer_type(ggml_backend_dev_t dev) {
    GGML_UNUSED(dev);
    return ggml_backend_cuda_host_buffer_type();
}

// TODO: move these functions here
static bool ggml_backend_cuda_device_supports_op(ggml_backend_dev_t dev, const ggml_tensor * op) {
    ggml_backend_cuda_device_context * dev_ctx = (ggml_backend_cuda_device_context *) dev->context;

    // split buffers can only be used with GGML_OP_MUL_MAT
    if (op->op != GGML_OP_MUL_MAT) {
        for (int i = 0; i < GGML_MAX_SRC; i++) {
            if (op->src[i] && op->src[i]->buffer && ggml_backend_buft_is_cuda_split(op->src[i]->buffer->buft)) {
                return false;
            }
        }
    }

    // check if all the sources are allocated on this device
    for (int i = 0; i < GGML_MAX_SRC; i++) {
        if (op->src[i] && op->src[i]->buffer && ggml_backend_buft_is_cuda(op->src[i]->buffer->buft)) {
            ggml_backend_cuda_buffer_type_context * buft_ctx = (ggml_backend_cuda_buffer_type_context *)op->src[i]->buffer->buft->context;
            if (buft_ctx->device != dev_ctx->device) {
                return false;
            }
        }
    }

    switch (op->op) {
        case GGML_OP_UNARY:
            switch (ggml_get_unary_op(op)) {
                case GGML_UNARY_OP_ABS:
                case GGML_UNARY_OP_SGN:
                case GGML_UNARY_OP_NEG:
                case GGML_UNARY_OP_STEP:
                case GGML_UNARY_OP_GELU:
                case GGML_UNARY_OP_SILU:
                case GGML_UNARY_OP_RELU:
                case GGML_UNARY_OP_SIGMOID:
                case GGML_UNARY_OP_HARDSIGMOID:
                case GGML_UNARY_OP_HARDSWISH:
                case GGML_UNARY_OP_GELU_ERF:
                case GGML_UNARY_OP_GELU_QUICK:
                case GGML_UNARY_OP_TANH:
                case GGML_UNARY_OP_EXP:
                case GGML_UNARY_OP_ELU:
                    return ggml_is_contiguous(op->src[0]);
                default:
                    return false;
            }
            break;
        case GGML_OP_GLU:
            switch (ggml_get_glu_op(op)) {
                case GGML_GLU_OP_REGLU:
                case GGML_GLU_OP_GEGLU:
                case GGML_GLU_OP_SWIGLU:
                case GGML_GLU_OP_SWIGLU_OAI:
                case GGML_GLU_OP_GEGLU_ERF:
                case GGML_GLU_OP_GEGLU_QUICK:
                    return ggml_is_contiguous_1(op->src[0]);
                default:
                    return false;
            }
            break;
        case GGML_OP_MUL_MAT:
        case GGML_OP_MUL_MAT_ID:
            {
                struct ggml_tensor * a = op->src[0];
                struct ggml_tensor * b = op->src[1];
                if (a->buffer && ggml_backend_buft_is_cuda_split(a->buffer->buft)) {
                    if (a->ne[2] > 1 || a->ne[3] > 1) {
                        return false;
                    }
                    // for small weight matrices the active device can end up without any rows, don't use row split in those cases
                    // this avoids some edge cases (and the performance would not be good anyways)
                    ggml_backend_cuda_split_buffer_type_context * buft_ctx = (ggml_backend_cuda_split_buffer_type_context *) a->buffer->buft->context;
                    int64_t row_low;
                    int64_t row_high;
                    get_row_split(&row_low, &row_high, a, buft_ctx->tensor_split, dev_ctx->device);
                    if (row_low == row_high) {
                        return false;
                    }
                }
                if (b->type == GGML_TYPE_F16 && a->type != GGML_TYPE_F16) {
                    return false;
                }
#ifdef GGML_USE_MUSA
                const int cc = ggml_cuda_info().devices[dev_ctx->device].cc;
                if (b->ne[2]*b->ne[3] > 1 && !ggml_is_transposed(a) && !ggml_is_transposed(b)) {
                    if (GGML_CUDA_CC_IS_QY1(cc) && op->op == GGML_OP_MUL_MAT &&
                            a->type == GGML_TYPE_F16 && b->type == GGML_TYPE_F16) {
                        return false;
                    }
                    if (GGML_CUDA_CC_IS_QY2(cc) && op->op == GGML_OP_MUL_MAT_ID &&
                            a->type == GGML_TYPE_Q2_K && b->type == GGML_TYPE_F32) {
                        return false;
                    }
                }
#endif // GGML_USE_MUSA
                switch (a->type) {
                    case GGML_TYPE_F32:
                    case GGML_TYPE_F16:
                    case GGML_TYPE_Q4_0:
                    case GGML_TYPE_Q4_1:
                    case GGML_TYPE_Q5_0:
                    case GGML_TYPE_Q5_1:
                    case GGML_TYPE_Q8_0:
                    case GGML_TYPE_MXFP4:
                    case GGML_TYPE_Q2_K:
                    case GGML_TYPE_Q3_K:
                    case GGML_TYPE_Q4_K:
                    case GGML_TYPE_Q5_K:
                    case GGML_TYPE_Q6_K:
                    case GGML_TYPE_Q8_K:
                    case GGML_TYPE_IQ1_M:
                    case GGML_TYPE_IQ1_S:
                    case GGML_TYPE_IQ2_S:
                    case GGML_TYPE_IQ2_XS:
                    case GGML_TYPE_IQ2_XXS:
                    case GGML_TYPE_IQ3_S:
                    case GGML_TYPE_IQ3_XXS:
                    case GGML_TYPE_IQ4_NL:
                    case GGML_TYPE_IQ4_XS:
                    case GGML_TYPE_BF16:
                        return true;
                    default:
                        return false;
                }
            } break;
        case GGML_OP_OUT_PROD:
            return op->type == GGML_TYPE_F32 && op->src[0]->type == GGML_TYPE_F32 && op->src[1]->type == GGML_TYPE_F32;
        case GGML_OP_GET_ROWS:
            {
                switch (op->src[0]->type) {
                    case GGML_TYPE_F16:
                    case GGML_TYPE_F32:
                    case GGML_TYPE_BF16:
                    case GGML_TYPE_I32:
                    case GGML_TYPE_Q4_0:
                    case GGML_TYPE_Q4_1:
                    case GGML_TYPE_Q5_0:
                    case GGML_TYPE_Q5_1:
                    case GGML_TYPE_Q8_0:
                        return true;
                    default:
                        return false;
                }
            } break;
        case GGML_OP_GET_ROWS_BACK:
            {
                return op->type == GGML_TYPE_F32 && op->src[0]->type == GGML_TYPE_F32 && op->ne[2] == 1 && op->ne[3] == 1;
            } break;
        case GGML_OP_SET_ROWS:
            {
                return (op->type == GGML_TYPE_F32 || op->type == GGML_TYPE_F16 || op->type == GGML_TYPE_BF16 ||
                       op->type == GGML_TYPE_Q4_0 || op->type == GGML_TYPE_Q4_1 || op->type == GGML_TYPE_Q5_0 ||
                       op->type == GGML_TYPE_Q5_1 || op->type == GGML_TYPE_Q8_0 || op->type == GGML_TYPE_IQ4_NL) &&
                       op->src[0]->type == GGML_TYPE_F32 &&
                       op->src[1]->type == GGML_TYPE_I64;
            } break;
        case GGML_OP_CPY:
            {
                ggml_type src0_type = op->src[0]->type;
                ggml_type src1_type = op->src[1]->type;
                if ((src0_type == GGML_TYPE_F32 || src0_type == GGML_TYPE_BF16 || src0_type == GGML_TYPE_F16) &&
                    (src1_type == GGML_TYPE_F32 || src1_type == GGML_TYPE_BF16 || src1_type == GGML_TYPE_F16)
                ) {
                    return true;
                }
                if (src0_type == GGML_TYPE_F32 && src1_type == GGML_TYPE_Q8_0) {
                    return true;
                }
                if (src0_type == GGML_TYPE_Q8_0 && src1_type == GGML_TYPE_F32) {
                    return true;
                }
                if (src0_type == GGML_TYPE_F32 && src1_type == GGML_TYPE_Q4_0) {
                    return true;
                }
                if (src0_type == GGML_TYPE_Q4_0 && src1_type == GGML_TYPE_F32) {
                    return true;
                }
                if (src0_type == GGML_TYPE_F32 && src1_type == GGML_TYPE_Q4_1) {
                    return true;
                }
                if (src0_type == GGML_TYPE_Q4_1 && src1_type == GGML_TYPE_F32) {
                    return true;
                }
                if (src0_type == GGML_TYPE_F32 && src1_type == GGML_TYPE_Q5_0) {
                    return true;
                }
                if (src0_type == GGML_TYPE_Q5_0 && src1_type == GGML_TYPE_F32) {
                    return true;
                }
                if (src0_type == GGML_TYPE_F32 && src1_type == GGML_TYPE_Q5_1) {
                    return true;
                }
                if (src0_type == GGML_TYPE_Q5_1 && src1_type == GGML_TYPE_F32) {
                    return true;
                }
                if (src0_type == GGML_TYPE_F32 && src1_type == GGML_TYPE_IQ4_NL) {
                    return true;
                }
                if (src0_type == src1_type && ggml_is_contiguous(op->src[0]) && ggml_is_contiguous(op->src[1])) {
                    return true;
                }
                return false;
            } break;
        case GGML_OP_DUP:
            {
                ggml_type src0_type = op->src[0]->type;
                return src0_type != GGML_TYPE_I32 && src0_type != GGML_TYPE_I16;
            } break;
        case GGML_OP_ARGMAX:
        case GGML_OP_COUNT_EQUAL:
            {
                return true;
            } break;
        case GGML_OP_REPEAT:
            {
                ggml_type src0_type = op->src[0]->type;
                return src0_type != GGML_TYPE_I32 && src0_type != GGML_TYPE_I16;
            } break;
        case GGML_OP_REPEAT_BACK:
                return op->type == GGML_TYPE_F32 && (op->src[0]->ne[2]*op->src[0]->ne[3]) <= (1 << 15);
        case GGML_OP_CONCAT:
            {
                ggml_type src0_type = op->src[0]->type;
                return src0_type != GGML_TYPE_I32 && src0_type != GGML_TYPE_I16;
            } break;
        case GGML_OP_CONV_TRANSPOSE_1D:
            {
                ggml_type src0_type = op->src[0]->type;
                ggml_type src1_type = op->src[1]->type;
                if (src0_type == GGML_TYPE_F32 && src1_type == GGML_TYPE_F32) {
                    return true;
                }
                return false;
            } break;
        case GGML_OP_SILU_BACK:
            return ggml_is_contiguous(op->src[0]) && op->src[0]->type == GGML_TYPE_F32;
            break;
        case GGML_OP_NORM:
        case GGML_OP_RMS_NORM:
        case GGML_OP_L2_NORM:
            return true;
        case GGML_OP_RMS_NORM_BACK:
            return ggml_is_contiguous(op->src[0]) && op->ne[0] % WARP_SIZE == 0;
            break;
        case GGML_OP_NONE:
        case GGML_OP_RESHAPE:
        case GGML_OP_VIEW:
        case GGML_OP_PERMUTE:
        case GGML_OP_TRANSPOSE:
        case GGML_OP_ADD:
        case GGML_OP_ADD_ID:
        case GGML_OP_ADD1:
        case GGML_OP_SUB:
        case GGML_OP_MUL:
        case GGML_OP_DIV:
        case GGML_OP_SCALE:
        case GGML_OP_SQR:
        case GGML_OP_SQRT:
        case GGML_OP_SIN:
        case GGML_OP_COS:
        case GGML_OP_CLAMP:
        case GGML_OP_LOG:
            return true;
        case GGML_OP_SSM_SCAN: {
            if (op->src[3]->ne[0] == 1) {
                // Mamba2
                // (kernel only supports (d_state == 128 || d_state == 256) && d_head % 16 == 0)
                return (op->src[0]->ne[0] == 128 || op->src[0]->ne[0] == 256) && op->src[0]->ne[1] % 16 == 0;
            } else {
                // Mamba
                // (kernel only supports d_state == 16, d_head == 1, n_head % 128 == 0, n_group == 1)
                return op->src[0]->ne[0] == 16 && op->src[0]->ne[1] == 1 && op->src[0]->ne[2] % 128 == 0 && op->src[4]->ne[1] == 1;
            }
        }
        case GGML_OP_SSM_CONV: {
            // assumes d_inner % threads == 0
            return op->src[0]->ne[1] % 128 == 0;
        }
        case GGML_OP_CONT:
            return true;
        case GGML_OP_DIAG_MASK_INF:
            return true;
        case GGML_OP_SOFT_MAX:
            return true;
        case GGML_OP_SOFT_MAX_BACK: {
            float max_bias = 0.0f;
            memcpy(&max_bias, (const float *) op->op_params + 1, sizeof(float));
            return max_bias == 0.0f;
        }
        case GGML_OP_ROLL:
            if(op->src[0]->type == GGML_TYPE_F32) {
                return true;
            }
            return false;
        case GGML_OP_ROPE:
        case GGML_OP_ROPE_BACK: {
            return op->src[0]->nb[0] == ggml_type_size(op->src[0]->type) && ggml_is_contiguous_2(op->src[0]);
        }
        case GGML_OP_IM2COL:
        case GGML_OP_CONV_2D_DW:
        case GGML_OP_CONV_TRANSPOSE_2D:
        case GGML_OP_POOL_2D:
        case GGML_OP_SUM:
        case GGML_OP_SUM_ROWS:
        case GGML_OP_MEAN:
        case GGML_OP_ARGSORT:
        case GGML_OP_ACC:
            return true;
        case GGML_OP_GROUP_NORM:
            return ggml_is_contiguous(op->src[0]);
        case GGML_OP_UPSCALE:
        case GGML_OP_PAD:
        case GGML_OP_ARANGE:
        case GGML_OP_TIMESTEP_EMBEDDING:
        case GGML_OP_LEAKY_RELU:
        case GGML_OP_RWKV_WKV6:
        case GGML_OP_GATED_LINEAR_ATTN:
        case GGML_OP_RWKV_WKV7:
            return true;
        case GGML_OP_FLASH_ATTN_EXT: {
#ifndef FLASH_ATTN_AVAILABLE
            return false;
#endif // FLASH_ATTN_AVAILABLE
            if (op->src[1]->ne[0] != op->src[2]->ne[0]) {
                const int cc = ggml_cuda_info().devices[dev_ctx->device].cc;
                if (!turing_mma_available(cc)) {
                    return false;
                }
                const int gqa_ratio = op->src[0]->ne[2] / op->src[1]->ne[2];
                return op->src[1]->ne[0] == 576 && op->src[2]->ne[0] == 512 && op->src[3] && gqa_ratio % 16 == 0;
            }
            // TODO: more general-purpose attention sink support [TAG_ATTN_SINKS]
            if (op->src[4] && !fp16_mma_available(ggml_cuda_info().devices[dev_ctx->device].cc)
                    && op->src[0]->ne[0] != 64 && op->src[0]->ne[0] != 128) {
                return false;
            }
            if (op->src[0]->ne[0] == 192) {
                return false;
            }
            if (op->src[1]->type == GGML_TYPE_BF16 || op->src[2]->type == GGML_TYPE_BF16) {
                return false;
            }
            if (op->src[0]->ne[0] ==  64 && op->src[1]->type == GGML_TYPE_F16) {
                return true;
            }
            if (op->src[0]->ne[0] == 128) {
                return true;
            }
            if (op->src[0]->ne[0] == 256 && op->src[1]->type == GGML_TYPE_F16 && op->src[2]->type == GGML_TYPE_F16) {
                return true;
            }
            if (op->src[3] && op->src[3]->ne[2] != 1) {
                return false;
            }
            return fp16_mma_available(ggml_cuda_info().devices[dev_ctx->device].cc) &&
                op->src[1]->type == GGML_TYPE_F16 && op->src[2]->type == GGML_TYPE_F16;
        }
        case GGML_OP_CROSS_ENTROPY_LOSS:
        case GGML_OP_CROSS_ENTROPY_LOSS_BACK:
        case GGML_OP_OPT_STEP_ADAMW:
            return true;
        default:
            return false;
    }
}

static bool ggml_backend_cuda_device_supports_buft(ggml_backend_dev_t dev, ggml_backend_buffer_type_t buft) {
    ggml_backend_cuda_device_context * dev_ctx = (ggml_backend_cuda_device_context *) dev->context;
    const bool integrated = ggml_cuda_info().devices[dev_ctx->device].integrated;
    return (((ggml_backend_buft_is_cuda(buft) || ggml_backend_buft_is_cuda_split(buft)) && buft->device == dev) || (integrated && ggml_backend_buft_is_cuda_host(buft)));
}

static int64_t get_op_batch_size(const ggml_tensor * op) {
    switch (op->op) {
        case GGML_OP_GET_ROWS:
            return 0;
        case GGML_OP_MUL_MAT:
            return op->ne[1];
        case GGML_OP_MUL_MAT_ID:
        case GGML_OP_ROPE:
        case GGML_OP_ROPE_BACK:
            return op->ne[2];
        default:
            return ggml_nrows(op);
    }
}

static bool ggml_backend_cuda_device_offload_op(ggml_backend_dev_t dev, const ggml_tensor * op) {
    const int min_batch_size = 32;

    return get_op_batch_size(op) >= min_batch_size;

    GGML_UNUSED(dev);
}

static ggml_backend_event_t ggml_backend_cuda_device_event_new(ggml_backend_dev_t dev) {
#ifdef GGML_CUDA_NO_PEER_COPY
    return nullptr;
#else
    ggml_backend_cuda_device_context * dev_ctx = (ggml_backend_cuda_device_context *)dev->context;

    ggml_cuda_set_device(dev_ctx->device);

    cudaEvent_t event;
    CUDA_CHECK(cudaEventCreateWithFlags(&event, cudaEventDisableTiming));

    return new ggml_backend_event {
        /* .device  = */ dev,
        /* .context = */ event,
    };
#endif
}

static void ggml_backend_cuda_device_event_free(ggml_backend_dev_t dev, ggml_backend_event_t event) {
    GGML_UNUSED(dev);

    CUDA_CHECK(cudaEventDestroy((cudaEvent_t)event->context));
    delete event;
}

static void ggml_backend_cuda_device_event_synchronize(ggml_backend_dev_t dev, ggml_backend_event_t event) {
    GGML_UNUSED(dev);
    CUDA_CHECK(cudaEventSynchronize((cudaEvent_t)event->context));
}

static const ggml_backend_device_i ggml_backend_cuda_device_interface = {
    /* .get_name                = */ ggml_backend_cuda_device_get_name,
    /* .get_description         = */ ggml_backend_cuda_device_get_description,
    /* .get_memory              = */ ggml_backend_cuda_device_get_memory,
    /* .get_type                = */ ggml_backend_cuda_device_get_type,
    /* .get_props               = */ ggml_backend_cuda_device_get_props,
    /* .init_backend            = */ ggml_backend_cuda_device_init_backend,
    /* .get_buffer_type         = */ ggml_backend_cuda_device_get_buffer_type,
    /* .get_host_buffer_type    = */ ggml_backend_cuda_device_get_host_buffer_type,
    /* .buffer_from_host_ptr    = */ NULL,
    /* .supports_op             = */ ggml_backend_cuda_device_supports_op,
    /* .supports_buft           = */ ggml_backend_cuda_device_supports_buft,
    /* .offload_op              = */ ggml_backend_cuda_device_offload_op,
    /* .event_new               = */ ggml_backend_cuda_device_event_new,
    /* .event_free              = */ ggml_backend_cuda_device_event_free,
    /* .event_synchronize       = */ ggml_backend_cuda_device_event_synchronize,
};

// backend reg

struct ggml_backend_cuda_reg_context {
    std::vector<ggml_backend_dev_t> devices;
};

static const char * ggml_backend_cuda_reg_get_name(ggml_backend_reg_t reg) {
    GGML_UNUSED(reg);
    return GGML_CUDA_NAME;
}

static size_t ggml_backend_cuda_reg_get_device_count(ggml_backend_reg_t reg) {
    ggml_backend_cuda_reg_context * ctx = (ggml_backend_cuda_reg_context *)reg->context;
    return ctx->devices.size();
}

static ggml_backend_dev_t ggml_backend_cuda_reg_get_device(ggml_backend_reg_t reg, size_t index) {
    ggml_backend_cuda_reg_context * ctx = (ggml_backend_cuda_reg_context *)reg->context;
    GGML_ASSERT(index < ctx->devices.size());
    return ctx->devices[index];
}

static ggml_backend_feature * ggml_backend_cuda_get_features(ggml_backend_reg_t reg) {
    static std::vector<ggml_backend_feature> features = []() {
        std::vector<ggml_backend_feature> features;
    #define _STRINGIFY(...) #__VA_ARGS__
    #define STRINGIFY(...) _STRINGIFY(__VA_ARGS__)

    #ifdef __CUDA_ARCH_LIST__
        features.push_back({ "ARCHS", STRINGIFY(__CUDA_ARCH_LIST__) });
    #endif

    #ifdef GGML_CUDA_FORCE_MMQ
        features.push_back({ "FORCE_MMQ", "1" });
    #endif

    #ifdef GGML_CUDA_FORCE_CUBLAS
        features.push_back({ "FORCE_CUBLAS", "1" });
    #endif

    #ifndef GGML_USE_VMM
        features.push_back({ "NO_VMM", "1" });
    #endif

    #ifdef GGML_CUDA_NO_PEER_COPY
        features.push_back({ "NO_PEER_COPY", "1" });
    #endif

    #ifdef GGML_CUDA_F16
        features.push_back({ "F16", "1" });
    #endif

    #ifdef GGML_CUDA_USE_GRAPHS
        features.push_back({ "USE_GRAPHS", "1" });
    #endif

    #ifdef GGML_CUDA_PEER_MAX_BATCH_SIZE
        features.push_back({ "PEER_MAX_BATCH_SIZE", STRINGIFY(GGML_CUDA_PEER_MAX_BATCH_SIZE) });
    #endif

    #ifdef GGML_CUDA_FA_ALL_QUANTS
        features.push_back({ "FA_ALL_QUANTS", "1" });
    #endif

    #undef _STRINGIFY
    #undef STRINGIFY

        features.push_back({ nullptr, nullptr });

        return features;
    }();

    return features.data();

    GGML_UNUSED(reg);
}

static void * ggml_backend_cuda_reg_get_proc_address(ggml_backend_reg_t reg, const char * name) {
    GGML_UNUSED(reg);
    if (strcmp(name, "ggml_backend_split_buffer_type") == 0) {
        return (void *)ggml_backend_cuda_split_buffer_type;
    }
    if (strcmp(name, "ggml_backend_register_host_buffer") == 0) {
        return (void *)ggml_backend_cuda_register_host_buffer;
    }
    if (strcmp(name, "ggml_backend_unregister_host_buffer") == 0) {
        return (void *)ggml_backend_cuda_unregister_host_buffer;
    }
    if (strcmp(name, "ggml_backend_get_features") == 0) {
        return (void *)ggml_backend_cuda_get_features;
    }
    return nullptr;
}

static const ggml_backend_reg_i ggml_backend_cuda_reg_interface = {
    /* .get_name          = */ ggml_backend_cuda_reg_get_name,
    /* .get_device_count  = */ ggml_backend_cuda_reg_get_device_count,
    /* .get_device        = */ ggml_backend_cuda_reg_get_device,
    /* .get_proc_address  = */ ggml_backend_cuda_reg_get_proc_address,
};

// backend registry
ggml_backend_reg_t ggml_backend_cuda_reg() {
    static ggml_backend_reg reg;
    static bool initialized = false;

    {
        static std::mutex mutex;
        std::lock_guard<std::mutex> lock(mutex);
        if (!initialized) {
            ggml_backend_cuda_reg_context * ctx = new ggml_backend_cuda_reg_context;

            for (int i = 0; i < ggml_cuda_info().device_count; i++) {
                ggml_backend_cuda_device_context * dev_ctx = new ggml_backend_cuda_device_context;
                dev_ctx->device = i;
                dev_ctx->name = GGML_CUDA_NAME + std::to_string(i);

                ggml_cuda_set_device(i);
                cudaDeviceProp prop;
                CUDA_CHECK(cudaGetDeviceProperties(&prop, i));
                dev_ctx->description = prop.name;
                dev_ctx->id = ggml_cuda_parse_uuid(prop, i);

                ggml_backend_dev_t dev = new ggml_backend_device {
                    /* .iface   = */ ggml_backend_cuda_device_interface,
                    /* .reg     = */ &reg,
                    /* .context = */ dev_ctx
                };
                ctx->devices.push_back(dev);
            }

            reg = ggml_backend_reg {
                /* .api_version = */ GGML_BACKEND_API_VERSION,
                /* .iface       = */ ggml_backend_cuda_reg_interface,
                /* .context     = */ ctx
            };
        }

        initialized = true;
    }

    return &reg;
}

ggml_backend_t ggml_backend_cuda_init(int device) {
    if (device < 0 || device >= ggml_backend_cuda_get_device_count()) {
        GGML_LOG_ERROR("%s: invalid device %d\n", __func__, device);
        return nullptr;
    }

    ggml_backend_cuda_context * ctx = new ggml_backend_cuda_context(device);
    if (ctx == nullptr) {
        GGML_LOG_ERROR("%s: failed to allocate context\n", __func__);
        return nullptr;
    }

    ggml_backend_t cuda_backend = new ggml_backend {
        /* .guid    = */ ggml_backend_cuda_guid(),
        /* .iface   = */ ggml_backend_cuda_interface,
        /* .device  = */ ggml_backend_reg_dev_get(ggml_backend_cuda_reg(), device),
        /* .context = */ ctx,
    };

    return cuda_backend;
}

GGML_BACKEND_DL_IMPL(ggml_backend_cuda_reg)<|MERGE_RESOLUTION|>--- conflicted
+++ resolved
@@ -182,7 +182,7 @@
 static std::string ggml_cuda_parse_uuid(cudaDeviceProp prop, int device_num) {
     char id[64];
 
-    #if !defined(GGML_USE_HIP)
+#if !defined(GGML_USE_HIP)
     snprintf(id, sizeof(id),
         "GPU-%02x%02x%02x%02x-%02x%02x-%02x%02x-%02x%02x-%02x%02x%02x%02x%02x%02x",
         (unsigned char)prop.uuid.bytes[0],
@@ -202,10 +202,10 @@
         (unsigned char)prop.uuid.bytes[14],
         (unsigned char)prop.uuid.bytes[15]
         );
-    #else
-    #ifdef _WIN32
+#else
+#ifdef _WIN32
         snprintf(id, sizeof(id), "%d", device_num);
-    #else
+#else
     try {
         std::string uuid = std::string(prop.uuid.bytes, 16);
 
@@ -218,8 +218,8 @@
     } catch (const std::exception &e) {
         snprintf(id, sizeof(id), "%d", device_num);
     }
-    #endif
-    #endif
+#endif
+#endif
 
     return id;
 }
@@ -327,16 +327,10 @@
 #else
         info.devices[id].smpbo = prop.sharedMemPerBlockOptin;
         info.devices[id].cc = 100*prop.major + 10*prop.minor;
-<<<<<<< HEAD
-        GGML_LOG_INFO("  Device %d: %s, compute capability %d.%d, VMM: %s\n",
-                        id, prop.name, prop.major, prop.minor, device_vmm ? "yes" : "no");
-#endif // defined(GGML_USE_HIP)
-=======
         GGML_LOG_INFO("  Device %d: %s, compute capability %d.%d, VMM: %s, ID: %s\n",
                         id, prop.name, prop.major, prop.minor, device_vmm ? "yes" : "no",
                         ggml_cuda_parse_uuid(prop, id).c_str());
-#endif // defined(GGML_USE_HIP) && defined(__HIP_PLATFORM_AMD__)
->>>>>>> bb71654e
+#endif // defined(GGML_USE_HIP)
     }
 
     for (int id = 0; id < info.device_count; ++id) {
