#pragma once

// GGML internal header

#include "ggml.h"
#include "gguf.h"

#include <assert.h>
#include <math.h>
#include <stdlib.h> // load `stdlib.h` before other headers to work around MinGW bug: https://sourceforge.net/p/mingw-w64/bugs/192/
#include <stdbool.h>
#include <stdint.h>
#include <string.h>

#ifdef __ARM_FEATURE_SVE
#include <arm_sve.h>
#endif // __ARM_FEATURE_SVE

#if defined(__ARM_NEON) && !defined(__CUDACC__) && !defined(__MUSACC__)
// if YCM cannot find <arm_neon.h>, make a symbolic link to it, for example:
//
//   $ ln -sfn /Library/Developer/CommandLineTools/usr/lib/clang/13.1.6/include/arm_neon.h ./src/
//
#include <arm_neon.h>
#endif

#if defined(__F16C__)
#include <immintrin.h>
#endif

#ifdef __cplusplus
extern "C" {
#endif

void ggml_print_backtrace(void);

#ifndef MIN
#    define MIN(a, b) ((a) < (b) ? (a) : (b))
#endif

#ifndef MAX
#    define MAX(a, b) ((a) > (b) ? (a) : (b))
#endif

// required for mmap as gguf only guarantees 32-byte alignment
#define TENSOR_ALIGNMENT 32

// static_assert should be a #define, but if it's not,
// fall back to the _Static_assert C11 keyword.
// if C99 - static_assert is noop
// ref: https://stackoverflow.com/a/53923785/4039976
#ifndef __cplusplus
    #ifndef static_assert
        #if defined(__STDC_VERSION__) && (__STDC_VERSION__ >= 201100L)
            #define static_assert(cond, msg) _Static_assert(cond, msg)
        #else
            #define static_assert(cond, msg) struct global_scope_noop_trick
        #endif
    #endif
#endif

static inline int ggml_up32(int n) {
    return (n + 31) & ~31;
}

//static inline int ggml_up64(int n) {
//    return (n + 63) & ~63;
//}

static inline int ggml_up(int n, int m) {
    // assert m is a power of 2
    GGML_ASSERT((m & (m - 1)) == 0);
    return (n + m - 1) & ~(m - 1);
}

// TODO: move to ggml.h? (won't be able to inline)
static bool ggml_are_same_layout(const struct ggml_tensor * a, const struct ggml_tensor * b) {
    if (a->type != b->type) {
        return false;
    }
    for (int i = 0; i < GGML_MAX_DIMS; i++) {
        if (a->ne[i] != b->ne[i]) {
            return false;
        }
        if (a->nb[i] != b->nb[i]) {
            return false;
        }
    }
    return true;
}

static bool ggml_op_is_empty(enum ggml_op op) {
    switch (op) {
        case GGML_OP_NONE:
        case GGML_OP_RESHAPE:
        case GGML_OP_TRANSPOSE:
        case GGML_OP_VIEW:
        case GGML_OP_PERMUTE:
            return true;
        default:
            return false;
    }
}

//
// logging
//

GGML_ATTRIBUTE_FORMAT(2, 3)
GGML_API void ggml_log_internal        (enum ggml_log_level level, const char * format, ...);
GGML_API void ggml_log_callback_default(enum ggml_log_level level, const char * text, void * user_data);

#define GGML_LOG(...)       ggml_log_internal(GGML_LOG_LEVEL_NONE , __VA_ARGS__)
#define GGML_LOG_INFO(...)  ggml_log_internal(GGML_LOG_LEVEL_INFO , __VA_ARGS__)
#define GGML_LOG_WARN(...)  ggml_log_internal(GGML_LOG_LEVEL_WARN , __VA_ARGS__)
#define GGML_LOG_ERROR(...) ggml_log_internal(GGML_LOG_LEVEL_ERROR, __VA_ARGS__)
#define GGML_LOG_DEBUG(...) ggml_log_internal(GGML_LOG_LEVEL_DEBUG, __VA_ARGS__)
#define GGML_LOG_CONT(...)  ggml_log_internal(GGML_LOG_LEVEL_CONT , __VA_ARGS__)

#define GGML_DEBUG 0

#if (GGML_DEBUG >= 1)
#define GGML_PRINT_DEBUG(...) GGML_LOG_DEBUG(__VA_ARGS__)
#else
#define GGML_PRINT_DEBUG(...)
#endif

#if (GGML_DEBUG >= 5)
#define GGML_PRINT_DEBUG_5(...) GGML_LOG_DEBUG(__VA_ARGS__)
#else
#define GGML_PRINT_DEBUG_5(...)
#endif

#if (GGML_DEBUG >= 10)
#define GGML_PRINT_DEBUG_10(...) GGML_LOG_DEBUG(__VA_ARGS__)
#else
#define GGML_PRINT_DEBUG_10(...)
#endif

// tensor params

static void ggml_set_op_params(struct ggml_tensor * tensor, const void * params, size_t params_size) {
    GGML_ASSERT(tensor != NULL); // silence -Warray-bounds warnings
    assert(params_size <= GGML_MAX_OP_PARAMS);
    memcpy(tensor->op_params, params, params_size);
}

static int32_t ggml_get_op_params_i32(const struct ggml_tensor * tensor, uint32_t i) {
    assert(i < GGML_MAX_OP_PARAMS / sizeof(int32_t));
    return ((const int32_t *)(tensor->op_params))[i];
}

static float ggml_get_op_params_f32(const struct ggml_tensor * tensor, uint32_t i) {
    assert(i < GGML_MAX_OP_PARAMS / sizeof(float));
    return ((const float *)(tensor->op_params))[i];
}

static void ggml_set_op_params_i32(struct ggml_tensor * tensor, uint32_t i, int32_t value) {
    assert(i < GGML_MAX_OP_PARAMS / sizeof(int32_t));
    ((int32_t *)(tensor->op_params))[i] = value;
}

static void ggml_set_op_params_f32(struct ggml_tensor * tensor, uint32_t i, float value) {
    assert(i < GGML_MAX_OP_PARAMS / sizeof(float));
    ((float *)(tensor->op_params))[i] = value;
}

struct ggml_map_custom1_op_params {
    ggml_custom1_op_t  fun;
    int                n_tasks;
    void             * userdata;
};

struct ggml_map_custom2_op_params {
    ggml_custom2_op_t   fun;
    int                 n_tasks;
    void              * userdata;
};

struct ggml_map_custom3_op_params {
    ggml_custom3_op_t fun;
    int               n_tasks;
    void            * userdata;
};

struct ggml_custom_op_params {
    ggml_custom_op_t fun;
    int              n_tasks;
    void           * userdata;
};

// bitset

typedef uint32_t ggml_bitset_t;

static_assert(sizeof(ggml_bitset_t) == 4, "bitset_t constants must be updated");
#define BITSET_SHR 5 // log2(sizeof(ggml_bitset_t)*8)
#define BITSET_MASK (sizeof(ggml_bitset_t)*8 - 1)

static size_t ggml_bitset_size(size_t n) {
    return (n + BITSET_MASK) >> BITSET_SHR;
}

static inline bool ggml_bitset_get(const ggml_bitset_t * bitset, size_t i) {
    return !!(bitset[i >> BITSET_SHR] & (1u << (i & BITSET_MASK)));
}

static inline void ggml_bitset_set(ggml_bitset_t * bitset, size_t i) {
    bitset[i >> BITSET_SHR] |= (1u << (i & BITSET_MASK));
}

static inline void ggml_bitset_clear(ggml_bitset_t * bitset, size_t i) {
    bitset[i >> BITSET_SHR] &= ~(1u << (i & BITSET_MASK));
}

// hash set

#define GGML_HASHSET_FULL ((size_t)-1)
#define GGML_HASHSET_ALREADY_EXISTS ((size_t)-2)

struct ggml_hash_set {
    size_t size;
    ggml_bitset_t * used;       // whether or not the keys are in use i.e. set
    struct ggml_tensor ** keys; // actual tensors in the set, keys[i] is only defined if ggml_bitset_get(used, i)
};

struct ggml_hash_set ggml_hash_set_new(size_t size);
void                 ggml_hash_set_free(struct ggml_hash_set * hash_set);

// returns the minimum size for a hash set that can hold min_sz elements
size_t ggml_hash_size(size_t min_sz);

// remove all elements from the hash set
void ggml_hash_set_reset(struct ggml_hash_set * hash_set);

// returns true if key is in the hash set
static bool ggml_hash_contains(const struct ggml_hash_set * hash_set, struct ggml_tensor * key);

// returns GGML_HASHSET_FULL if table is full, otherwise the current index of the key or where it should be inserted
static size_t ggml_hash_find(const struct ggml_hash_set * hash_set, const struct ggml_tensor * key);

// returns GGML_HASHSET_ALREADY_EXISTS if key already exists, index otherwise, asserts if table is full
static size_t ggml_hash_insert(struct ggml_hash_set * hash_set, struct ggml_tensor * key);

// return index, asserts if table is full
static size_t ggml_hash_find_or_insert(struct ggml_hash_set * hash_set, struct ggml_tensor * key);

// hash function for ggml_tensor
static inline size_t ggml_hash(const struct ggml_tensor * p) {
    // the last 4 bits are always zero due to alignment
    return (size_t)(uintptr_t)p >> 4;
}

static size_t ggml_hash_find(const struct ggml_hash_set * hash_set, const struct ggml_tensor * key) {
    size_t h = ggml_hash(key) % hash_set->size;

    // linear probing
    size_t i = h;
    while (ggml_bitset_get(hash_set->used, i) && hash_set->keys[i] != key) {
        i = (i + 1) % hash_set->size;
        if (i == h) {
            // visited all hash table entries -> not found
            return GGML_HASHSET_FULL;
        }
    }
    return i;
}

static bool ggml_hash_contains(const struct ggml_hash_set * hash_set, struct ggml_tensor * key) {
    size_t i = ggml_hash_find(hash_set, key);
    return i != GGML_HASHSET_FULL && ggml_bitset_get(hash_set->used, i);
}

static size_t ggml_hash_insert(struct ggml_hash_set * hash_set, struct ggml_tensor * key) {
    size_t h = ggml_hash(key) % hash_set->size;

    // linear probing
    size_t i = h;
    do {
        if (!ggml_bitset_get(hash_set->used, i)) {
            ggml_bitset_set(hash_set->used, i);
            hash_set->keys[i] = key;
            return i;
        }
        if (hash_set->keys[i] == key) {
            return GGML_HASHSET_ALREADY_EXISTS;
        }
        i = (i + 1) % hash_set->size;
    } while (i != h);

    // visited all hash table entries -> not found
    GGML_ABORT("fatal error");
}

static size_t ggml_hash_find_or_insert(struct ggml_hash_set * hash_set, struct ggml_tensor * key) {
    size_t h = ggml_hash(key) % hash_set->size;

    // linear probing
    size_t i = h;
    do {
        if (!ggml_bitset_get(hash_set->used, i)) {
            ggml_bitset_set(hash_set->used, i);
            hash_set->keys[i] = key;
            return i;
        }
        if (hash_set->keys[i] == key) {
            return i;
        }
        i = (i + 1) % hash_set->size;
    } while (i != h);

    // visited all hash table entries -> not found
    GGML_ABORT("fatal error");
}

// computation graph

enum ggml_cgraph_eval_order {
    GGML_CGRAPH_EVAL_ORDER_LEFT_TO_RIGHT = 0,
    GGML_CGRAPH_EVAL_ORDER_RIGHT_TO_LEFT,
    GGML_CGRAPH_EVAL_ORDER_COUNT
};

struct ggml_cgraph {
    int size;    // maximum number of nodes/leafs/grads/grad_accs
    int n_nodes; // number of nodes currently in use
    int n_leafs; // number of leafs currently in use

    struct ggml_tensor ** nodes;     // tensors with data that can change if the graph is evaluated
    struct ggml_tensor ** grads;     // the outputs of these tensors are the gradients of the nodes
    struct ggml_tensor ** grad_accs; // accumulators for node gradients
    struct ggml_tensor ** leafs;     // tensors with constant data
    int32_t             * use_counts;// number of uses of each tensor, indexed by hash table slot

    struct ggml_hash_set visited_hash_set;

    enum ggml_cgraph_eval_order order;
};

// returns a slice of cgraph with nodes [i0, i1)
// the slice does not have leafs or gradients
// if you need the gradients, get them from the original graph
struct ggml_cgraph ggml_graph_view(struct ggml_cgraph * cgraph, int i0, int i1);

// ggml-alloc.c: true if the operation can reuse memory from its sources
GGML_API bool ggml_op_can_inplace(enum ggml_op op);


// Memory allocation

GGML_API void * ggml_aligned_malloc(size_t size);
GGML_API void ggml_aligned_free(void * ptr, size_t size);

// FP16 <-> FP32
// ref: https://github.com/Maratyszcza/FP16

static inline float fp32_from_bits(uint32_t w) {
    union {
        uint32_t as_bits;
        float as_value;
    } fp32;
    fp32.as_bits = w;
    return fp32.as_value;
}

static inline uint32_t fp32_to_bits(float f) {
    union {
        float as_value;
        uint32_t as_bits;
    } fp32;
    fp32.as_value = f;
    return fp32.as_bits;
}

static inline float ggml_compute_fp16_to_fp32(ggml_fp16_t h) {
    const uint32_t w = (uint32_t) h << 16;
    const uint32_t sign = w & UINT32_C(0x80000000);
    const uint32_t two_w = w + w;

    const uint32_t exp_offset = UINT32_C(0xE0) << 23;
#if (defined(__STDC_VERSION__) && (__STDC_VERSION__ >= 199901L) || defined(__GNUC__) && !defined(__STRICT_ANSI__)) && (!defined(__cplusplus) || __cplusplus >= 201703L)
    const float exp_scale = 0x1.0p-112f;
#else
    const float exp_scale = fp32_from_bits(UINT32_C(0x7800000));
#endif
    const float normalized_value = fp32_from_bits((two_w >> 4) + exp_offset) * exp_scale;

    const uint32_t magic_mask = UINT32_C(126) << 23;
    const float magic_bias = 0.5f;
    const float denormalized_value = fp32_from_bits((two_w >> 17) | magic_mask) - magic_bias;

    const uint32_t denormalized_cutoff = UINT32_C(1) << 27;
    const uint32_t result = sign |
        (two_w < denormalized_cutoff ? fp32_to_bits(denormalized_value) : fp32_to_bits(normalized_value));
    return fp32_from_bits(result);
}

static inline ggml_fp16_t ggml_compute_fp32_to_fp16(float f) {
#if (defined(__STDC_VERSION__) && (__STDC_VERSION__ >= 199901L) || defined(__GNUC__) && !defined(__STRICT_ANSI__)) && (!defined(__cplusplus) || __cplusplus >= 201703L)
    const float scale_to_inf = 0x1.0p+112f;
    const float scale_to_zero = 0x1.0p-110f;
#else
    const float scale_to_inf = fp32_from_bits(UINT32_C(0x77800000));
    const float scale_to_zero = fp32_from_bits(UINT32_C(0x08800000));
#endif
    float base = (fabsf(f) * scale_to_inf) * scale_to_zero;

    const uint32_t w = fp32_to_bits(f);
    const uint32_t shl1_w = w + w;
    const uint32_t sign = w & UINT32_C(0x80000000);
    uint32_t bias = shl1_w & UINT32_C(0xFF000000);
    if (bias < UINT32_C(0x71000000)) {
        bias = UINT32_C(0x71000000);
    }

    base = fp32_from_bits((bias >> 1) + UINT32_C(0x07800000)) + base;
    const uint32_t bits = fp32_to_bits(base);
    const uint32_t exp_bits = (bits >> 13) & UINT32_C(0x00007C00);
    const uint32_t mantissa_bits = bits & UINT32_C(0x00000FFF);
    const uint32_t nonsign = exp_bits + mantissa_bits;
    return (sign >> 16) | (shl1_w > UINT32_C(0xFF000000) ? UINT16_C(0x7E00) : nonsign);
}

#define GGML_COMPUTE_FP16_TO_FP32(x) ggml_compute_fp16_to_fp32(x)
#define GGML_COMPUTE_FP32_TO_FP16(x) ggml_compute_fp32_to_fp16(x)

#define GGML_FP16_TO_FP32(x) GGML_COMPUTE_FP16_TO_FP32(x)
#define GGML_FP32_TO_FP16(x) GGML_COMPUTE_FP32_TO_FP16(x)

static inline float ggml_e8m0_to_fp32(uint8_t x) {
    uint32_t bits;  // Stores the raw bit representation of the float

    // Handle special case for minimum exponent (denormalized float)
    if (x == 0) {
        // Bit pattern for 2^(-127):
        // - Sign bit: 0 (positive)
        // - Exponent: 0 (denormalized number)
        // - Mantissa: 0x400000 (0.5 in fractional form)
        // Value = 0.5 * 2^(-126) = 2^(-127)
        bits = 0x00400000;
    }
    // note: disabled as we don't need to handle NaNs
    //// Handle special case for NaN (all bits set)
    //else if (x == 0xFF) {
    //    // Standard quiet NaN pattern:
    //    // - Sign bit: 0
    //    // - Exponent: all 1s (0xFF)
    //    // - Mantissa: 0x400000 (quiet NaN flag)
    //    bits = 0x7FC00000;
    //}
    // Normalized values (most common case)
    else {
        // Construct normalized float by shifting exponent into position:
        // - Exponent field: 8 bits (positions 30-23)
        // - Mantissa: 0 (implicit leading 1)
        // Value = 2^(x - 127)
        bits = (uint32_t) x << 23;
    }

    float result;  // Final float value
                   // Safely reinterpret bit pattern as float without type-punning issues
    memcpy(&result, &bits, sizeof(float));
    return result;
}

// Equal to ggml_e8m0_to_fp32/2
// Useful with MXFP4 quantization since the E0M2 values are doubled
static inline float ggml_e8m0_to_fp32_half(uint8_t x) {
    uint32_t bits;

    // For x < 2: use precomputed denormal patterns
    if (x < 2) {
        // 0x00200000 = 2^(-128), 0x00400000 = 2^(-127)
        bits = 0x00200000 << x;
    }
    // For x >= 2: normalized exponent adjustment
    else {
        // 0.5 * 2^(x-127) = 2^(x-128) = normalized with exponent (x-1)
        bits = (uint32_t)(x - 1) << 23;
    }
    // Note: NaNs are not handled here

    float result;
    memcpy(&result, &bits, sizeof(float));
    return result;
}

#define GGML_E8M0_TO_FP32(x) ggml_e8m0_to_fp32(x)
#define GGML_E8M0_TO_FP32_HALF(x) ggml_e8m0_to_fp32_half(x)

/**
 * Converts brain16 to float32.
 *
 * The bfloat16 floating point format has the following structure:
 *
 *       ┌sign
 *       │
 *       │   ┌exponent
 *       │   │
 *       │   │      ┌mantissa
 *       │   │      │
 *       │┌──┴───┐┌─┴───┐
 *     0b0000000000000000 brain16
 *
 * Since bf16 has the same number of exponent bits as a 32bit float,
 * encoding and decoding numbers becomes relatively straightforward.
 *
 *       ┌sign
 *       │
 *       │   ┌exponent
 *       │   │
 *       │   │      ┌mantissa
 *       │   │      │
 *       │┌──┴───┐┌─┴───────────────────┐
 *     0b00000000000000000000000000000000 IEEE binary32
 *
 * For comparison, the standard fp16 format has fewer exponent bits.
 *
 *       ┌sign
 *       │
 *       │  ┌exponent
 *       │  │
 *       │  │    ┌mantissa
 *       │  │    │
 *       │┌─┴─┐┌─┴──────┐
 *     0b0000000000000000 IEEE binary16
 *
 * @see IEEE 754-2008
 */
static inline float ggml_compute_bf16_to_fp32(ggml_bf16_t h) {
    union {
        float f;
        uint32_t i;
    } u;
    u.i = (uint32_t)h.bits << 16;
    return u.f;
}

/**
 * Converts float32 to brain16.
 *
 * This is binary identical with Google Brain float conversion.
 * Floats shall round to nearest even, and NANs shall be quiet.
 * Subnormals aren't flushed to zero, except perhaps when used.
 * This code should vectorize nicely if using modern compilers.
 */
static inline ggml_bf16_t ggml_compute_fp32_to_bf16(float s) {
    ggml_bf16_t h;
    union {
        float f;
        uint32_t i;
    } u;
    u.f = s;
    if ((u.i & 0x7fffffff) > 0x7f800000) { /* nan */
        h.bits = (u.i >> 16) | 64; /* force to quiet */
        return h;
    }
    h.bits = (u.i + (0x7fff + ((u.i >> 16) & 1))) >> 16;
    return h;
}

#define GGML_FP32_TO_BF16(x) ggml_compute_fp32_to_bf16(x)
#define GGML_BF16_TO_FP32(x) ggml_compute_bf16_to_fp32(x)

// return true if the node's results are only used by N other nodes
// and can be fused into their calculations.
static inline bool ggml_node_has_n_uses(const struct ggml_cgraph * cgraph, int node_idx, int32_t n_uses) {
    const struct ggml_tensor * node = cgraph->nodes[node_idx];

    // check the use count against how many we're replacing
    size_t hash_pos = ggml_hash_find(&cgraph->visited_hash_set, node);
    if (!ggml_bitset_get(cgraph->visited_hash_set.used, hash_pos) || cgraph->use_counts[hash_pos] != n_uses) {
        return false;
    }

    // if node is a view, some other node might be using the intermediate result
    // via the view source.
    if (node->view_src) {
        return false;
    }

    // If the user requested output for the node, can't fuse
    if (node->flags & GGML_TENSOR_FLAG_OUTPUT) {
        return false;
    }

    return true;
}

// Returns true if nodes with indices { node_idxs } are the sequence of ggml_ops in ops[]
// and are fusable. Nodes are considered fusable according to this function if:
// - all nodes except the last have only one use and are not views/outputs (see ggml_node_has_N_uses).
// - all nodes except the last are a src of the following node.
// - all nodes are the same shape.
// TODO: Consider allowing GGML_OP_NONE nodes in between
static inline bool ggml_can_fuse_ext(const struct ggml_cgraph * cgraph, const int * node_idxs, const enum ggml_op * ops, int num_ops) {
    for (int i = 0; i < num_ops; ++i) {
        if (node_idxs[i] >= cgraph->n_nodes) {
            return false;
        }

        struct ggml_tensor * node = cgraph->nodes[node_idxs[i]];
        if (node->op != ops[i]) {
            return false;
        }
        if (i < num_ops - 1 && !ggml_node_has_n_uses(cgraph, node_idxs[i], 1)) {
            return false;
        }
        if (i > 0) {
            struct ggml_tensor * prev = cgraph->nodes[node_idxs[i - 1]];
            if (node->src[0] != prev && node->src[1] != prev) {
                return false;
            }
            if (!ggml_are_same_shape(node, prev)) {
                return false;
            }
        }
    }
    return true;
}

<<<<<<< HEAD
=======
// same as above, for sequential indices starting at node_idx
static inline bool ggml_can_fuse(const struct ggml_cgraph * cgraph, int node_idx, const enum ggml_op * ops, int num_ops) {
    assert(num_ops < 32);

    if (node_idx + num_ops > cgraph->n_nodes) {
        return false;
    }

    int idxs[32];
    for (int i = 0; i < num_ops; ++i) {
        idxs[i] = node_idx + i;
    }

    return ggml_can_fuse_ext(cgraph, idxs, ops, num_ops);
}

>>>>>>> 19e6796e
// Management libraries for fetching more accurate free VRAM data
GGML_API int ggml_nvml_init();
GGML_API int ggml_nvml_get_device_memory(const char *uuid, size_t *free, size_t *total);
GGML_API void ggml_nvml_release();
GGML_API int ggml_hip_mgmt_init();
GGML_API int ggml_hip_get_device_memory(int pci_bus_id, int pci_device_id, size_t *free, size_t *total);
GGML_API void ggml_hip_mgmt_release();

#ifdef __cplusplus
}
#endif

#ifdef __cplusplus
#include <initializer_list>
#include <vector>

// nicer C++ syntax for ggml_can_fuse
inline bool ggml_can_fuse(const struct ggml_cgraph * cgraph, int node_idx, std::initializer_list<enum ggml_op> ops) {
    return ggml_can_fuse(cgraph, node_idx, ops.begin(), (int)ops.size());
}

// expose GGUF internals for test code
GGML_API size_t gguf_type_size(enum gguf_type type);
GGML_API struct gguf_context * gguf_init_from_file_impl(FILE * file, struct gguf_init_params params);
GGML_API void gguf_write_to_buf(const struct gguf_context * ctx, std::vector<int8_t> & buf, bool only_meta);
#endif // __cplusplus<|MERGE_RESOLUTION|>--- conflicted
+++ resolved
@@ -619,8 +619,6 @@
     return true;
 }
 
-<<<<<<< HEAD
-=======
 // same as above, for sequential indices starting at node_idx
 static inline bool ggml_can_fuse(const struct ggml_cgraph * cgraph, int node_idx, const enum ggml_op * ops, int num_ops) {
     assert(num_ops < 32);
@@ -637,7 +635,6 @@
     return ggml_can_fuse_ext(cgraph, idxs, ops, num_ops);
 }
 
->>>>>>> 19e6796e
 // Management libraries for fetching more accurate free VRAM data
 GGML_API int ggml_nvml_init();
 GGML_API int ggml_nvml_get_device_memory(const char *uuid, size_t *free, size_t *total);
