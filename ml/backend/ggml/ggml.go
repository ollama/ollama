--- conflicted
+++ resolved
@@ -78,8 +78,13 @@
 	maxGraphNodes int
 }
 
-<<<<<<< HEAD
-func New(ctx context.Context, r *os.File, params ml.BackendParams) (ml.Backend, error) {
+func New(modelPath string, params ml.BackendParams) (ml.Backend, error) {
+	r, err := os.Open(modelPath)
+	if err != nil {
+		return nil, err
+	}
+	defer r.Close()
+
 	// Add RPC servers to devices
 	if params.RPCServers != "" {
 		rpcServers := C.CString(params.RPCServers)
@@ -87,17 +92,7 @@
 		C.free(unsafe.Pointer(rpcServers))
 	}
 
-	meta, n, err := fsggml.Decode(r, -1)
-=======
-func New(modelPath string, params ml.BackendParams) (ml.Backend, error) {
-	r, err := os.Open(modelPath)
-	if err != nil {
-		return nil, err
-	}
-	defer r.Close()
-
 	meta, err := fsggml.Decode(r, -1)
->>>>>>> f18e0cb5
 	if err != nil {
 		return nil, err
 	}
