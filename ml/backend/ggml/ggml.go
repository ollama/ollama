--- conflicted
+++ resolved
@@ -405,7 +405,6 @@
 		}
 	}
 
-<<<<<<< HEAD
 	// concurrently read in tensor data. uses a section reader which is safe for concurrent reads
 	sr := io.NewSectionReader(r, int64(meta.Tensors().Offset), n-int64(meta.Tensors().Offset))
 	var tensorSetMutex sync.Mutex
@@ -445,9 +444,6 @@
 	if g.Wait() != nil {
 		return nil, err
 	}
-
-=======
->>>>>>> 79f6376f
 	// map devices to backend buffer types so new tensors can be assigned to the correct device
 	deviceBufferTypes := make(map[C.ggml_backend_dev_t]C.ggml_backend_buffer_type_t)
 
@@ -481,12 +477,8 @@
 			(*C.ggml_backend_buffer_type_t)(unsafe.Pointer(&schedBufts[0])),
 			C.int(len(schedBackends)),
 			C.size_t(maxGraphNodes),
-<<<<<<< HEAD
-			C._Bool(len(gpus) > 1 && slices.Contains(gpus, output.d)),
-=======
 			C._Bool(false),
 			C._Bool(false),
->>>>>>> 79f6376f
 		),
 		schedBackends: schedBackends,
 		schedBufts:    schedBufts,
