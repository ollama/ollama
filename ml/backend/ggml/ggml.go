package ggml

// #cgo linux LDFLAGS: -lrt -lpthread -ldl -lstdc++ -lm
// #cgo windows LDFLAGS: -lpthread
// #cgo CPPFLAGS: -I${SRCDIR}/ggml/include
// #include <stdlib.h>
// #include <stdint.h>
// #include "ggml.h"
// #include "ggml-cpu.h"
// #include "ggml-backend.h"
import "C"

import (
	"context"
	"errors"
	"fmt"
	"io"
	"log/slog"
	"maps"
	"os"
	"path/filepath"
	"runtime"
	"slices"
	"strconv"
	"strings"
	"sync"
	"sync/atomic"
	"unicode"
	"unsafe"

	"github.com/ollama/ollama/format"
	"github.com/ollama/ollama/fs"
	fsggml "github.com/ollama/ollama/fs/ggml"
	"github.com/ollama/ollama/logutil"
	"github.com/ollama/ollama/ml"
	ggml "github.com/ollama/ollama/ml/backend/ggml/ggml/src"
	"github.com/ollama/ollama/ml/nn/rope"
	"golang.org/x/sync/errgroup"
)

var (
	cpus, accels, gpus []C.ggml_backend_dev_t
	backends           map[C.ggml_backend_dev_t]C.ggml_backend_t
)

var initDevices = sync.OnceFunc(func() {
	ggml.OnceLoad()

	backends = make(map[C.ggml_backend_dev_t]C.ggml_backend_t)
	for i := range C.ggml_backend_dev_count() {
		d := C.ggml_backend_dev_get(i)

		switch C.ggml_backend_dev_type(d) {
		case C.GGML_BACKEND_DEVICE_TYPE_CPU:
			if len(cpus) == 0 {
				// only the first cpu device should be used
				cpus = append(cpus, d)
			}
		case C.GGML_BACKEND_DEVICE_TYPE_ACCEL:
			accels = append(accels, d)
		case C.GGML_BACKEND_DEVICE_TYPE_GPU:
			gpus = append(gpus, d)
		}

		backends[d] = C.ggml_backend_dev_init(d, nil)
	}
})

type layerDevice struct {
	d  C.ggml_backend_dev_t
	bt C.ggml_backend_buffer_type_t
}

type Backend struct {
	// modelPath is the location of the model data
	modelPath string

	meta *fsggml.GGML

	// allocMemory means that memory should be allocated for tensors and not
	// just a dry run
	allocMemory bool

	// tensorLoadTargets maps from the name of the tensor in the file
	// to the name that is used by the model definition
	tensorLoadTargets map[string][]string

	schedMu       sync.Mutex // Only one Compute can run at a time
	sched         C.ggml_backend_sched_t
	schedBackends []C.ggml_backend_t
	schedBufts    []C.ggml_backend_buffer_type_t

	tensors map[string]*C.struct_ggml_tensor

	// input is the backend buffer type used for inputs
	input C.ggml_backend_buffer_type_t

	// output is the backend device used for outputs
	output C.ggml_backend_dev_t

	// layers is the backend used for repeating layers
	layers map[int]layerDevice

	// requiredMemory is the cumulative memory allocations needed by the backend
	requiredMemory *ml.BackendMemory

	// btDeviceMemory maps from a buffer type to the memory allocations associated with that device
	btDeviceMemory map[C.ggml_backend_buffer_type_t]*ml.DeviceMemory

	flashAttention bool

	// maxGraphNodes is the maximum allowed number of graph nodes in this scheduler
	maxGraphNodes int

	// weightBuffers are the GGML contexts and buffers for allocating weights
	weightBuffers map[*C.struct_ggml_context]C.ggml_backend_buffer_t
}

var once sync.Once

func New(modelPath string, params ml.BackendParams) (ml.Backend, error) {
	r, err := os.Open(modelPath)
	if err != nil {
		return nil, err
	}
	defer r.Close()

	meta, err := fsggml.Decode(r, -1)
	if err != nil {
		return nil, err
	}

	once.Do(func() {
		slog.Info(
			"",
			"architecture", meta.KV().Architecture(),
			"file_type", meta.KV().FileType(),
			"name", meta.KV().String("general.name"),
			"description", meta.KV().String("general.description"),
			"num_tensors", len(meta.Tensors().Items()),
			"num_key_values", len(meta.KV()),
		)
	})

	initDevices()

	var requiredMemory ml.BackendMemory
	btDeviceMemory := make(map[C.ggml_backend_buffer_type_t]*ml.DeviceMemory)

	type deviceBufferType struct {
		d   C.ggml_backend_dev_t
		bts []C.ggml_backend_buffer_type_t
	}

	blocks := int(meta.KV().BlockCount())

	// create list of buffer types for the cpu
	cpuDeviceBufferType := deviceBufferType{d: C.ggml_backend_dev_by_type(C.GGML_BACKEND_DEVICE_TYPE_CPU)}
	for _, d := range append(accels, append(gpus, cpus...)...) {
		switch C.ggml_backend_dev_type(d) {
		case C.GGML_BACKEND_DEVICE_TYPE_CPU,
			C.GGML_BACKEND_DEVICE_TYPE_ACCEL:
			bt := C.ggml_backend_dev_buffer_type(d)
			cpuDeviceBufferType.bts = append(cpuDeviceBufferType.bts, bt)

			btDeviceMemory[C.ggml_backend_dev_buffer_type(d)] = &requiredMemory.CPU
		}
	}

	requiredMemory.CPU.Name = C.GoString(C.ggml_backend_dev_name(cpuDeviceBufferType.d))
	var props C.struct_ggml_backend_dev_props
	C.ggml_backend_dev_get_props(cpuDeviceBufferType.d, &props)
	requiredMemory.CPU.ID = C.GoString(props.id)
	requiredMemory.CPU.Library = C.GoString(props.library)
	requiredMemory.CPU.Weights = make([]uint64, blocks+1)
	requiredMemory.CPU.Cache = make([]uint64, blocks+1)

	// create list of buffer types for each gpu
	var gpuDeviceBufferTypes []deviceBufferType
	requiredMemory.GPUs = make([]ml.DeviceMemory, len(gpus))
	for i, d := range gpus {
		bt := C.ggml_backend_dev_buffer_type(d)
		gpuDeviceBufferTypes = append(gpuDeviceBufferTypes, deviceBufferType{
			d:   d,
			bts: append([]C.ggml_backend_buffer_type_t{bt}, cpuDeviceBufferType.bts...),
		})

		btDeviceMemory[bt] = &requiredMemory.GPUs[i]
		requiredMemory.GPUs[i].Name = C.GoString(C.ggml_backend_dev_name(d))
		var props C.struct_ggml_backend_dev_props
		C.ggml_backend_dev_get_props(d, &props)
		requiredMemory.GPUs[i].ID = C.GoString(props.id)
		requiredMemory.GPUs[i].Library = C.GoString(props.library)
		requiredMemory.GPUs[i].Weights = make([]uint64, blocks+1)
		requiredMemory.GPUs[i].Cache = make([]uint64, blocks+1)
	}

	// inputs always use cpu
	input := cpuDeviceBufferType

	assignLayer := func(layer int) deviceBufferType {
		for _, p := range params.GPULayers {
			for _, l := range p.Layers {
				if l == layer {
					for i := range requiredMemory.GPUs {
						if requiredMemory.GPUs[i].DeviceID == p.DeviceID {
							return gpuDeviceBufferTypes[i]
						}
					}

					return cpuDeviceBufferType
				}
			}
		}

		return cpuDeviceBufferType
	}

	// repeating layers are assigned based on their index in reverse order, e.g. i / (block_count + 1)
	layers := make([]deviceBufferType, blocks)
	for i := range layers {
		layers[i] = assignLayer(i)
	}

	// outputs are assigned iff allowed by splits and configured number of gpu layers
	output := assignLayer(blocks)

	maxTensors := len(meta.Tensors().Items())
	maxTensors += 1
	// each layer has at most 2 extra tensors for rope operations
	maxTensors += blocks * 2

	type tensor struct {
		source *fsggml.Tensor
		target string
	}

	// some tensors are mapped to different names so keep a list
	targets := make(map[string][]string)

	// contexts are shared by tensors of the same buffer type
	ctxs := make(map[C.ggml_backend_buffer_type_t]*C.struct_ggml_context)
	createTensor := func(t tensor, bts []C.ggml_backend_buffer_type_t, layer int) *C.struct_ggml_tensor {
		for _, bt := range bts {
			if _, ok := ctxs[bt]; !ok {
				ctxs[bt] = C.ggml_init(C.struct_ggml_init_params{
					mem_size: C.ggml_tensor_overhead() * C.size_t(maxTensors),
					no_alloc: true,
				})
			}

			targets[t.source.Name] = append(targets[t.source.Name], t.target)

			name := t.source.Name
			if t.target != "" {
				name = t.target
			}

			cname := C.CString(name)
			defer C.free(unsafe.Pointer(cname))
			if tt := C.ggml_get_tensor(ctxs[bt], cname); tt != nil {
				return tt
			}

			kind := t.source.Kind
			if t.source.Kind == 4 {
				// transform raw mxfp4 stream to ggml mxfp4 format
				kind = 39
			} else if t.source.Kind == uint32(fsggml.TensorTypeBF16) && strings.HasSuffix(t.source.Name, "_exps.bias") {
				// transform "_exps.bias" from bf16 to fp32; add_ids only supports fp32 tensors
				kind = uint32(fsggml.TensorTypeF32)
			}

			tt := C.ggml_new_tensor(ctxs[bt], kind, C.int(len(t.source.Shape)), (*C.int64_t)(unsafe.Pointer(&t.source.Shape[0])))
			C.ggml_set_name(tt, cname)

			logutil.Trace("created tensor", "name", name, "shape", t.source.Shape, "dtype", t.source.Kind, "buffer_type", C.GoString(C.ggml_backend_buft_name(bt)))

			size := pad(C.ggml_backend_buft_get_alloc_size(bt, tt), C.ggml_backend_buft_get_alignment(bt))
			if layer == -1 {
				requiredMemory.InputWeights += uint64(size)
			} else {
				btDeviceMemory[bt].Weights[layer] += uint64(size)
			}

			//nolint:staticcheck // TODO: check if buffer type supports this tensor
			return tt
		}

		return nil
	}

	contains := func(s string, parts ...string) bool {
		split := strings.Split(s, ".")
		for _, part := range parts {
			if slices.Contains(split, part) {
				return true
			}
		}

		return false
	}

	for _, t := range meta.Tensors().Items() {
		switch {
		case contains(t.Name, "position_embd", "token_embd", "token_norm_embd", "token_types"):
			createTensor(tensor{source: t}, input.bts, -1)
			if _, ok := meta.Tensors().GroupLayers()["output"]; !ok && t.Name == "token_embd.weight" {
				createTensor(tensor{source: t, target: "output.weight"}, output.bts, blocks)
			}
		case contains(t.Name, "cls", "output", "output_norm",
			"altup_proj", "altup_unembd_proj",
			"per_layer_token_embd", "per_layer_model_proj", "per_layer_proj_norm"):
			createTensor(tensor{source: t}, output.bts, blocks)
		case strings.HasPrefix(t.Name, "v.") || strings.HasPrefix(t.Name, "mm."):
			// TODO: assign vision tensors to the gpu if possible
			createTensor(tensor{source: t}, output.bts, blocks)
		case contains(t.Name, "rope_freqs", "rope_factors_long", "rope_factors_short"):
			// these tensors should be repeated per layer
			for i, layer := range layers {
				createTensor(tensor{
					source: t,
					target: "blk." + strconv.Itoa(i) + "." + t.Name,
				}, layer.bts, i)
			}
		default:
			layerIndex := -1
			if fields := strings.FieldsFunc(t.Name, func(r rune) bool { return !unicode.IsNumber(r) }); len(fields) > 0 {
				if i, err := strconv.Atoi(fields[0]); err == nil {
					layerIndex = i
				}
			}

			if layerIndex >= 0 {
				createTensor(tensor{source: t}, layers[layerIndex].bts, layerIndex)
			} else {
				// load all other tensors on the cpu
				createTensor(tensor{source: t}, input.bts, -1)
			}
		}
	}

	// map tensor names to tensors for easy lookup later
	tensors := make(map[string]*C.struct_ggml_tensor)
	for _, c := range ctxs {
		for t := C.ggml_get_first_tensor(c); t != nil; t = C.ggml_get_next_tensor(c, t) {
			tensors[C.GoString(C.ggml_get_name(t))] = t
		}
	}

	// map devices to backend buffer types so new tensors can be assigned to the correct device
	deviceBufferTypes := make(map[C.ggml_backend_dev_t]C.ggml_backend_buffer_type_t)

	// create backends and buffer types used for the compute graph scheduler
	var schedBackends []C.ggml_backend_t
	var schedBufts []C.ggml_backend_buffer_type_t
	for _, d := range append(gpus, append(accels, cpus...)...) {
		b := backends[d]
		bt := C.ggml_backend_get_default_buffer_type(b)

		// Always include CPU as a fallback but otherwise, just use the devices where we assigned layers
		if !slices.Contains(cpuDeviceBufferType.bts, bt) {
			if c, ok := ctxs[bt]; !ok || C.ggml_get_first_tensor(c) == nil {
				continue
			}
		}

		deviceBufferTypes[d] = bt

		schedBackends = append(schedBackends, b)
		schedBufts = append(schedBufts, bt)

		if C.ggml_backend_is_cpu(b) {
			// set number of threads for cpu backend
			C.ggml_backend_cpu_set_n_threads(b, C.int(Threads(params.NumThreads)))
		}
	}

	maxGraphNodes := max(8192, len(meta.Tensors().Items())*5)

	sched := C.ggml_backend_sched_new_ext(
		(*C.ggml_backend_t)(unsafe.Pointer(&schedBackends[0])),
		(*C.ggml_backend_buffer_type_t)(unsafe.Pointer(&schedBufts[0])),
		C.int(len(schedBackends)),
		C.size_t(maxGraphNodes),
		C._Bool(false),
		C._Bool(false),
		C._Bool(params.AllocMemory),
	)

	// allocate buffers for each context
	bbs := make(map[*C.struct_ggml_context]C.ggml_backend_buffer_t, len(ctxs))
	for bt, c := range ctxs {
		if C.ggml_get_first_tensor(c) == nil {
			continue
		}

		b := C.ggml_backend_alloc_ctx_tensors_from_buft(c, bt)
		if b == nil {
			for _, b := range bbs {
				C.ggml_backend_buffer_free(b)
			}

			for _, ctx := range ctxs {
				C.ggml_free(ctx)
			}

			panic(ml.ErrNoMem{BackendMemory: requiredMemory})
		}

		C.ggml_backend_buffer_set_usage(b, C.GGML_BACKEND_BUFFER_USAGE_WEIGHTS)
		bbs[c] = b
	}

	for bs := range maps.Values(bbs) {
		logutil.Trace("model weights", "buffer", C.GoString(C.ggml_backend_buffer_name(bs)),
			"size", format.HumanBytes2(uint64(C.ggml_backend_buffer_get_size(bs))))
	}

	return &Backend{
		modelPath:         modelPath,
		allocMemory:       params.AllocMemory,
		flashAttention:    params.FlashAttention,
		meta:              meta,
		tensorLoadTargets: targets,
		tensors:           tensors,
		sched:             sched,
		schedBackends:     schedBackends,
		schedBufts:        schedBufts,
		input:             deviceBufferTypes[input.d],
		output:            output.d,
		layers: func() map[int]layerDevice {
			m := make(map[int]layerDevice)
			for i, layer := range layers {
				m[i] = layerDevice{
					d:  layer.d,
					bt: deviceBufferTypes[layer.d],
				}
			}
			return m
		}(),
		requiredMemory: &requiredMemory,
		btDeviceMemory: btDeviceMemory,
		maxGraphNodes:  maxGraphNodes,
		weightBuffers:  bbs,
	}, nil
}

func init() {
	ml.RegisterBackend("ggml", New)
}

func (b *Backend) Close() {
	if b == nil {
		return
	}

	for ctx, b := range b.weightBuffers {
		C.ggml_backend_buffer_free(b)
		C.ggml_free(ctx)
	}

	C.ggml_backend_sched_free(b.sched)
}

func (b *Backend) Load(ctx context.Context, progress func(float32)) error {
	if !b.allocMemory {
		return errors.New("cannot load model without memory allocation")
	}

	// Mimic llama runner logs summarizing layers and memory
	gpuLayers := 0
	for layer := range maps.Values(b.layers) {
		if C.ggml_backend_dev_type(layer.d) == C.GGML_BACKEND_DEVICE_TYPE_GPU {
			gpuLayers++
		}
	}
	slog.Info(fmt.Sprintf("offloading %d repeating layers to GPU", gpuLayers))

	switch C.ggml_backend_dev_type(b.output) {
	case C.GGML_BACKEND_DEVICE_TYPE_CPU:
		slog.Info("offloading output layer to CPU")
	case C.GGML_BACKEND_DEVICE_TYPE_GPU:
		slog.Info("offloading output layer to GPU")
		gpuLayers++
	case C.GGML_BACKEND_DEVICE_TYPE_ACCEL:
		slog.Info("offloading output layer to ACCEL")
	}
	slog.Info(fmt.Sprintf("offloaded %d/%d layers to GPU", gpuLayers, len(b.layers)+1))

	var doneBytes atomic.Uint64
	totalBytes := uint64(b.meta.Length) - b.meta.Tensors().Offset

	g, ctx := errgroup.WithContext(ctx)
	g.SetLimit(runtime.GOMAXPROCS(0))
	for _, t := range b.meta.Tensors().Items() {
		t := t
		g.Go(func() error {
			tts := make([]*C.struct_ggml_tensor, max(1, len(b.tensorLoadTargets[t.Name])))
			for i := range tts {
				target := b.tensorLoadTargets[t.Name][i]
				if target == "" {
					target = t.Name
				}

				tt, ok := b.tensors[target]
				if !ok {
					return fmt.Errorf("unassigned tensor: %s", t.Name)
				}

				tts[i] = tt
			}

			// Create a new FD for each goroutine so that each FD is read sequentially, rather than
			// seeking around within an FD shared between all goroutines.
			file, err := os.Open(b.modelPath)
			if err != nil {
				slog.Warn("file open error", "file", b.modelPath, "error", err)
				return err
			}
			defer file.Close()
			sr := io.NewSectionReader(file, int64(b.meta.Tensors().Offset+t.Offset), int64(t.Size()))

			if t.Kind == 4 && tts[0]._type == 39 {
				// source is mxfp4, target is ggml mxfp4

				const BS = 17                             // MXFP4 block size
				bts := make([]byte, 8*BS*format.KibiByte) // ~128k block aligned
				var s uint64
				var tmp [16]byte
				for s < t.Size() {
					// Stop if either the parent context has been canceled or if any of the other tensors returned an error
					if err := ctx.Err(); err != nil {
						return err
					}
					n, err := io.ReadFull(sr, bts[:min(len(bts), int(t.Size()-s))])
					if err != nil {
						slog.Warn("file read error", "file", b.modelPath, "error", err)
						return err
					}
					for j := range n / BS {
						for i := 1; i < 9; i++ {
							// transform a1b2c3 ... x7y8z9 -> 71xa82yb93zc
							a, b := bts[j*BS+i], bts[j*BS+i+8]
							tmp[2*(i-1)] = (a & 0x0F) | (b << 4)
							tmp[2*(i-1)+1] = (a >> 4) | (b & 0xF0)
						}
						copy(bts[j*BS+1:j*BS+17], tmp[:])
					}

					for _, tt := range tts {
						C.ggml_backend_tensor_set(tt, unsafe.Pointer(&bts[0]), C.size_t(s), C.size_t(n))
					}

					s += uint64(n)

					if progress != nil {
						done := doneBytes.Add(uint64(n))
						progress(float32(done) / float32(totalBytes))
					}
				}
				return nil
			} else if strings.HasSuffix(t.Name, "_exps.bias") && t.Kind == 30 && tts[0]._type == 0 {
				// source is bf16, target is ggml fp32

				// data is bf16 but we need to convert to fp32
				bts := make([]byte, 128*format.KibiByte)
				var e uint64
				for e < t.Elements() {
					// Stop if either the parent context has been canceled or if any of the other tensors returned an error
					if err := ctx.Err(); err != nil {
						return err
					}
					n, err := io.ReadFull(sr, bts[:min(len(bts), int(t.Elements()-e)*2)])
					if err != nil {
						slog.Warn("file read error", "file", b.modelPath, "error", err)
						return err
					}
					fp32 := ConvertToF32(bts, uint32(fsggml.TensorTypeBF16), uint64(n/2))

					for _, tt := range tts {
						C.ggml_backend_tensor_set(tt, unsafe.Pointer(&fp32[0]), C.size_t(e*4), C.size_t(n*2))
					}
					e += uint64(n / 2)
					if progress != nil {
						done := doneBytes.Add(uint64(n))
						progress(float32(done) / float32(totalBytes))
					}
				}
				return nil
			}

			bts := make([]byte, 128*format.KibiByte)

			var s uint64
			for s < t.Size() {
				// Stop if either the parent context has been canceled or if any of the other tensors returned an error
				if err := ctx.Err(); err != nil {
					return err
				}

				n, err := io.ReadFull(sr, bts[:min(len(bts), int(t.Size()-s))])
				if err != nil {
					slog.Warn("file read error", "file", b.modelPath, "error", err)
					return err
				}

				for _, tt := range tts {
					C.ggml_backend_tensor_set(tt, unsafe.Pointer(&bts[0]), C.size_t(s), C.size_t(n))
				}

				s += uint64(n)

				if progress != nil {
					done := doneBytes.Add(uint64(n))
					progress(float32(done) / float32(totalBytes))
				}
			}

			return nil
		})
	}

	// Cleanup any backend state from devices that we didn't end up using
nextDevice:
	for _, d := range append(gpus, append(accels, cpus...)...) {
		for _, backend := range b.schedBackends {
			if d == C.ggml_backend_get_device(backend) {
				continue nextDevice
			}
		}

		C.ggml_backend_dev_reset(d)
	}

	if err := g.Wait(); err != nil {
		return err
	}

	return nil
}

func (b *Backend) BackendMemory() ml.BackendMemory {
	return *b.requiredMemory
}

func (b *Backend) Config() fs.Config {
	return b.meta.KV()
}

func (b *Backend) Get(name string) ml.Tensor {
	if t, ok := b.tensors[name]; ok {
		return &Tensor{b: b, t: t}
	}

	return nil
}

func (b *Backend) NewContext() ml.Context {
	return b.NewContextSize(b.maxGraphNodes)
}

func (b *Backend) NewContextSize(n int) ml.Context {
	if n > b.maxGraphNodes {
		panic(fmt.Errorf("requested number of graph nodes (%v) for new context exceeds maximum (%v)", n, b.maxGraphNodes))
	}

	var allocatedBuffers []C.ggml_backend_buffer_t

	return &Context{
		b:             b,
		maxGraphNodes: n,
		ctx: C.ggml_init(C.struct_ggml_init_params{
			mem_size: C.size_t(n)*C.ggml_tensor_overhead() + C.ggml_graph_overhead_custom(C.size_t(n), false),
			no_alloc: true,
		}),
		allocatedBuffers: &allocatedBuffers,
		layer:            -1,
	}
}

func (b *Backend) CacheConfig() ml.CacheConfig {
	if b.flashAttention {
		return ml.CacheConfig{CachePadding: 256, MaskDType: ml.DTypeF16, MaskBatchPadding: C.GGML_KQ_MASK_PAD}
	} else {
		return ml.CacheConfig{CachePadding: 32, PermutedV: true}
	}
}

func (b *Backend) BackendDevices() []ml.DeviceInfo {
<<<<<<< HEAD
	// TODO DRY out with ./ggml/src/ggml.go
	exe, err := os.Executable()
	if err != nil {
		slog.Warn("failed to get executable path", "error", err)
		exe = "."
	}

	var value string
	switch runtime.GOOS {
	case "darwin":
		value = filepath.Dir(exe)
	case "windows":
		value = filepath.Join(filepath.Dir(exe), "lib", "ollama")
	default:
		value = filepath.Join(filepath.Dir(exe), "..", "lib", "ollama")
	}

	paths, ok := os.LookupEnv("OLLAMA_LIBRARY_PATH")
	if !ok {
		slog.Debug("OLLAMA_LIBRARY_PATH not set, falling back to default", "search", value)
		paths = value
	}

	split := filepath.SplitList(paths)

	deviceInfos := []ml.DeviceInfo{}

=======
	deviceInfos := []ml.DeviceInfo{}
>>>>>>> 19e6796e
	for _, dev := range gpus {
		// If we have a model loaded, and it's only loaded on a subset of the devices
		// skip idle/unused devices to avoid initializing them and causing VRAM allocations
		if b.allocMemory {
			idleDev := true
			for _, backend := range b.schedBackends {
				if dev == C.ggml_backend_get_device(backend) {
					idleDev = false
					break
				}
			}
			if idleDev {
				slog.Debug("skipping unused backend device", "description", C.GoString(C.ggml_backend_dev_description(dev)))
				continue
			}
		}

		info := ml.DeviceInfo{}
		props := C.struct_ggml_backend_dev_props{}
		C.ggml_backend_dev_get_props(dev, &props)
		info.Name = C.GoString(props.name)
		info.Description = C.GoString(props.description)
		info.ID = C.GoString(props.id)
<<<<<<< HEAD
=======
		info.Library = C.GoString(props.library)
>>>>>>> 19e6796e
		info.ComputeMajor = (int)(props.compute_major)
		info.ComputeMinor = (int)(props.compute_minor)
		info.DriverMajor = (int)(props.driver_major)
		info.DriverMinor = (int)(props.driver_minor)
		info.Integrated = props.integrated != 0
		if props.library != nil {
			info.Library = C.GoString(props.library)
		}
		info.PCIID = fmt.Sprintf("%02x:%02x.%x", props.pci_bus_id, props.pci_device_id, props.pci_domain_id)
<<<<<<< HEAD
		info.LibraryPath = split
=======
		info.LibraryPath = ggml.LibPaths()
>>>>>>> 19e6796e

		C.ggml_backend_dev_memory(dev, &props.memory_free, &props.memory_total)
		info.TotalMemory = (uint64)(props.memory_total)
		info.FreeMemory = (uint64)(props.memory_free)

		deviceInfos = append(deviceInfos, info)
	}
	return deviceInfos
}

type Context struct {
	b *Backend

	ctx   *C.struct_ggml_context
	graph *C.struct_ggml_cgraph

	// buft is the buffer type used for new tensors
	buft C.ggml_backend_buffer_type_t

	// allocatedBuffers are buffers for tensors that we have allocated in this context
	// so that we can free them when we close the context
	allocatedBuffers *[]C.ggml_backend_buffer_t

	// maxGraphNodes is the maximum allowed number of graph nodes in this context
	maxGraphNodes int

	// layer is the graph layer that this context is allocating for - assumed to be cache
	layer int
}

func (c *Context) Input() ml.Context {
	if c.b.input != nil {
		return &Context{
			b:                c.b,
			ctx:              c.ctx,
			buft:             c.b.input,
			allocatedBuffers: c.allocatedBuffers,
			maxGraphNodes:    c.maxGraphNodes,
			layer:            -1,
		}
	}

	return c
}

func (c *Context) Layer(i int) ml.Context {
	if layer, ok := c.b.layers[i]; ok {
		return &Context{
			b:                c.b,
			ctx:              c.ctx,
			buft:             layer.bt,
			allocatedBuffers: c.allocatedBuffers,
			maxGraphNodes:    c.maxGraphNodes,
			layer:            i,
		}
	}

	return c
}

func (c *Context) Forward(tensors ...ml.Tensor) ml.Context {
	if c.graph == nil {
		c.graph = C.ggml_new_graph_custom(c.ctx, C.size_t(c.maxGraphNodes), false)
	}

	for _, tensor := range tensors {
		C.ggml_build_forward_expand(c.graph, tensor.(*Tensor).t)
	}

	return c
}

func (c *Context) Compute(tensors ...ml.Tensor) {
	c.ComputeWithNotify(nil, tensors...)
}

func (c *Context) ComputeWithNotify(cb func(), tensors ...ml.Tensor) {
	c.b.schedMu.Lock()
	defer c.b.schedMu.Unlock()
	if cb != nil {
		go cb()
	}
	if status := C.ggml_backend_sched_graph_compute_async(c.b.sched, c.graph); status != C.GGML_STATUS_SUCCESS {
		panic(fmt.Errorf("error computing ggml graph: %v", status))
	}
	C.ggml_backend_sched_reset(c.b.sched)

	needSync := true
	sync := func() {
		if needSync {
			C.ggml_backend_sched_synchronize(c.b.sched)
			needSync = false
		}
	}

	for _, t := range tensors {
		if C.ggml_nbytes(t.(*Tensor).t) > 0 {
			t.(*Tensor).sync = sync
		}
	}
}

func (c *Context) Reserve() {
	reserved := C.ggml_backend_sched_reserve(c.b.sched, c.graph)

	slog.Debug("compute graph", "nodes", C.ggml_graph_n_nodes(c.graph), "splits", C.ggml_backend_sched_get_n_splits(c.b.sched))

	// Reserve may get called multiple times for different graphs - we just want the last run, which will contain the max allocations
	for _, bt := range c.b.schedBufts {
		c.b.btDeviceMemory[bt].Graph = 0
	}

	for i := range c.b.schedBackends {
		bufferSize := C.ggml_backend_sched_get_attempted_buffer_size(c.b.sched, c.b.schedBackends[i])
		c.b.btDeviceMemory[c.b.schedBufts[i]].Graph += uint64(bufferSize)

		logutil.Trace("compute graph", "backend", C.GoString(C.ggml_backend_name(c.b.schedBackends[i])),
			"buffer_type", C.GoString(C.ggml_backend_buft_name(c.b.schedBufts[i])), "size", format.HumanBytes2(uint64(bufferSize)))
	}

	if !reserved {
		panic(ml.ErrNoMem{BackendMemory: *c.b.requiredMemory})
	}
}

func (c *Context) MaxGraphNodes() int {
	return c.maxGraphNodes
}

func shapeToGGML(shape []int) *C.int64_t {
	sh := make([]C.int64_t, len(shape))
	for i, s := range shape {
		sh[i] = C.int64_t(s)
	}

	return &sh[0]
}

func pad(length, pad C.size_t) C.size_t {
	return ((length + pad - 1) / pad) * pad
}

func (c *Context) newTensor(dtype ml.DType, shape []int) ml.Tensor {
	if c.buft == nil {
		panic("set Input or Layer before creating tensors")
	}

	cdtype := ggmlDType(dtype)

	if len(shape) < 1 || shape[0] == 0 {
		var shape C.int64_t = 0
		return &Tensor{b: c.b, t: C.ggml_new_tensor(c.ctx, cdtype, 1, &shape)}
	} else if len(shape) > 4 {
		panic("unsupported number of dimensions")
	}

	for _, dim := range shape {
		if dim < 1 {
			panic("invalid shape")
		}
	}

	t := C.ggml_new_tensor(c.ctx, cdtype, C.int(len(shape)), shapeToGGML(shape))
	size := pad(C.ggml_backend_buft_get_alloc_size(c.buft, t), C.ggml_backend_buft_get_alignment(c.buft))

	b := C.ggml_backend_buft_alloc_buffer(c.buft, size)
	if c.layer >= 0 {
		c.b.btDeviceMemory[c.buft].Cache[c.layer] += uint64(size)
	}

	if b == nil {
		panic(ml.ErrNoMem{BackendMemory: *c.b.requiredMemory})
	}

	*c.allocatedBuffers = append(*c.allocatedBuffers, b)
	C.ggml_backend_tensor_alloc(b, t, C.ggml_backend_buffer_get_base(b))
	return &Tensor{b: c.b, t: t}
}

func (c *Context) Empty(dtype ml.DType, shape ...int) ml.Tensor {
	return c.newTensor(dtype, shape)
}

func (c *Context) Zeros(dtype ml.DType, shape ...int) ml.Tensor {
	t := c.newTensor(dtype, shape)
	if c.b.allocMemory {
		C.ggml_set_zero(t.(*Tensor).t)
	}
	return t
}

func checkShape[S ~[]E, E any](s S, shape ...int) {
	n := len(s)

	if n == 0 {
		return
	}

	for _, v := range shape {
		n /= v
	}

	if n != 1 {
		panic(fmt.Errorf("invalid shape: %v", shape))
	}
}

func (c *Context) FromFloatSlice(s []float32, shape ...int) ml.Tensor {
	checkShape(s, shape...)

	t := c.newTensor(ml.DTypeF32, shape)

	if c.b.allocMemory && len(s) > 0 {
		C.ggml_backend_tensor_set(t.(*Tensor).t, unsafe.Pointer(&s[0]), 0, C.ggml_nbytes(t.(*Tensor).t))
	}

	return t
}

func (c *Context) FromIntSlice(s []int32, shape ...int) ml.Tensor {
	checkShape(s, shape...)

	t := c.newTensor(ml.DTypeI32, shape)

	if c.b.allocMemory && len(s) > 0 {
		C.ggml_backend_tensor_set(t.(*Tensor).t, unsafe.Pointer(&s[0]), 0, C.ggml_nbytes(t.(*Tensor).t))
	}

	return t
}

func (c Context) Arange(start, stop, step float32, dtype ml.DType) ml.Tensor {
	switch dtype {
	case ml.DTypeF32:
		// ggml_arange creates a float32 tensor
		return &Tensor{
			b: c.b,
			t: C.ggml_arange(c.ctx, C.float(start), C.float(stop), C.float(step)),
		}
	case ml.DTypeI32:
		// ggml_cast does not support float32 to int32 conversion
		arange := make([]int32, 0, int((stop-start)/step))
		for i := start; i < stop; i += step {
			arange = append(arange, int32(i))
		}

		return c.Input().FromIntSlice(arange, len(arange))
	default:
		panic("unsupported dtype for arange")
	}
}

func (c *Context) Close() {
	if c != nil {
		for _, b := range *c.allocatedBuffers {
			C.ggml_backend_buffer_free(b)
		}
		*c.allocatedBuffers = nil

		C.ggml_free(c.ctx)
	}
}

type Tensor struct {
	b    *Backend
	t    *C.struct_ggml_tensor
	sync func()
}

func (t *Tensor) LogValue() slog.Value {
	return slog.GroupValue(
		slog.String("name", C.GoString(C.ggml_get_name(t.t))),
		slog.String("type", C.GoString(C.ggml_type_name(t.t._type))),
		slog.Any("shape", t.Shape()),
	)
}

func (t *Tensor) Dim(n int) int {
	return int(t.t.ne[n])
}

func (t *Tensor) Stride(n int) int {
	return int(t.t.nb[n])
}

func (t *Tensor) Shape() []int {
	shape := make([]int, C.ggml_n_dims(t.t))
	for i := range shape {
		shape[i] = t.Dim(i)
	}

	return shape
}

func (t *Tensor) Bytes() (data []byte) {
	if t.sync != nil {
		data = make([]byte, C.ggml_nbytes(t.t))

		t.sync()
		C.ggml_backend_tensor_get(t.t, unsafe.Pointer(&data[0]), 0, C.ggml_nbytes(t.t))
	}

	return
}

func (t *Tensor) Floats() (data []float32) {
	if t.sync != nil {
		data = make([]float32, C.ggml_nelements(t.t))

		t.sync()
		C.ggml_backend_tensor_get(t.t, unsafe.Pointer(&data[0]), 0, C.ggml_nbytes(t.t))
	}

	return
}

func (t *Tensor) SetValueFromIntSlice(s []int32) {
	if len(s) > 0 {
		C.ggml_backend_tensor_set(t.t, unsafe.Pointer(&s[0]), 0, C.ggml_nbytes(t.t))
	}
}

func (t *Tensor) DType() ml.DType {
	switch t.t._type {
	case C.GGML_TYPE_F32:
		return ml.DTypeF32
	case C.GGML_TYPE_F16:
		return ml.DTypeF16
	case C.GGML_TYPE_Q8_0:
		return ml.DTypeQ80
	case C.GGML_TYPE_Q4_0:
		return ml.DTypeQ40
	case C.GGML_TYPE_I32:
		return ml.DTypeI32
	case C.GGML_TYPE_MXFP4:
		return ml.DTypeMXFP4
	default:
		return ml.DTypeOther
	}
}

func ggmlDType(dtype ml.DType) uint32 {
	switch dtype {
	case ml.DTypeF32:
		return C.GGML_TYPE_F32
	case ml.DTypeF16:
		return C.GGML_TYPE_F16
	case ml.DTypeQ80:
		return C.GGML_TYPE_Q8_0
	case ml.DTypeQ40:
		return C.GGML_TYPE_Q4_0
	case ml.DTypeI32:
		return C.GGML_TYPE_I32
	case ml.DTypeMXFP4:
		return C.GGML_TYPE_MXFP4
	default:
		panic("unsupported dtype")
	}
}

func (t *Tensor) Cast(ctx ml.Context, dtype ml.DType) ml.Tensor {
	return &Tensor{
		b: t.b,
		t: C.ggml_cast(ctx.(*Context).ctx, t.t, ggmlDType(dtype)),
	}
}

func (t *Tensor) Neg(ctx ml.Context) ml.Tensor {
	return &Tensor{
		b: t.b,
		t: C.ggml_neg(ctx.(*Context).ctx, t.t),
	}
}

func (t *Tensor) Add(ctx ml.Context, t2 ml.Tensor) ml.Tensor {
	return &Tensor{
		b: t.b,
		t: C.ggml_add(ctx.(*Context).ctx, t.t, t2.(*Tensor).t),
	}
}

func (t *Tensor) Sub(ctx ml.Context, t2 ml.Tensor) ml.Tensor {
	return &Tensor{
		b: t.b,
		t: C.ggml_sub(ctx.(*Context).ctx, t.t, t2.(*Tensor).t),
	}
}

func (t *Tensor) Repeat(ctx ml.Context, dim, n int) ml.Tensor {
	if dim < 0 || dim >= C.GGML_MAX_DIMS {
		panic("invalid dimension")
	}

	shape := make([]C.int64_t, C.GGML_MAX_DIMS)
	for i := range C.GGML_MAX_DIMS {
		if i == dim {
			shape[i] = C.int64_t(t.Dim(i) * n)
		} else {
			shape[i] = C.int64_t(t.Dim(i))
		}
	}

	tmpl := C.ggml_new_tensor(ctx.(*Context).ctx, t.t._type, C.int(len(shape)), unsafe.SliceData(shape))
	return &Tensor{
		b: t.b,
		t: C.ggml_repeat(ctx.(*Context).ctx, t.t, tmpl),
	}
}

func (t *Tensor) Stack(ctx ml.Context, dim int, s ...ml.Tensor) ml.Tensor {
	if len(s) > 0 {
		return t.Concat(ctx, s[0].Stack(ctx, dim, s[1:]...), dim)
	}

	return t
}

func (t *Tensor) Concat(ctx ml.Context, t2 ml.Tensor, dim int) ml.Tensor {
	return &Tensor{
		b: t.b,
		t: C.ggml_concat(ctx.(*Context).ctx, t.t, t2.(*Tensor).t, C.int(dim)),
	}
}

func (t *Tensor) Contiguous(ctx ml.Context, shape ...int) ml.Tensor {
	switch len(shape) {
	case 0:
		return &Tensor{
			b: t.b,
			t: C.ggml_cont(ctx.(*Context).ctx, t.t),
		}
	case 1:
		return &Tensor{
			b: t.b,
			t: C.ggml_cont_1d(ctx.(*Context).ctx, t.t, C.int64_t(shape[0])),
		}
	case 2:
		return &Tensor{
			b: t.b,
			t: C.ggml_cont_2d(ctx.(*Context).ctx, t.t, C.int64_t(shape[0]), C.int64_t(shape[1])),
		}
	case 3:
		return &Tensor{
			b: t.b,
			t: C.ggml_cont_3d(ctx.(*Context).ctx, t.t, C.int64_t(shape[0]), C.int64_t(shape[1]), C.int64_t(shape[2])),
		}
	case 4:
		return &Tensor{
			b: t.b,
			t: C.ggml_cont_4d(ctx.(*Context).ctx, t.t, C.int64_t(shape[0]), C.int64_t(shape[1]), C.int64_t(shape[2]), C.int64_t(shape[3])),
		}
	default:
		panic("unsupported number of dimensions")
	}
}

func (t *Tensor) Mul(ctx ml.Context, t2 ml.Tensor) ml.Tensor {
	return &Tensor{
		b: t.b,
		t: C.ggml_mul(ctx.(*Context).ctx, t.t, t2.(*Tensor).t),
	}
}

func (t *Tensor) Div(ctx ml.Context, t2 ml.Tensor) ml.Tensor {
	return &Tensor{
		b: t.b,
		t: C.ggml_div(ctx.(*Context).ctx, t.t, t2.(*Tensor).t),
	}
}

func (t *Tensor) Mulmat(ctx ml.Context, t2 ml.Tensor) ml.Tensor {
	return &Tensor{
		b: t.b,
		t: C.ggml_mul_mat(ctx.(*Context).ctx, t.t, t2.(*Tensor).t),
	}
}

func (t *Tensor) MulmatFullPrec(ctx ml.Context, t2 ml.Tensor) ml.Tensor {
	mul := C.ggml_mul_mat(ctx.(*Context).ctx, t.t, t2.(*Tensor).t)
	C.ggml_mul_mat_set_prec(mul, C.GGML_PREC_F32)

	return &Tensor{
		b: t.b,
		t: mul,
	}
}

func (t *Tensor) MulmatID(ctx ml.Context, t2, ids ml.Tensor) ml.Tensor {
	return &Tensor{
		b: t.b,
		t: C.ggml_mul_mat_id(ctx.(*Context).ctx, t.t, t2.(*Tensor).t, ids.(*Tensor).t),
	}
}

func (t *Tensor) AddID(ctx ml.Context, t2, ids ml.Tensor) ml.Tensor {
	return &Tensor{
		b: t.b,
		t: C.ggml_add_id(ctx.(*Context).ctx, t.t, t2.(*Tensor).t, ids.(*Tensor).t),
	}
}

func (t *Tensor) L2Norm(ctx ml.Context, eps float32) ml.Tensor {
	return &Tensor{
		b: t.b,
		t: C.ggml_l2_norm(ctx.(*Context).ctx, t.t, C.float(eps)),
	}
}

func (t *Tensor) LayerNorm(ctx ml.Context, w, b ml.Tensor, eps float32) ml.Tensor {
	tt := C.ggml_norm(ctx.(*Context).ctx, t.t, C.float(eps))
	if w != nil {
		tt = C.ggml_mul(ctx.(*Context).ctx, tt, w.(*Tensor).t)
		if b != nil {
			tt = C.ggml_add(ctx.(*Context).ctx, tt, b.(*Tensor).t)
		}
	}

	return &Tensor{b: t.b, t: tt}
}

func (t *Tensor) RMSNorm(ctx ml.Context, w ml.Tensor, eps float32) ml.Tensor {
	tt := C.ggml_rms_norm(ctx.(*Context).ctx, t.t, C.float(eps))
	if w != nil {
		tt = C.ggml_mul(ctx.(*Context).ctx, tt, w.(*Tensor).t)
	}

	return &Tensor{b: t.b, t: tt}
}

func (t *Tensor) Pad(ctx ml.Context, shape ...int) ml.Tensor {
	if len(shape) != 4 {
		panic("expected 4 dimensions")
	} else if shape[3] != 0 {
		panic("cuda does not support 4d tensors")
	}

	return &Tensor{
		b: t.b,
		t: C.ggml_pad(ctx.(*Context).ctx, t.t, C.int(shape[0]), C.int(shape[1]), C.int(shape[2]), C.int(shape[3])),
	}
}

func (t *Tensor) Permute(ctx ml.Context, shape ...int) ml.Tensor {
	if len(shape) != 4 {
		panic("expected 4 dimensions")
	}

	return &Tensor{
		b: t.b,
		t: C.ggml_permute(ctx.(*Context).ctx, t.t, C.int(shape[0]), C.int(shape[1]), C.int(shape[2]), C.int(shape[3])),
	}
}

func (t *Tensor) Rows(ctx ml.Context, t2 ml.Tensor) ml.Tensor {
	return &Tensor{
		b: t.b,
		t: C.ggml_get_rows(ctx.(*Context).ctx, t.t, t2.(*Tensor).t),
	}
}

func (t *Tensor) Copy(ctx ml.Context, t2 ml.Tensor) ml.Tensor {
	return &Tensor{
		b: t.b,
		t: C.ggml_cpy(ctx.(*Context).ctx, t.t, t2.(*Tensor).t),
	}
}

func (t *Tensor) Reshape(ctx ml.Context, shape ...int) ml.Tensor {
	switch len(shape) {
	case 1:
		return &Tensor{
			b: t.b,
			t: C.ggml_reshape_1d(ctx.(*Context).ctx, t.t, C.int64_t(shape[0])),
		}
	case 2:
		return &Tensor{
			b: t.b,
			t: C.ggml_reshape_2d(ctx.(*Context).ctx, t.t, C.int64_t(shape[0]), C.int64_t(shape[1])),
		}
	case 3:
		return &Tensor{
			b: t.b,
			t: C.ggml_reshape_3d(ctx.(*Context).ctx, t.t, C.int64_t(shape[0]), C.int64_t(shape[1]), C.int64_t(shape[2])),
		}
	case 4:
		return &Tensor{
			b: t.b,
			t: C.ggml_reshape_4d(ctx.(*Context).ctx, t.t, C.int64_t(shape[0]), C.int64_t(shape[1]), C.int64_t(shape[2]), C.int64_t(shape[3])),
		}
	default:
		panic("unsupported number of dimensions")
	}
}

func (t *Tensor) Scale(ctx ml.Context, s float64) ml.Tensor {
	return &Tensor{
		b: t.b,
		t: C.ggml_scale(ctx.(*Context).ctx, t.t, (C.float)(s)),
	}
}

func (t *Tensor) SumRows(ctx ml.Context) ml.Tensor {
	return &Tensor{
		b: t.b,
		t: C.ggml_sum_rows(ctx.(*Context).ctx, t.t),
	}
}

func (t *Tensor) Softmax(ctx ml.Context) ml.Tensor {
	return &Tensor{
		b: t.b,
		t: C.ggml_soft_max(ctx.(*Context).ctx, t.t),
	}
}

func (t *Tensor) Sin(ctx ml.Context) ml.Tensor {
	return &Tensor{
		b: t.b,
		t: C.ggml_sin(ctx.(*Context).ctx, t.t),
	}
}

func (t *Tensor) Cos(ctx ml.Context) ml.Tensor {
	return &Tensor{
		b: t.b,
		t: C.ggml_cos(ctx.(*Context).ctx, t.t),
	}
}

func (t *Tensor) Tanh(ctx ml.Context) ml.Tensor {
	return &Tensor{
		b: t.b,
		t: C.ggml_tanh_inplace(ctx.(*Context).ctx, t.t),
	}
}

func (t *Tensor) Sigmoid(ctx ml.Context) ml.Tensor {
	return &Tensor{
		b: t.b,
		t: C.ggml_sigmoid_inplace(ctx.(*Context).ctx, t.t),
	}
}

func (t *Tensor) View(ctx ml.Context, offset int, shape ...int) ml.Tensor {
	switch len(shape) {
	case 1:
		return &Tensor{
			b: t.b,
			t: C.ggml_view_1d(ctx.(*Context).ctx, t.t, C.int64_t(shape[0]), C.size_t(offset)),
		}
	case 3:
		return &Tensor{
			b: t.b,
			t: C.ggml_view_2d(ctx.(*Context).ctx, t.t,
				C.int64_t(shape[0]), C.int64_t(shape[2]),
				C.size_t(shape[1]),
				C.size_t(offset)),
		}
	case 5:
		return &Tensor{
			b: t.b,
			t: C.ggml_view_3d(ctx.(*Context).ctx, t.t,
				C.int64_t(shape[0]), C.int64_t(shape[2]), C.int64_t(shape[4]),
				C.size_t(shape[1]), C.size_t(shape[3]),
				C.size_t(offset)),
		}
	case 7:
		return &Tensor{
			b: t.b,
			t: C.ggml_view_4d(ctx.(*Context).ctx, t.t,
				C.int64_t(shape[0]), C.int64_t(shape[2]), C.int64_t(shape[4]), C.int64_t(shape[6]),
				C.size_t(shape[1]), C.size_t(shape[3]), C.size_t(shape[5]),
				C.size_t(offset)),
		}
	default:
		panic("unsupported number of dimensions")
	}
}

func (t *Tensor) RoPE(ctx ml.Context, positions ml.Tensor, ropeDim int, ropeBase, ropeScale float32, options ...func(*rope.Options)) ml.Tensor {
	// Default options
	opts := rope.Options{
		Factors:               &Tensor{},
		OriginalContextLength: 131072,
		ExtrapolationFactor:   0.,
		AttentionFactor:       1.,
		BetaFast:              32.,
		BetaSlow:              1.,
	}

	// Apply any provided options
	for _, option := range options {
		option(&opts)
	}

	dequant := t.t
	if C.ggml_is_quantized(t.t._type) {
		dequant = C.ggml_cast(ctx.(*Context).ctx, t.t, C.GGML_TYPE_F32)
	}

	return &Tensor{
		b: t.b,
		t: C.ggml_rope_ext(
			ctx.(*Context).ctx,
			dequant,
			positions.(*Tensor).t,
			opts.Factors.(*Tensor).t,
			C.int(ropeDim),
			C.int(opts.Type),
			C.int(opts.OriginalContextLength),
			C.float(ropeBase),
			C.float(ropeScale),
			C.float(opts.ExtrapolationFactor),
			C.float(opts.AttentionFactor),
			C.float(opts.BetaFast),
			C.float(opts.BetaSlow),
		),
	}
}

func (t *Tensor) IM2Col(ctx ml.Context, t2 ml.Tensor, s0, s1, p0, p1, d0, d1 int) ml.Tensor {
	return &Tensor{
		b: t.b,
		t: C.ggml_im2col(ctx.(*Context).ctx, t.t, t2.(*Tensor).t, C.int(s0), C.int(s1), C.int(p0), C.int(p1), C.int(d0), C.int(d1), true, C.GGML_TYPE_F32),
	}
}

func (t *Tensor) GELU(ctx ml.Context, t2 ...ml.Tensor) ml.Tensor {
	if len(t2) > 0 {
		return &Tensor{
			b: t.b,
			t: C.ggml_geglu_split(ctx.(*Context).ctx, t.t, t2[0].(*Tensor).t),
		}
	}
	return &Tensor{
		b: t.b,
		t: C.ggml_gelu_inplace(ctx.(*Context).ctx, t.t),
	}
}

func (t *Tensor) SILU(ctx ml.Context, t2 ...ml.Tensor) ml.Tensor {
	if len(t2) > 0 {
		return &Tensor{
			b: t.b,
			t: C.ggml_swiglu_split(ctx.(*Context).ctx, t.t, t2[0].(*Tensor).t),
		}
	}
	return &Tensor{
		b: t.b,
		t: C.ggml_silu_inplace(ctx.(*Context).ctx, t.t),
	}
}

func (t *Tensor) RELU(ctx ml.Context, t2 ...ml.Tensor) ml.Tensor {
	if len(t2) > 0 {
		return &Tensor{
			b: t.b,
			t: C.ggml_reglu_split(ctx.(*Context).ctx, t.t, t2[0].(*Tensor).t),
		}
	}
	return &Tensor{
		b: t.b,
		t: C.ggml_relu_inplace(ctx.(*Context).ctx, t.t),
	}
}

func (t *Tensor) SILUAlphaLimit(ctx ml.Context, up ml.Tensor, alpha, limit float32) ml.Tensor {
	return &Tensor{
		b: t.b,
		t: C.ggml_swiglu_oai(ctx.(*Context).ctx, t.t, up.(*Tensor).t, C.float(alpha), C.float(limit)),
	}
}

func (t *Tensor) Conv2D(ctx ml.Context, t2 ml.Tensor, s0, s1, p0, p1, d0, d1 int) ml.Tensor {
	return &Tensor{
		b: t.b,
		t: C.ggml_conv_2d(ctx.(*Context).ctx, t.t, t2.(*Tensor).t, C.int(s0), C.int(s1), C.int(p0), C.int(p1), C.int(d0), C.int(d1)),
	}
}

func (t *Tensor) AvgPool2D(ctx ml.Context, k, s int, p float32) ml.Tensor {
	return &Tensor{
		b: t.b,
		t: C.ggml_pool_2d(ctx.(*Context).ctx, t.t, C.GGML_OP_POOL_AVG, C.int(k), C.int(k), C.int(s), C.int(s), C.float(p), C.float(p)),
	}
}

func (t *Tensor) Set(ctx ml.Context, t2 ml.Tensor, offset int, strides ...int) ml.Tensor {
	var tt *C.struct_ggml_tensor
	switch len(strides) {
	case 0:
		tt = C.ggml_set_1d(ctx.(*Context).ctx, t.t, t2.(*Tensor).t, C.size_t(offset))
	case 1:
		tt = C.ggml_set_2d(ctx.(*Context).ctx, t.t, t2.(*Tensor).t, C.size_t(offset), C.size_t(strides[0]))
	default:
		panic("unsupported number of dimensions")
	}

	return &Tensor{b: t.b, t: tt}
}

func (t *Tensor) ScaledDotProductAttention(ctx ml.Context, key, value, mask, sinks ml.Tensor, scale float64) ml.Tensor {
	var kqMask *C.struct_ggml_tensor
	if mask != nil {
		kqMask = mask.(*Tensor).t
	}

	query := t.Permute(ctx, 0, 2, 1, 3)
	key = key.Permute(ctx, 0, 2, 1, 3)

	if t.b.flashAttention {
		value = value.Permute(ctx, 0, 2, 1, 3)

		kqv := C.ggml_flash_attn_ext(ctx.(*Context).ctx, query.(*Tensor).t, key.(*Tensor).t, value.(*Tensor).t, kqMask, C.float(scale), 0, 0)
		if sinks != nil {
			C.ggml_flash_attn_ext_add_sinks(kqv, sinks.(*Tensor).t)
		}
		C.ggml_flash_attn_ext_set_prec(kqv, C.GGML_PREC_F32)
		return &Tensor{b: t.b, t: kqv}
	} else {
		kq := key.MulmatFullPrec(ctx, query)
		kq = &Tensor{
			b: t.b,
			t: C.ggml_soft_max_ext(ctx.(*Context).ctx, kq.(*Tensor).t, kqMask, C.float(scale), 0),
		}
		if sinks != nil {
			C.ggml_soft_max_add_sinks(kq.(*Tensor).t, sinks.(*Tensor).t)
		}

		kqv := value.Mulmat(ctx, kq)
		return kqv.Permute(ctx, 0, 2, 1, 3).Contiguous(ctx)
	}
}

func (t *Tensor) Duplicate(ctx ml.Context) ml.Tensor {
	return &Tensor{
		b: t.b,
		t: C.ggml_dup(ctx.(*Context).ctx, t.t),
	}
}

func (t *Tensor) TopK(ctx ml.Context, k int) ml.Tensor {
	return &Tensor{
		b: t.b,
		t: C.ggml_top_k(ctx.(*Context).ctx, t.t, C.int(k)),
	}
}

func (t *Tensor) Argsort(ctx ml.Context) ml.Tensor {
	return &Tensor{
		b: t.b,
		t: C.ggml_argsort(ctx.(*Context).ctx, t.t, C.GGML_SORT_ORDER_ASC),
	}
}

func (t *Tensor) Mean(ctx ml.Context) ml.Tensor {
	return &Tensor{
		b: t.b,
		t: C.ggml_mean(ctx.(*Context).ctx, t.t),
	}
}

func (t *Tensor) Variance(ctx ml.Context) ml.Tensor {
	return t.Add(ctx, t.Mean(ctx).Scale(ctx, -1)).
		Sqr(ctx).
		SumRows(ctx).
		Scale(ctx, 1/float64(t.Dim(0)))
}

func (t *Tensor) Stddev(ctx ml.Context) ml.Tensor {
	return t.Variance(ctx).Sqrt(ctx)
}

func (t *Tensor) Sqr(ctx ml.Context) ml.Tensor {
	return &Tensor{
		b: t.b,
		t: C.ggml_sqr(ctx.(*Context).ctx, t.t),
	}
}

func (t *Tensor) Sqrt(ctx ml.Context) ml.Tensor {
	return &Tensor{
		b: t.b,
		t: C.ggml_sqrt(ctx.(*Context).ctx, t.t),
	}
}

func (t *Tensor) Clamp(ctx ml.Context, min, max float32) ml.Tensor {
	return &Tensor{
		b: t.b,
		t: C.ggml_clamp(ctx.(*Context).ctx, t.t, C.float(min), C.float(max)),
	}
}

func (c Context) FromBytes(dtype ml.DType, s []uint8, shape ...int) ml.Tensor {
	// Unchecked to handle quantized types
	t := c.newTensor(dtype, shape)
	if c.b.allocMemory && len(s) > 0 {
		C.ggml_backend_tensor_set(t.(*Tensor).t, unsafe.Pointer(&s[0]), 0, C.ggml_nbytes(t.(*Tensor).t))
	}

	return t
}<|MERGE_RESOLUTION|>--- conflicted
+++ resolved
@@ -688,37 +688,7 @@
 }
 
 func (b *Backend) BackendDevices() []ml.DeviceInfo {
-<<<<<<< HEAD
-	// TODO DRY out with ./ggml/src/ggml.go
-	exe, err := os.Executable()
-	if err != nil {
-		slog.Warn("failed to get executable path", "error", err)
-		exe = "."
-	}
-
-	var value string
-	switch runtime.GOOS {
-	case "darwin":
-		value = filepath.Dir(exe)
-	case "windows":
-		value = filepath.Join(filepath.Dir(exe), "lib", "ollama")
-	default:
-		value = filepath.Join(filepath.Dir(exe), "..", "lib", "ollama")
-	}
-
-	paths, ok := os.LookupEnv("OLLAMA_LIBRARY_PATH")
-	if !ok {
-		slog.Debug("OLLAMA_LIBRARY_PATH not set, falling back to default", "search", value)
-		paths = value
-	}
-
-	split := filepath.SplitList(paths)
-
 	deviceInfos := []ml.DeviceInfo{}
-
-=======
-	deviceInfos := []ml.DeviceInfo{}
->>>>>>> 19e6796e
 	for _, dev := range gpus {
 		// If we have a model loaded, and it's only loaded on a subset of the devices
 		// skip idle/unused devices to avoid initializing them and causing VRAM allocations
@@ -742,10 +712,7 @@
 		info.Name = C.GoString(props.name)
 		info.Description = C.GoString(props.description)
 		info.ID = C.GoString(props.id)
-<<<<<<< HEAD
-=======
 		info.Library = C.GoString(props.library)
->>>>>>> 19e6796e
 		info.ComputeMajor = (int)(props.compute_major)
 		info.ComputeMinor = (int)(props.compute_minor)
 		info.DriverMajor = (int)(props.driver_major)
@@ -755,11 +722,7 @@
 			info.Library = C.GoString(props.library)
 		}
 		info.PCIID = fmt.Sprintf("%02x:%02x.%x", props.pci_bus_id, props.pci_device_id, props.pci_domain_id)
-<<<<<<< HEAD
-		info.LibraryPath = split
-=======
 		info.LibraryPath = ggml.LibPaths()
->>>>>>> 19e6796e
 
 		C.ggml_backend_dev_memory(dev, &props.memory_free, &props.memory_total)
 		info.TotalMemory = (uint64)(props.memory_total)
