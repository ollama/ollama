--- conflicted
+++ resolved
@@ -187,13 +187,9 @@
 		"penalize_nl":       predict.Options.PenalizeNewline,
 		"seed":              predict.Options.Seed,
 		"stop":              predict.Options.Stop,
-<<<<<<< HEAD
 		"grammar":           predict.Options.Grammar,
-		"image_data":        imageData,
-=======
 		"image_data":        predict.Images,
 		"cache_prompt":      true,
->>>>>>> b538dc38
 	}
 
 	if predict.Format == "json" {
