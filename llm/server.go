package llm

import (
	"bufio"
	"bytes"
	"context"
	"encoding/json"
	"errors"
	"fmt"
	"io"
	"log"
	"log/slog"
	"math/rand"
	"net"
	"net/http"
	"os"
	"os/exec"
	"path/filepath"
	"runtime"
	"slices"
	"strconv"
	"strings"
	"sync"
	"time"

	"golang.org/x/sync/semaphore"

	"github.com/ollama/ollama/api"
	"github.com/ollama/ollama/discover"
	"github.com/ollama/ollama/envconfig"
	"github.com/ollama/ollama/format"
	"github.com/ollama/ollama/fs/ggml"
	"github.com/ollama/ollama/llama"
	"github.com/ollama/ollama/logutil"
	"github.com/ollama/ollama/model"
)

type filteredEnv []string

func (e filteredEnv) LogValue() slog.Value {
	var attrs []slog.Attr
	for _, env := range e {
		if key, value, ok := strings.Cut(env, "="); ok {
			switch {
			case strings.HasPrefix(key, "OLLAMA_"),
				strings.HasPrefix(key, "CUDA_"),
				strings.HasPrefix(key, "ROCR_"),
				strings.HasPrefix(key, "ROCM_"),
				strings.HasPrefix(key, "HIP_"),
				strings.HasPrefix(key, "GPU_"),
				strings.HasPrefix(key, "HSA_"),
				strings.HasPrefix(key, "GGML_"),
				slices.Contains([]string{
					"PATH",
					"LD_LIBRARY_PATH",
					"DYLD_LIBRARY_PATH",
				}, key):
				attrs = append(attrs, slog.String(key, value))
			}
		}
	}
	return slog.GroupValue(attrs...)
}

type LlamaServer interface {
	Ping(ctx context.Context) error
	WaitUntilRunning(ctx context.Context) error
	Completion(ctx context.Context, req CompletionRequest, fn func(CompletionResponse)) error
	Embedding(ctx context.Context, input string) ([]float32, error)
	Tokenize(ctx context.Context, content string) ([]int, error)
	Detokenize(ctx context.Context, tokens []int) (string, error)
	Close() error
	EstimatedVRAM() uint64 // Total VRAM across all GPUs
	EstimatedTotal() uint64
	EstimatedVRAMByGPU(gpuID string) uint64
	Pid() int
}

// llmServer is an instance of the llama.cpp server
type llmServer struct {
	port        int
	cmd         *exec.Cmd
	done        chan error // Channel to signal when the process exits
	status      *StatusWriter
	options     api.Options
	numParallel int
	modelPath   string

	// llamaModel is an instance of the cgo llama.cpp model definition
	// nil if this server is running the new engine
	llamaModel     *llama.Model
	llamaModelLock sync.Mutex

	// textProcessor handles text encoding/decoding for the model in the Ollama engine
	// nil if this server is running the llama.cpp based engine
	textProcessor model.TextProcessor

	estimate    MemoryEstimate
	totalLayers uint64
	// gpuCount     int
	gpus         discover.GpuInfoList // Recorded just before the model loaded, free space will be incorrect
	loadDuration time.Duration        // Record how long it took the model to load
	loadProgress float32

	sem *semaphore.Weighted
}

// LoadModel will load a model from disk. The model must be in the GGML format.
//
// It collects array values for arrays with a size less than or equal to
// maxArraySize. If maxArraySize is 0, the default value of 1024 is used. If
// the maxArraySize is negative, all arrays are collected.
func LoadModel(model string, maxArraySize int) (*ggml.GGML, error) {
	if _, err := os.Stat(model); err != nil {
		return nil, err
	}

	f, err := os.Open(model)
	if err != nil {
		return nil, err
	}
	defer f.Close()

	ggml, _, err := ggml.Decode(f, maxArraySize)
	return ggml, err
}

// NewLlamaServer will run a server for the given GPUs
// The gpu list must be a single family.
func NewLlamaServer(gpus discover.GpuInfoList, modelPath string, f *ggml.GGML, adapters, projectors []string, opts api.Options, numParallel int) (LlamaServer, error) {
	systemInfo := discover.GetSystemInfo()
	systemTotalMemory := systemInfo.System.TotalMemory
	systemFreeMemory := systemInfo.System.FreeMemory
	systemSwapFreeMemory := systemInfo.System.FreeSwap
	slog.Info("system memory", "total", format.HumanBytes2(systemTotalMemory), "free", format.HumanBytes2(systemFreeMemory), "free_swap", format.HumanBytes2(systemSwapFreeMemory))

	// If the user wants zero GPU layers, reset the gpu list to be CPU/system ram info
	if opts.NumGPU == 0 {
		gpus = discover.GetCPUInfo()
	}

	estimate := EstimateGPULayers(gpus, f, projectors, opts, numParallel)
	if len(gpus) > 1 || gpus[0].Library != "cpu" {
		switch {
		case gpus[0].Library == "metal" && estimate.VRAMSize > systemTotalMemory:
			// disable partial offloading when model is greater than total system memory as this
			// can lead to locking up the system
			opts.NumGPU = 0
		case gpus[0].Library != "metal" && estimate.Layers == 0:
			// Don't bother loading into the GPU if no layers can fit
			gpus = discover.GetCPUInfo()
		case opts.NumGPU < 0 && estimate.Layers > 0 && gpus[0].Library != "cpu":
			opts.NumGPU = estimate.Layers
		}
	}

	// On linux and windows, over-allocating CPU memory will almost always result in an error
	// Darwin has fully dynamic swap so has no direct concept of free swap space
	if runtime.GOOS != "darwin" {
		systemMemoryRequired := estimate.TotalSize - estimate.VRAMSize
		available := systemFreeMemory + systemSwapFreeMemory
		if systemMemoryRequired > available {
			slog.Warn("model request too large for system", "requested", format.HumanBytes2(systemMemoryRequired), "available", available, "total", format.HumanBytes2(systemTotalMemory), "free", format.HumanBytes2(systemFreeMemory), "swap", format.HumanBytes2(systemSwapFreeMemory))
			return nil, fmt.Errorf("model requires more system memory (%s) than is available (%s)", format.HumanBytes2(systemMemoryRequired), format.HumanBytes2(available))
		}
	}

	slog.Info("offload", "", estimate)

	params := []string{
		"--model", modelPath,
		"--ctx-size", strconv.Itoa(opts.NumCtx),
		"--batch-size", strconv.Itoa(opts.NumBatch),
	}

	if opts.NumGPU >= 0 {
		params = append(params, "--n-gpu-layers", strconv.Itoa(opts.NumGPU))
	}

<<<<<<< HEAD
	if envconfig.Debug() {
		params = append(params, "--verbose")
	}

	rpcServers := ""
	for _, gpu := range gpus {
		if gpu.Library != "rpc" {
			continue
		}

		if rpcServers != "" {
			rpcServers += ","
		}
		rpcServers += gpu.ID
	}
	if rpcServers != "" {
		params = append(params, "--rpc", rpcServers)
	}

=======
>>>>>>> 27da2cdd
	if opts.MainGPU > 0 {
		params = append(params, "--main-gpu", strconv.Itoa(opts.MainGPU))
	}

	if len(adapters) > 0 {
		for _, adapter := range adapters {
			params = append(params, "--lora", adapter)
		}
	}

	defaultThreads := systemInfo.GetOptimalThreadCount()
	if opts.NumThread > 0 {
		params = append(params, "--threads", strconv.Itoa(opts.NumThread))
	} else if defaultThreads > 0 {
		params = append(params, "--threads", strconv.Itoa(defaultThreads))
	}

	fa := envconfig.FlashAttention()
	if fa && !gpus.FlashAttentionSupported() {
		slog.Warn("flash attention enabled but not supported by gpu")
		fa = false
	}

	if fa && !f.SupportsFlashAttention() {
		slog.Warn("flash attention enabled but not supported by model")
		fa = false
	}

	kvct := strings.ToLower(envconfig.KvCacheType())

	if fa {
		slog.Info("enabling flash attention")
		params = append(params, "--flash-attn")

		// Flash Attention also supports kv cache quantization
		// Enable if the requested and kv cache type is supported by the model
		if kvct != "" && f.SupportsKVCacheType(kvct) {
			params = append(params, "--kv-cache-type", kvct)
		} else {
			slog.Warn("kv cache type not supported by model", "type", kvct)
		}
	} else if kvct != "" && kvct != "f16" {
		slog.Warn("quantized kv cache requested but flash attention disabled", "type", kvct)
	}

	// mmap has issues with partial offloading on metal
	for _, g := range gpus {
		if g.Library == "metal" &&
			uint64(opts.NumGPU) > 0 &&
			uint64(opts.NumGPU) < f.KV().BlockCount()+1 {
			opts.UseMMap = new(bool)
			*opts.UseMMap = false
		}
	}

	// Windows CUDA should not use mmap for best performance
	// Linux  with a model larger than free space, mmap leads to thrashing
	// For CPU loads we want the memory to be allocated, not FS cache
	if (runtime.GOOS == "windows" && gpus[0].Library == "cuda" && opts.UseMMap == nil) ||
		(runtime.GOOS == "linux" && systemFreeMemory < estimate.TotalSize && opts.UseMMap == nil) ||
		(gpus[0].Library == "cpu" && opts.UseMMap == nil) ||
		(opts.UseMMap != nil && !*opts.UseMMap) {
		params = append(params, "--no-mmap")
	}

	// TODO - NUMA support currently doesn't work properly

	params = append(params, "--parallel", strconv.Itoa(numParallel))

	if estimate.TensorSplit != "" {
		params = append(params, "--tensor-split", estimate.TensorSplit)
	}

	if envconfig.MultiUserCache() {
		params = append(params, "--multiuser-cache")
	}

	libs := make(map[string]string)
	if entries, err := os.ReadDir(discover.LibOllamaPath); err == nil {
		for _, entry := range entries {
			libs[entry.Name()] = filepath.Join(discover.LibOllamaPath, entry.Name())
		}
	}

	lib := gpus[0].RunnerName()
	requested := envconfig.LLMLibrary()
	if libs[requested] != "" {
		slog.Info("using requested gpu library", "requested", requested)
		lib = requested
	}

	var compatible []string
	for k := range libs {
		// exact match first
		if k == lib {
			compatible = append([]string{k}, compatible...)
			continue
		}

		// then match the family (e.g. 'cuda')
		if strings.Split(k, "_")[0] == strings.Split(lib, "_")[0] {
			compatible = append(compatible, k)
		}
	}
	slog.Debug("compatible gpu libraries", "compatible", compatible)
	exe, err := os.Executable()
	if err != nil {
		return nil, fmt.Errorf("unable to lookup executable path: %w", err)
	}

	if eval, err := filepath.EvalSymlinks(exe); err == nil {
		exe = eval
	}

	var llamaModel *llama.Model
	var textProcessor model.TextProcessor
	if envconfig.NewEngine() || f.KV().OllamaEngineRequired() {
		textProcessor, err = model.NewTextProcessor(modelPath)
		if err != nil {
			// To prepare for opt-out mode, instead of treating this as an error, we fallback to the old runner
			slog.Debug("model not yet supported by Ollama engine, switching to compatibility mode", "model", modelPath, "error", err)
		}
	}
	if textProcessor == nil {
		llamaModel, err = llama.LoadModelFromFile(modelPath, llama.ModelParams{VocabOnly: true})
		if err != nil {
			return nil, err
		}
	}

	if len(projectors) > 0 && llamaModel != nil {
		params = append(params, "--mmproj", projectors[0])
	}

	// iterate through compatible GPU libraries such as 'cuda_v12', 'cuda_v11', 'rocm', etc.
	// adding each library's respective path to the LD_LIBRARY_PATH, until finally running
	// without any LD_LIBRARY_PATH flags
	for {
		port := 0
		if a, err := net.ResolveTCPAddr("tcp", "localhost:0"); err == nil {
			var l *net.TCPListener
			if l, err = net.ListenTCP("tcp", a); err == nil {
				port = l.Addr().(*net.TCPAddr).Port
				l.Close()
			}
		}
		if port == 0 {
			slog.Debug("ResolveTCPAddr failed, using random port")
			port = rand.Intn(65535-49152) + 49152 // get a random port in the ephemeral range
		}
		finalParams := []string{"runner"}
		if textProcessor != nil {
			// New engine
			// TODO - if we have failure to load scenarios, add logic to retry with the old runner
			finalParams = append(finalParams, "--ollama-engine")
		}
		finalParams = append(finalParams, params...)
		finalParams = append(finalParams, "--port", strconv.Itoa(port))

		var pathEnv string
		switch runtime.GOOS {
		case "windows":
			pathEnv = "PATH"
		case "darwin":
			pathEnv = "DYLD_LIBRARY_PATH"
		default:
			pathEnv = "LD_LIBRARY_PATH"
		}

		// Note: we always put our dependency paths first
		// since these are the exact version we compiled/linked against
		libraryPaths := []string{discover.LibOllamaPath}
		if libraryPath, ok := os.LookupEnv(pathEnv); ok {
			libraryPaths = append(libraryPaths, filepath.SplitList(libraryPath)...)
		}

		ggmlPaths := []string{discover.LibOllamaPath}
		if len(compatible) > 0 {
			c := compatible[0]
			if libpath, ok := libs[c]; ok {
				slog.Debug("adding gpu library", "path", libpath)
				libraryPaths = append([]string{libpath}, libraryPaths...)
				ggmlPaths = append(ggmlPaths, libpath)
			}
		}

		if gpus[0].DependencyPath != nil {
			slog.Debug("adding gpu dependency paths", "paths", gpus[0].DependencyPath)
			// assume gpus from the same library have the same dependency path
			libraryPaths = append(gpus[0].DependencyPath, libraryPaths...)
		}

		// finally, add the root library path
		libraryPaths = append(libraryPaths, discover.LibOllamaPath)

		s := &llmServer{
			port:          port,
			cmd:           exec.Command(exe, finalParams...),
			status:        NewStatusWriter(os.Stderr),
			options:       opts,
			modelPath:     modelPath,
			llamaModel:    llamaModel,
			textProcessor: textProcessor,
			estimate:      estimate,
			numParallel:   numParallel,
			sem:           semaphore.NewWeighted(int64(numParallel)),
			totalLayers:   f.KV().BlockCount() + 1,
			gpus:          gpus,
			done:          make(chan error, 1),
		}

		s.cmd.Env = os.Environ()
		s.cmd.Stdout = os.Stdout
		s.cmd.Stderr = s.status
		s.cmd.SysProcAttr = LlamaServerSysProcAttr

		s.cmd.Env = append(s.cmd.Env, "OLLAMA_LIBRARY_PATH="+strings.Join(ggmlPaths, string(filepath.ListSeparator)))

		envWorkarounds := [][2]string{}
		for _, gpu := range gpus {
			envWorkarounds = append(envWorkarounds, gpu.EnvWorkarounds...)
		}
		visibleDevicesEnv, visibleDevicesEnvVal := gpus.GetVisibleDevicesEnv()
		pathEnvVal := strings.Join(libraryPaths, string(filepath.ListSeparator))

		// Update or add the path and visible devices variable with our adjusted version
		pathNeeded := true
		devicesNeeded := visibleDevicesEnv != ""
		for i := range s.cmd.Env {
			cmp := strings.SplitN(s.cmd.Env[i], "=", 2)
			if strings.EqualFold(cmp[0], pathEnv) {
				s.cmd.Env[i] = pathEnv + "=" + pathEnvVal
				pathNeeded = false
			} else if devicesNeeded && strings.EqualFold(cmp[0], visibleDevicesEnv) {
				s.cmd.Env[i] = visibleDevicesEnv + "=" + visibleDevicesEnvVal
				devicesNeeded = false
			} else if len(envWorkarounds) != 0 {
				for _, kv := range envWorkarounds {
					if strings.EqualFold(cmp[0], kv[0]) {
						s.cmd.Env[i] = kv[0] + "=" + kv[1]
					}
				}
			}
		}
		if pathNeeded {
			s.cmd.Env = append(s.cmd.Env, pathEnv+"="+pathEnvVal)
		}
		if devicesNeeded {
			s.cmd.Env = append(s.cmd.Env, visibleDevicesEnv+"="+visibleDevicesEnvVal)
		}

		slog.Info("starting llama server", "cmd", s.cmd)
		slog.Debug("subprocess", "", filteredEnv(s.cmd.Env))

		if err = s.cmd.Start(); err != nil {
			var msg string
			if s.status != nil && s.status.LastErrMsg != "" {
				msg = s.status.LastErrMsg
			}
			err := fmt.Errorf("error starting runner: %v %s", err, msg)
			if len(compatible) == 0 {
				if llamaModel != nil {
					llama.FreeModel(llamaModel)
				}
				return nil, err
			}

			slog.Warn("unable to start runner with compatible gpu", "error", err, "compatible", compatible)
			compatible = compatible[1:]
			continue
		}

		// reap subprocess when it exits
		go func() {
			err := s.cmd.Wait()
			// Favor a more detailed message over the process exit status
			if err != nil && s.status != nil && s.status.LastErrMsg != "" {
				slog.Error("llama runner terminated", "error", err)
				if strings.Contains(s.status.LastErrMsg, "unknown model") {
					s.status.LastErrMsg = "this model is not supported by your version of Ollama. You may need to upgrade"
				}
				s.done <- errors.New(s.status.LastErrMsg)
			} else {
				s.done <- err
			}
		}()

		return s, nil
	}
}

type ServerStatus int

const ( // iota is reset to 0
	ServerStatusReady ServerStatus = iota
	ServerStatusNoSlotsAvailable
	ServerStatusLoadingModel
	ServerStatusNotResponding
	ServerStatusError
)

func (s ServerStatus) String() string {
	switch s {
	case ServerStatusReady:
		return "llm server ready"
	case ServerStatusNoSlotsAvailable:
		return "llm busy - no slots available"
	case ServerStatusLoadingModel:
		return "llm server loading model"
	case ServerStatusNotResponding:
		return "llm server not responding"
	default:
		return "llm server error"
	}
}

type ServerStatusResponse struct {
	Status   ServerStatus `json:"status"`
	Progress float32      `json:"progress"`
}

func (s *llmServer) getServerStatus(ctx context.Context) (ServerStatus, error) {
	// Fail fast if its exited
	if s.cmd.ProcessState != nil {
		msg := ""
		if s.status != nil && s.status.LastErrMsg != "" {
			msg = s.status.LastErrMsg
		}
		if s.cmd.ProcessState.ExitCode() == -1 {
			// Most likely a signal killed it, log some more details to try to help troubleshoot
			slog.Warn("llama runner process no longer running", "sys", s.cmd.ProcessState.Sys(), "string", s.cmd.ProcessState)
		}
		return ServerStatusError, fmt.Errorf("llama runner process no longer running: %d %s", s.cmd.ProcessState.ExitCode(), msg)
	}

	req, err := http.NewRequestWithContext(ctx, http.MethodGet, fmt.Sprintf("http://127.0.0.1:%d/health", s.port), nil)
	if err != nil {
		return ServerStatusError, fmt.Errorf("error creating GET request: %v", err)
	}
	req.Header.Set("Content-Type", "application/json")

	resp, err := http.DefaultClient.Do(req)
	if err != nil {
		if errors.Is(err, context.DeadlineExceeded) {
			return ServerStatusNotResponding, errors.New("server not responding")
		}
		if strings.Contains(err.Error(), "connection refused") {
			return ServerStatusNotResponding, errors.New("connection refused")
		}
		return ServerStatusError, fmt.Errorf("health resp: %w", err)
	}
	defer resp.Body.Close()

	body, err := io.ReadAll(resp.Body)
	if err != nil {
		return ServerStatusError, fmt.Errorf("read health request: %w", err)
	}

	var ssr ServerStatusResponse
	if err := json.Unmarshal(body, &ssr); err != nil {
		return ServerStatusError, fmt.Errorf("health unmarshal encode response: %w", err)
	}

	switch ssr.Status {
	case ServerStatusLoadingModel:
		s.loadProgress = ssr.Progress
		return ssr.Status, nil
	case ServerStatusReady, ServerStatusNoSlotsAvailable:
		return ssr.Status, nil
	default:
		return ssr.Status, fmt.Errorf("server error: %+v", ssr)
	}
}

// getServerStatusRetry will retry if ServerStatusNoSlotsAvailable is received
func (s *llmServer) getServerStatusRetry(ctx context.Context) (ServerStatus, error) {
	var retries int
	for {
		status, err := s.getServerStatus(ctx)
		if err != nil {
			return status, err
		}

		if status == ServerStatusNoSlotsAvailable {
			if retries >= 10 {
				return status, fmt.Errorf("no slots available after %d retries", retries)
			}

			time.Sleep(5 * time.Millisecond)
			retries++
			continue
		}

		return status, nil
	}
}

func (s *llmServer) Ping(ctx context.Context) error {
	_, err := s.getServerStatus(ctx)
	if err != nil {
		slog.Debug("server unhealthy", "error", err)
		return err
	}
	return nil
}

func (s *llmServer) WaitUntilRunning(ctx context.Context) error {
	start := time.Now()
	stallDuration := envconfig.LoadTimeout()    // If no progress happens
	stallTimer := time.Now().Add(stallDuration) // give up if we stall

	slog.Info("waiting for llama runner to start responding")
	var lastStatus ServerStatus = -1
	fullyLoaded := false

	for {
		select {
		case <-ctx.Done():
			slog.Warn("client connection closed before server finished loading, aborting load")
			return fmt.Errorf("timed out waiting for llama runner to start: %w", ctx.Err())
		case err := <-s.done:
			return fmt.Errorf("llama runner process has terminated: %w", err)
		default:
		}
		if time.Now().After(stallTimer) {
			// timeout
			msg := ""
			if s.status != nil && s.status.LastErrMsg != "" {
				msg = s.status.LastErrMsg
			}
			return fmt.Errorf("timed out waiting for llama runner to start - progress %0.2f - %s", s.loadProgress, msg)
		}
		if s.cmd.ProcessState != nil {
			msg := ""
			if s.status != nil && s.status.LastErrMsg != "" {
				msg = s.status.LastErrMsg
			}
			return fmt.Errorf("llama runner process no longer running: %d %s", s.cmd.ProcessState.ExitCode(), msg)
		}
		ctx, cancel := context.WithTimeout(ctx, 200*time.Millisecond)
		defer cancel()
		priorProgress := s.loadProgress
		status, _ := s.getServerStatus(ctx)
		if lastStatus != status && status != ServerStatusReady {
			// Only log on status changes
			slog.Info("waiting for server to become available", "status", status)
		}
		switch status {
		case ServerStatusReady:
			s.loadDuration = time.Since(start)
			slog.Info(fmt.Sprintf("llama runner started in %0.2f seconds", s.loadDuration.Seconds()))
			return nil
		default:
			lastStatus = status
			// Reset the timer as long as we're making forward progress on the load
			if priorProgress != s.loadProgress {
				slog.Debug(fmt.Sprintf("model load progress %0.2f", s.loadProgress))
				stallTimer = time.Now().Add(stallDuration)
			} else if !fullyLoaded && int(s.loadProgress*100.0) >= 100 {
				slog.Debug("model load completed, waiting for server to become available", "status", status)
				stallTimer = time.Now().Add(stallDuration)
				fullyLoaded = true
			}
			time.Sleep(time.Millisecond * 250)
			continue
		}
	}
}

func (s *llmServer) Pid() int {
	if s.cmd != nil && s.cmd.Process != nil {
		return s.cmd.Process.Pid
	}
	return -1
}

var grammarJSON = `
root   ::= object
value  ::= object | array | string | number | ("true" | "false" | "null") ws
object ::=
  "{" ws (
         string ":" ws value
    ("," ws string ":" ws value)*
  )? ws "}" 
array  ::=
  "[" ws (
            value
    ("," ws value)*
  )? ws "]" 
string ::=
  "\"" (
    [^"\\\x7F\x00-\x1F] |
    "\\" (["\\/bfnrt] | "u" [0-9a-fA-F] [0-9a-fA-F] [0-9a-fA-F] [0-9a-fA-F]) # escapes
  )* "\"" 
number ::= ("-"? ([0-9] | [1-9] [0-9]*)) ("." [0-9]+)? ([eE] [-+]? [0-9]+)? 
# Optional space: by convention, applied in this grammar after literal chars when allowed
ws ::= ([ \t\n] ws)?
`

const maxBufferSize = 512 * format.KiloByte

type ImageData struct {
	Data []byte `json:"data"`
	ID   int    `json:"id"`
}

type CompletionRequest struct {
	Prompt  string
	Format  json.RawMessage
	Images  []ImageData
	Options *api.Options

	Grammar string // set before sending the request to the subprocess
}

// DoneReason represents the reason why a completion response is done
type DoneReason int

const (
	// DoneReasonStop indicates the completion stopped naturally
	DoneReasonStop DoneReason = iota
	// DoneReasonLength indicates the completion stopped due to length limits
	DoneReasonLength
	// DoneReasonConnectionClosed indicates the completion stopped due to the connection being closed
	DoneReasonConnectionClosed
)

func (d DoneReason) String() string {
	switch d {
	case DoneReasonLength:
		return "length"
	case DoneReasonStop:
		return "stop"
	default:
		return "" // closed
	}
}

type CompletionResponse struct {
	Content            string        `json:"content"`
	DoneReason         DoneReason    `json:"done_reason"`
	Done               bool          `json:"done"`
	PromptEvalCount    int           `json:"prompt_eval_count"`
	PromptEvalDuration time.Duration `json:"prompt_eval_duration"`
	EvalCount          int           `json:"eval_count"`
	EvalDuration       time.Duration `json:"eval_duration"`
}

func (s *llmServer) Completion(ctx context.Context, req CompletionRequest, fn func(CompletionResponse)) error {
	slog.Debug("completion request", "images", len(req.Images), "prompt", len(req.Prompt), "format", string(req.Format))
	slog.Log(ctx, logutil.LevelTrace, "completion request", "prompt", req.Prompt)

	if len(req.Format) > 0 {
		switch string(req.Format) {
		case `null`, `""`:
			// Field was set, but "missing" a value. We accept
			// these as "not set".
			break
		case `"json"`:
			req.Grammar = grammarJSON
		default:
			if req.Format[0] != '{' {
				return fmt.Errorf("invalid format: %q; expected \"json\" or a valid JSON Schema object", req.Format)
			}

			// User provided a JSON schema
			g := llama.SchemaToGrammar(req.Format)
			if g == nil {
				return fmt.Errorf("invalid JSON schema in format")
			}
			req.Grammar = string(g)
		}
	}

	if req.Options == nil {
		opts := api.DefaultOptions()
		req.Options = &opts
	}

	if err := s.sem.Acquire(ctx, 1); err != nil {
		if errors.Is(err, context.Canceled) {
			slog.Info("aborting completion request due to client closing the connection")
		} else {
			slog.Error("Failed to acquire semaphore", "error", err)
		}
		return err
	}
	defer s.sem.Release(1)

	// put an upper limit on num_predict to avoid the model running on forever
	if req.Options.NumPredict < 0 || req.Options.NumPredict > 10*s.options.NumCtx {
		req.Options.NumPredict = 10 * s.options.NumCtx
	}

	// Make sure the server is ready
	status, err := s.getServerStatusRetry(ctx)
	if err != nil {
		return err
	} else if status != ServerStatusReady {
		return fmt.Errorf("unexpected server status: %s", status)
	}

	// Handling JSON marshaling with special characters unescaped.
	buffer := &bytes.Buffer{}
	enc := json.NewEncoder(buffer)
	enc.SetEscapeHTML(false)

	if err := enc.Encode(req); err != nil {
		return fmt.Errorf("failed to marshal data: %v", err)
	}

	endpoint := fmt.Sprintf("http://127.0.0.1:%d/completion", s.port)
	serverReq, err := http.NewRequestWithContext(ctx, http.MethodPost, endpoint, buffer)
	if err != nil {
		return fmt.Errorf("error creating POST request: %v", err)
	}
	serverReq.Header.Set("Content-Type", "application/json")

	res, err := http.DefaultClient.Do(serverReq)
	if err != nil {
		return fmt.Errorf("POST predict: %v", err)
	}
	defer res.Body.Close()

	if res.StatusCode >= 400 {
		bodyBytes, err := io.ReadAll(res.Body)
		if err != nil {
			return fmt.Errorf("failed reading llm error response: %w", err)
		}
		log.Printf("llm predict error: %s", bodyBytes)
		return fmt.Errorf("%s", bodyBytes)
	}

	scanner := bufio.NewScanner(res.Body)
	buf := make([]byte, 0, maxBufferSize)
	scanner.Buffer(buf, maxBufferSize)

	// keep track of the last token generated, this is used to abort if the model starts looping
	var lastToken string
	var tokenRepeat int

	for scanner.Scan() {
		select {
		case <-ctx.Done():
			// This handles the request cancellation
			return ctx.Err()
		default:
			line := scanner.Bytes()
			if len(line) == 0 {
				continue
			}

			evt, ok := bytes.CutPrefix(line, []byte("data: "))
			if !ok {
				evt = line
			}

			var c CompletionResponse
			if err := json.Unmarshal(evt, &c); err != nil {
				return fmt.Errorf("error unmarshalling llm prediction response: %v", err)
			}
			switch {
			case strings.TrimSpace(c.Content) == lastToken:
				tokenRepeat++
			default:
				lastToken = strings.TrimSpace(c.Content)
				tokenRepeat = 0
			}

			// 30 picked as an arbitrary max token repeat limit, modify as needed
			if tokenRepeat > 30 {
				slog.Debug("prediction aborted, token repeat limit reached")
				return ctx.Err()
			}

			if c.Content != "" {
				fn(CompletionResponse{
					Content: c.Content,
				})
			}

			if c.Done {
				fn(c)
				return nil
			}
		}
	}

	if err := scanner.Err(); err != nil {
		if strings.Contains(err.Error(), "unexpected EOF") || strings.Contains(err.Error(), "forcibly closed") {
			s.Close()
			var msg string
			if s.status != nil && s.status.LastErrMsg != "" {
				msg = s.status.LastErrMsg
			} else {
				msg = err.Error()
			}
			return fmt.Errorf("an error was encountered while running the model: %s", msg)
		}

		return fmt.Errorf("error reading llm response: %v", err)
	}

	return nil
}

type EmbeddingRequest struct {
	Content string `json:"content"`
}

type EmbeddingResponse struct {
	Embedding []float32 `json:"embedding"`
}

func (s *llmServer) Embedding(ctx context.Context, input string) ([]float32, error) {
	slog.Log(ctx, logutil.LevelTrace, "embedding request", "input", input)

	if err := s.sem.Acquire(ctx, 1); err != nil {
		if errors.Is(err, context.Canceled) {
			slog.Info("aborting embedding request due to client closing the connection")
		} else {
			slog.Error("Failed to acquire semaphore", "error", err)
		}
		return nil, err
	}
	defer s.sem.Release(1)

	// Make sure the server is ready
	status, err := s.getServerStatusRetry(ctx)
	if err != nil {
		return nil, err
	} else if status != ServerStatusReady {
		return nil, fmt.Errorf("unexpected server status: %s", status)
	}

	data, err := json.Marshal(EmbeddingRequest{Content: input})
	if err != nil {
		return nil, fmt.Errorf("error marshaling embed data: %w", err)
	}

	r, err := http.NewRequestWithContext(ctx, http.MethodPost, fmt.Sprintf("http://127.0.0.1:%d/embedding", s.port), bytes.NewBuffer(data))
	if err != nil {
		return nil, fmt.Errorf("error creating embed request: %w", err)
	}
	r.Header.Set("Content-Type", "application/json")

	resp, err := http.DefaultClient.Do(r)
	if err != nil {
		return nil, fmt.Errorf("do embedding request: %w", err)
	}
	defer resp.Body.Close()

	body, err := io.ReadAll(resp.Body)
	if err != nil {
		return nil, fmt.Errorf("error reading embed response: %w", err)
	}

	if resp.StatusCode >= 400 {
		log.Printf("llm embedding error: %s", body)
		return nil, fmt.Errorf("%s", body)
	}

	var e EmbeddingResponse
	if err := json.Unmarshal(body, &e); err != nil {
		return nil, fmt.Errorf("unmarshal tokenize response: %w", err)
	}

	return e.Embedding, nil
}

type TokenizeRequest struct {
	Content string `json:"content"`
}

type TokenizeResponse struct {
	Tokens []int `json:"tokens"`
}

func (s *llmServer) Tokenize(ctx context.Context, content string) ([]int, error) {
	s.llamaModelLock.Lock()
	defer s.llamaModelLock.Unlock()

	if s.llamaModel != nil {
		return s.llamaModel.Tokenize(content, false, true)
	}
	if s.textProcessor != nil {
		tokens, err := s.textProcessor.Encode(content, false)
		if err != nil {
			return nil, err
		}
		toks := make([]int, len(tokens))
		for i, t := range tokens {
			toks[i] = int(t)
		}
		return toks, nil
	}
	// not reached
	return nil, fmt.Errorf("no tokenizer configured")
}

type DetokenizeRequest struct {
	Tokens []int `json:"tokens"`
}

type DetokenizeResponse struct {
	Content string `json:"content"`
}

func (s *llmServer) Detokenize(ctx context.Context, tokens []int) (string, error) {
	s.llamaModelLock.Lock()
	defer s.llamaModelLock.Unlock()

	if s.llamaModel != nil {
		var resp string
		for _, token := range tokens {
			resp += s.llamaModel.TokenToPiece(token)
		}
		return resp, nil
	}
	if s.textProcessor != nil {
		toks := make([]int32, len(tokens))
		for i, t := range tokens {
			toks[i] = int32(t)
		}
		content, err := s.textProcessor.Decode(toks)
		if err != nil {
			return "", err
		}
		return content, nil
	}
	// not reached
	return "", fmt.Errorf("no tokenizer configured")
}

func (s *llmServer) Close() error {
	s.llamaModelLock.Lock()
	if s.llamaModel != nil {
		llama.FreeModel(s.llamaModel)
		s.llamaModel = nil
	}
	s.llamaModelLock.Unlock()

	if s.cmd != nil {
		slog.Debug("stopping llama server", "pid", s.Pid())
		if err := s.cmd.Process.Kill(); err != nil {
			return err
		}
		// if ProcessState is already populated, Wait already completed, no need to wait again
		if s.cmd.ProcessState == nil {
			slog.Debug("waiting for llama server to exit", "pid", s.Pid())
			<-s.done
		}

		slog.Debug("llama server stopped", "pid", s.Pid())
	}

	return nil
}

func (s *llmServer) EstimatedVRAM() uint64 {
	return s.estimate.VRAMSize
}

func (s *llmServer) EstimatedTotal() uint64 {
	return s.estimate.TotalSize
}

func (s *llmServer) EstimatedVRAMByGPU(gpuID string) uint64 {
	for i, gpu := range s.gpus {
		if gpu.ID == gpuID {
			if i < len(s.estimate.GPUSizes) {
				return s.estimate.GPUSizes[i]
			}
		}
	}
	return 0
}<|MERGE_RESOLUTION|>--- conflicted
+++ resolved
@@ -177,11 +177,6 @@
 		params = append(params, "--n-gpu-layers", strconv.Itoa(opts.NumGPU))
 	}
 
-<<<<<<< HEAD
-	if envconfig.Debug() {
-		params = append(params, "--verbose")
-	}
-
 	rpcServers := ""
 	for _, gpu := range gpus {
 		if gpu.Library != "rpc" {
@@ -197,8 +192,6 @@
 		params = append(params, "--rpc", rpcServers)
 	}
 
-=======
->>>>>>> 27da2cdd
 	if opts.MainGPU > 0 {
 		params = append(params, "--main-gpu", strconv.Itoa(opts.MainGPU))
 	}
