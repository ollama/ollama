--- conflicted
+++ resolved
@@ -108,15 +108,6 @@
 	if opts.NumGPU == 0 {
 		gpus = discover.GetCPUInfo()
 	}
-<<<<<<< HEAD
-
-	if len(gpus) == 1 && gpus[0].Library == "cpu" {
-		cpuRunner = runners.ServerForCpu()
-		estimate = EstimateGPULayers(gpus, ggml, projectors, opts)
-	} else {
-		estimate = EstimateGPULayers(gpus, ggml, projectors, opts)
-=======
->>>>>>> a7e63b82
 
 	estimate := EstimateGPULayers(gpus, f, projectors, opts)
 	if len(gpus) > 1 || gpus[0].Library != "cpu" {
@@ -158,21 +149,6 @@
 
 	if envconfig.Debug() {
 		params = append(params, "--verbose")
-	}
-
-	rpcServers := ""
-	for _, gpu := range gpus {
-		if gpu.Library != "rpc" {
-			continue
-		}
-
-		if rpcServers != "" {
-			rpcServers += ","
-		}
-		rpcServers += gpu.ID
-	}
-	if rpcServers != "" {
-		params = append(params, "--rpc", rpcServers)
 	}
 
 	if opts.MainGPU > 0 {
