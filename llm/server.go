package llm

import (
	"bufio"
	"bytes"
	"context"
	"encoding/json"
	"errors"
	"fmt"
	"io"
	"log"
	"log/slog"
	"math/rand"
	"net"
	"net/http"
	"os"
	"os/exec"
	"path/filepath"
	"runtime"
	"strconv"
	"strings"
	"sync"
	"time"

	"golang.org/x/sync/semaphore"

	"github.com/ollama/ollama/api"
	"github.com/ollama/ollama/discover"
	"github.com/ollama/ollama/envconfig"
	"github.com/ollama/ollama/format"
	"github.com/ollama/ollama/fs/ggml"
	"github.com/ollama/ollama/llama"
	"github.com/ollama/ollama/model"
)

type LlamaServer interface {
	Ping(ctx context.Context) error
	WaitUntilRunning(ctx context.Context) error
	Completion(ctx context.Context, req CompletionRequest, fn func(CompletionResponse)) error
	Embedding(ctx context.Context, input string) ([]float32, error)
	Tokenize(ctx context.Context, content string) ([]int, error)
	Detokenize(ctx context.Context, tokens []int) (string, error)
	Close() error
	EstimatedVRAM() uint64 // Total VRAM across all GPUs
	EstimatedTotal() uint64
	EstimatedVRAMByGPU(gpuID string) uint64
}

// llmServer is an instance of the llama.cpp server
type llmServer struct {
	port        int
	cmd         *exec.Cmd
	done        chan error // Channel to signal when the process exits
	status      *StatusWriter
	options     api.Options
	numParallel int
	modelPath   string

	// llamaModel is an instance of the cgo llama.cpp model definition
	// nil if this server is running the new engine
	llamaModel     *llama.Model
	llamaModelLock sync.Mutex

	// textProcessor handles text encoding/decoding for the model in the Ollama engine
	// nil if this server is running the llama.cpp based engine
	textProcessor model.TextProcessor

	estimate    MemoryEstimate
	totalLayers uint64
	// gpuCount     int
	gpus         discover.GpuInfoList // Recorded just before the model loaded, free space will be incorrect
	loadDuration time.Duration        // Record how long it took the model to load
	loadProgress float32

	sem *semaphore.Weighted
}

// LoadModel will load a model from disk. The model must be in the GGML format.
//
// It collects array values for arrays with a size less than or equal to
// maxArraySize. If maxArraySize is 0, the default value of 1024 is used. If
// the maxArraySize is negative, all arrays are collected.
func LoadModel(model string, maxArraySize int) (*ggml.GGML, error) {
	if _, err := os.Stat(model); err != nil {
		return nil, err
	}

	f, err := os.Open(model)
	if err != nil {
		return nil, err
	}
	defer f.Close()

	ggml, _, err := ggml.Decode(f, maxArraySize)
	return ggml, err
}

// NewLlamaServer will run a server for the given GPUs
// The gpu list must be a single family.
func NewLlamaServer(gpus discover.GpuInfoList, modelPath string, f *ggml.GGML, adapters, projectors []string, opts api.Options, numParallel int) (LlamaServer, error) {
	systemInfo := discover.GetSystemInfo()
	systemTotalMemory := systemInfo.System.TotalMemory
	systemFreeMemory := systemInfo.System.FreeMemory
	systemSwapFreeMemory := systemInfo.System.FreeSwap
	slog.Info("system memory", "total", format.HumanBytes2(systemTotalMemory), "free", format.HumanBytes2(systemFreeMemory), "free_swap", format.HumanBytes2(systemSwapFreeMemory))

	// If the user wants zero GPU layers, reset the gpu list to be CPU/system ram info
	if opts.NumGPU == 0 {
		gpus = discover.GetCPUInfo()
	}

	estimate := EstimateGPULayers(gpus, f, projectors, opts, numParallel)
	if len(gpus) > 1 || gpus[0].Library != "cpu" {
		switch {
		case gpus[0].Library == "metal" && estimate.VRAMSize > systemTotalMemory:
			// disable partial offloading when model is greater than total system memory as this
			// can lead to locking up the system
			opts.NumGPU = 0
		case gpus[0].Library != "metal" && estimate.Layers == 0:
			// Don't bother loading into the GPU if no layers can fit
			gpus = discover.GetCPUInfo()
		case opts.NumGPU < 0 && estimate.Layers > 0 && gpus[0].Library != "cpu":
			opts.NumGPU = estimate.Layers
		}
	}

	// On linux and windows, over-allocating CPU memory will almost always result in an error
	// Darwin has fully dynamic swap so has no direct concept of free swap space
	if runtime.GOOS != "darwin" {
		systemMemoryRequired := estimate.TotalSize - estimate.VRAMSize
		available := systemFreeMemory + systemSwapFreeMemory
		if systemMemoryRequired > available {
			slog.Warn("model request too large for system", "requested", format.HumanBytes2(systemMemoryRequired), "available", available, "total", format.HumanBytes2(systemTotalMemory), "free", format.HumanBytes2(systemFreeMemory), "swap", format.HumanBytes2(systemSwapFreeMemory))
			return nil, fmt.Errorf("model requires more system memory (%s) than is available (%s)", format.HumanBytes2(systemMemoryRequired), format.HumanBytes2(available))
		}
	}

	slog.Info("offload", "", estimate)

	params := []string{
		"--model", modelPath,
		"--ctx-size", strconv.Itoa(opts.NumCtx),
		"--batch-size", strconv.Itoa(opts.NumBatch),
	}

	if opts.NumGPU >= 0 {
		params = append(params, "--n-gpu-layers", strconv.Itoa(opts.NumGPU))
	}

	if envconfig.Debug() {
		params = append(params, "--verbose")
	}

	if opts.MainGPU > 0 {
		params = append(params, "--main-gpu", strconv.Itoa(opts.MainGPU))
	}

	if len(adapters) > 0 {
		for _, adapter := range adapters {
			params = append(params, "--lora", adapter)
		}
	}

	defaultThreads := systemInfo.GetOptimalThreadCount()
	if opts.NumThread > 0 {
		params = append(params, "--threads", strconv.Itoa(opts.NumThread))
	} else if defaultThreads > 0 {
		params = append(params, "--threads", strconv.Itoa(defaultThreads))
	}

	fa := envconfig.FlashAttention()
	if fa && !gpus.FlashAttentionSupported() {
		slog.Warn("flash attention enabled but not supported by gpu")
		fa = false
	}

	if fa && !f.SupportsFlashAttention() {
		slog.Warn("flash attention enabled but not supported by model")
		fa = false
	}

	kvct := strings.ToLower(envconfig.KvCacheType())

	if fa {
		slog.Info("enabling flash attention")
		params = append(params, "--flash-attn")

		// Flash Attention also supports kv cache quantization
		// Enable if the requested and kv cache type is supported by the model
		if kvct != "" && f.SupportsKVCacheType(kvct) {
			params = append(params, "--kv-cache-type", kvct)
		} else {
			slog.Warn("kv cache type not supported by model", "type", kvct)
		}
	} else if kvct != "" && kvct != "f16" {
		slog.Warn("quantized kv cache requested but flash attention disabled", "type", kvct)
	}

	// mmap has issues with partial offloading on metal
	for _, g := range gpus {
		if g.Library == "metal" &&
			uint64(opts.NumGPU) > 0 &&
			uint64(opts.NumGPU) < f.KV().BlockCount()+1 {
			opts.UseMMap = new(bool)
			*opts.UseMMap = false
		}
	}

	// Windows CUDA should not use mmap for best performance
	// Linux  with a model larger than free space, mmap leads to thrashing
	// For CPU loads we want the memory to be allocated, not FS cache
	if (runtime.GOOS == "windows" && gpus[0].Library == "cuda" && opts.UseMMap == nil) ||
		(runtime.GOOS == "linux" && systemFreeMemory < estimate.TotalSize && opts.UseMMap == nil) ||
		(gpus[0].Library == "cpu" && opts.UseMMap == nil) ||
		(opts.UseMMap != nil && !*opts.UseMMap) {
		params = append(params, "--no-mmap")
	}

	if opts.UseMLock {
		params = append(params, "--mlock")
	}

	// TODO - NUMA support currently doesn't work properly

	params = append(params, "--parallel", strconv.Itoa(numParallel))

	if estimate.TensorSplit != "" {
		params = append(params, "--tensor-split", estimate.TensorSplit)
	}

	if envconfig.MultiUserCache() {
		params = append(params, "--multiuser-cache")
	}

	libs := make(map[string]string)
	if entries, err := os.ReadDir(discover.LibOllamaPath); err == nil {
		for _, entry := range entries {
			libs[entry.Name()] = filepath.Join(discover.LibOllamaPath, entry.Name())
		}
	}

	lib := gpus[0].RunnerName()
	requested := envconfig.LLMLibrary()
	if libs[requested] != "" {
		slog.Info("using requested gpu library", "requested", requested)
		lib = requested
	}

	var compatible []string
	for k := range libs {
		// exact match first
		if k == lib {
			compatible = append([]string{k}, compatible...)
			continue
		}

		// then match the family (e.g. 'cuda')
		if strings.Split(k, "_")[0] == strings.Split(lib, "_")[0] {
			compatible = append(compatible, k)
		}
	}
	slog.Debug("compatible gpu libraries", "compatible", compatible)
	exe, err := os.Executable()
	if err != nil {
		return nil, fmt.Errorf("unable to lookup executable path: %w", err)
	}

	if eval, err := filepath.EvalSymlinks(exe); err == nil {
		exe = eval
	}

	var llamaModel *llama.Model
	var textProcessor model.TextProcessor
	if envconfig.NewEngine() || f.KV().OllamaEngineRequired() {
		textProcessor, err = model.NewTextProcessor(modelPath)
		if err != nil {
			// To prepare for opt-out mode, instead of treating this as an error, we fallback to the old runner
			slog.Debug("model not yet supported by Ollama engine, switching to compatibility mode", "model", modelPath, "error", err)
		}
	}
	if textProcessor == nil {
		llamaModel, err = llama.LoadModelFromFile(modelPath, llama.ModelParams{VocabOnly: true})
		if err != nil {
			return nil, err
		}
	}

	if len(projectors) > 0 && llamaModel != nil {
		params = append(params, "--mmproj", projectors[0])
	}

	// iterate through compatible GPU libraries such as 'cuda_v12', 'cuda_v11', 'rocm', etc.
	// adding each library's respective path to the LD_LIBRARY_PATH, until finally running
	// without any LD_LIBRARY_PATH flags
	for {
		port := 0
		if a, err := net.ResolveTCPAddr("tcp", "localhost:0"); err == nil {
			var l *net.TCPListener
			if l, err = net.ListenTCP("tcp", a); err == nil {
				port = l.Addr().(*net.TCPAddr).Port
				l.Close()
			}
		}
		if port == 0 {
			slog.Debug("ResolveTCPAddr failed, using random port")
			port = rand.Intn(65535-49152) + 49152 // get a random port in the ephemeral range
		}
		finalParams := []string{"runner"}
		if textProcessor != nil {
			// New engine
			// TODO - if we have failure to load scenarios, add logic to retry with the old runner
			finalParams = append(finalParams, "--ollama-engine")
		}
		finalParams = append(finalParams, params...)
		finalParams = append(finalParams, "--port", strconv.Itoa(port))

		var pathEnv string
		switch runtime.GOOS {
		case "windows":
			pathEnv = "PATH"
		case "darwin":
			pathEnv = "DYLD_LIBRARY_PATH"
		default:
			pathEnv = "LD_LIBRARY_PATH"
		}

		var libraryPaths []string
		if libraryPath, ok := os.LookupEnv(pathEnv); ok {
			libraryPaths = append(libraryPaths, filepath.SplitList(libraryPath)...)
		}

		if len(compatible) > 0 {
			c := compatible[0]
			if libpath, ok := libs[c]; ok {
				slog.Debug("adding gpu library", "path", libpath)
				libraryPaths = append(libraryPaths, libpath)
			}
		}

		// Note: we always put the dependency path first
		// since this was the exact version we compiled/linked against
		if gpus[0].DependencyPath != nil {
			slog.Debug("adding gpu dependency paths", "paths", gpus[0].DependencyPath)
			// assume gpus from the same library have the same dependency path
			libraryPaths = append(gpus[0].DependencyPath, libraryPaths...)
		}

		// finally, add the root library path
		libraryPaths = append(libraryPaths, discover.LibOllamaPath)

		s := &llmServer{
			port:          port,
			cmd:           exec.Command(exe, finalParams...),
			status:        NewStatusWriter(os.Stderr),
			options:       opts,
			modelPath:     modelPath,
			llamaModel:    llamaModel,
			textProcessor: textProcessor,
			estimate:      estimate,
			numParallel:   numParallel,
			sem:           semaphore.NewWeighted(int64(numParallel)),
			totalLayers:   f.KV().BlockCount() + 1,
			gpus:          gpus,
			done:          make(chan error, 1),
		}

		s.cmd.Env = os.Environ()
		s.cmd.Stdout = os.Stdout
		s.cmd.Stderr = s.status
		s.cmd.SysProcAttr = LlamaServerSysProcAttr

		envWorkarounds := [][2]string{}
		for _, gpu := range gpus {
			envWorkarounds = append(envWorkarounds, gpu.EnvWorkarounds...)
		}
		visibleDevicesEnv, visibleDevicesEnvVal := gpus.GetVisibleDevicesEnv()
		pathEnvVal := strings.Join(libraryPaths, string(filepath.ListSeparator))

		// Update or add the path and visible devices variable with our adjusted version
		pathNeeded := true
		devicesNeeded := visibleDevicesEnv != ""
		for i := range s.cmd.Env {
			cmp := strings.SplitN(s.cmd.Env[i], "=", 2)
			if strings.EqualFold(cmp[0], pathEnv) {
				s.cmd.Env[i] = pathEnv + "=" + pathEnvVal
				pathNeeded = false
			} else if devicesNeeded && strings.EqualFold(cmp[0], visibleDevicesEnv) {
				s.cmd.Env[i] = visibleDevicesEnv + "=" + visibleDevicesEnvVal
				devicesNeeded = false
			} else if len(envWorkarounds) != 0 {
				for _, kv := range envWorkarounds {
					if strings.EqualFold(cmp[0], kv[0]) {
						s.cmd.Env[i] = kv[0] + "=" + kv[1]
					}
				}
			}
		}
		if pathNeeded {
			s.cmd.Env = append(s.cmd.Env, pathEnv+"="+pathEnvVal)
		}
		if devicesNeeded {
			s.cmd.Env = append(s.cmd.Env, visibleDevicesEnv+"="+visibleDevicesEnvVal)
		}

		slog.Info("starting llama server", "cmd", s.cmd)
		if envconfig.Debug() {
			filteredEnv := []string{}
			for _, ev := range s.cmd.Env {
				if strings.HasPrefix(ev, "CUDA_") ||
					strings.HasPrefix(ev, "ROCR_") ||
					strings.HasPrefix(ev, "ROCM_") ||
					strings.HasPrefix(ev, "HIP_") ||
					strings.HasPrefix(ev, "GPU_") ||
					strings.HasPrefix(ev, "HSA_") ||
					strings.HasPrefix(ev, "GGML_") ||
					strings.HasPrefix(ev, "PATH=") ||
					strings.HasPrefix(ev, "LD_LIBRARY_PATH=") ||
					strings.HasPrefix(ev, "DYLD_LIBRARY_PATH=") {
					filteredEnv = append(filteredEnv, ev)
				}
			}
			// Log at debug as the environment is inherited and might contain sensitive information
			slog.Debug("subprocess", "environment", filteredEnv)
		}

		if err = s.cmd.Start(); err != nil {
			var msg string
			if s.status != nil && s.status.LastErrMsg != "" {
				msg = s.status.LastErrMsg
			}
			err := fmt.Errorf("error starting runner: %v %s", err, msg)
			if len(compatible) == 0 {
				if llamaModel != nil {
					llama.FreeModel(llamaModel)
				}
				return nil, err
			}

			slog.Warn("unable to start runner with compatible gpu", "error", err, "compatible", compatible)
			compatible = compatible[1:]
			continue
		}

		// reap subprocess when it exits
		go func() {
			err := s.cmd.Wait()
			// Favor a more detailed message over the process exit status
			if err != nil && s.status != nil && s.status.LastErrMsg != "" {
				slog.Error("llama runner terminated", "error", err)
				if strings.Contains(s.status.LastErrMsg, "unknown model") {
					s.status.LastErrMsg = "this model is not supported by your version of Ollama. You may need to upgrade"
				}
				s.done <- errors.New(s.status.LastErrMsg)
			} else {
				s.done <- err
			}
		}()

		return s, nil
	}
}

type ServerStatus int

const ( // iota is reset to 0
	ServerStatusReady ServerStatus = iota
	ServerStatusNoSlotsAvailable
	ServerStatusLoadingModel
	ServerStatusNotResponding
	ServerStatusError
)

func (s ServerStatus) String() string {
	switch s {
	case ServerStatusReady:
		return "llm server ready"
	case ServerStatusNoSlotsAvailable:
		return "llm busy - no slots available"
	case ServerStatusLoadingModel:
		return "llm server loading model"
	case ServerStatusNotResponding:
		return "llm server not responding"
	default:
		return "llm server error"
	}
}

type ServerStatusResponse struct {
	Status   ServerStatus `json:"status"`
	Progress float32      `json:"progress"`
}

func (s *llmServer) getServerStatus(ctx context.Context) (ServerStatus, error) {
	// Fail fast if its exited
	if s.cmd.ProcessState != nil {
		msg := ""
		if s.status != nil && s.status.LastErrMsg != "" {
			msg = s.status.LastErrMsg
		}
		if s.cmd.ProcessState.ExitCode() == -1 {
			// Most likely a signal killed it, log some more details to try to help troubleshoot
			slog.Warn("llama runner process no longer running", "sys", s.cmd.ProcessState.Sys(), "string", s.cmd.ProcessState)
		}
		return ServerStatusError, fmt.Errorf("llama runner process no longer running: %d %s", s.cmd.ProcessState.ExitCode(), msg)
	}

	req, err := http.NewRequestWithContext(ctx, http.MethodGet, fmt.Sprintf("http://127.0.0.1:%d/health", s.port), nil)
	if err != nil {
		return ServerStatusError, fmt.Errorf("error creating GET request: %v", err)
	}
	req.Header.Set("Content-Type", "application/json")

	resp, err := http.DefaultClient.Do(req)
	if err != nil {
		if errors.Is(err, context.DeadlineExceeded) {
			return ServerStatusNotResponding, errors.New("server not responding")
		}
		return ServerStatusError, fmt.Errorf("health resp: %w", err)
	}
	defer resp.Body.Close()

	body, err := io.ReadAll(resp.Body)
	if err != nil {
		return ServerStatusError, fmt.Errorf("read health request: %w", err)
	}

	var ssr ServerStatusResponse
	if err := json.Unmarshal(body, &ssr); err != nil {
		return ServerStatusError, fmt.Errorf("health unmarshal encode response: %w", err)
	}

	switch ssr.Status {
	case ServerStatusLoadingModel:
		s.loadProgress = ssr.Progress
		return ssr.Status, nil
	case ServerStatusReady, ServerStatusNoSlotsAvailable:
		return ssr.Status, nil
	default:
		return ssr.Status, fmt.Errorf("server error: %+v", ssr)
	}
}

// getServerStatusRetry will retry if ServerStatusNoSlotsAvailable is received
func (s *llmServer) getServerStatusRetry(ctx context.Context) (ServerStatus, error) {
	var retries int
	for {
		status, err := s.getServerStatus(ctx)
		if err != nil {
			return status, err
		}

		if status == ServerStatusNoSlotsAvailable {
			if retries >= 10 {
				return status, fmt.Errorf("no slots available after %d retries", retries)
			}

			time.Sleep(5 * time.Millisecond)
			retries++
			continue
		}

		return status, nil
	}
}

func (s *llmServer) Ping(ctx context.Context) error {
	_, err := s.getServerStatus(ctx)
	if err != nil {
		slog.Debug("server unhealthy", "error", err)
		return err
	}
	return nil
}

func (s *llmServer) WaitUntilRunning(ctx context.Context) error {
	start := time.Now()
	stallDuration := envconfig.LoadTimeout()    // If no progress happens
	stallTimer := time.Now().Add(stallDuration) // give up if we stall

	slog.Info("waiting for llama runner to start responding")
	var lastStatus ServerStatus = -1
	fullyLoaded := false

	for {
		select {
		case <-ctx.Done():
			slog.Warn("client connection closed before server finished loading, aborting load")
			return fmt.Errorf("timed out waiting for llama runner to start: %w", ctx.Err())
		case err := <-s.done:
			return fmt.Errorf("llama runner process has terminated: %w", err)
		default:
		}
		if time.Now().After(stallTimer) {
			// timeout
			msg := ""
			if s.status != nil && s.status.LastErrMsg != "" {
				msg = s.status.LastErrMsg
			}
			return fmt.Errorf("timed out waiting for llama runner to start - progress %0.2f - %s", s.loadProgress, msg)
		}
		if s.cmd.ProcessState != nil {
			msg := ""
			if s.status != nil && s.status.LastErrMsg != "" {
				msg = s.status.LastErrMsg
			}
			return fmt.Errorf("llama runner process no longer running: %d %s", s.cmd.ProcessState.ExitCode(), msg)
		}
		ctx, cancel := context.WithTimeout(ctx, 200*time.Millisecond)
		defer cancel()
		priorProgress := s.loadProgress
		status, _ := s.getServerStatus(ctx)
		if lastStatus != status && status != ServerStatusReady {
			// Only log on status changes
			slog.Info("waiting for server to become available", "status", status)
		}
		switch status {
		case ServerStatusReady:
			s.loadDuration = time.Since(start)
			slog.Info(fmt.Sprintf("llama runner started in %0.2f seconds", s.loadDuration.Seconds()))
			return nil
		default:
			lastStatus = status
			// Reset the timer as long as we're making forward progress on the load
			if priorProgress != s.loadProgress {
				slog.Debug(fmt.Sprintf("model load progress %0.2f", s.loadProgress))
				stallTimer = time.Now().Add(stallDuration)
			} else if !fullyLoaded && int(s.loadProgress*100.0) >= 100 {
				slog.Debug("model load completed, waiting for server to become available", "status", status)
				stallTimer = time.Now().Add(stallDuration)
				fullyLoaded = true
			}
			time.Sleep(time.Millisecond * 250)
			continue
		}
	}
}

var grammarJSON = `
root   ::= object
value  ::= object | array | string | number | ("true" | "false" | "null") ws
object ::=
  "{" ws (
            string ":" ws value
    ("," ws string ":" ws value)*
  )? "}" ws
array  ::=
  "[" ws (
            value
    ("," ws value)*
  )? "]" ws
string ::=
  "\"" (
    [^"\\\x7F\x00-\x1F] |
    "\\" (["\\/bfnrt] | "u" [0-9a-fA-F] [0-9a-fA-F] [0-9a-fA-F] [0-9a-fA-F]) # escapes
  )* "\"" ws
number ::= ("-"? ([0-9] | [1-9] [0-9]*)) ("." [0-9]+)? ([eE] [-+]? [0-9]+)? ws
# Optional space: by convention, applied in this grammar after literal chars when allowed
ws ::= ([ \t\n] ws)?
`

const maxBufferSize = 512 * format.KiloByte

type ImageData struct {
	Data          []byte `json:"data"`
	ID            int    `json:"id"`
	AspectRatioID int    `json:"aspect_ratio_id"`
}

type CompletionRequest struct {
<<<<<<< HEAD
	Prompt  string
	Format  json.RawMessage
	Images  []ImageData
	Options *api.Options

	Grammar string // set before sending the request to the subprocess
=======
	Prompt    string
	Format    json.RawMessage
	Images    []ImageData
	ImageUrls []string
	AudioUrls []string
	VideoUrls []string
	Options   *api.Options
>>>>>>> b621cbf3
}

type CompletionResponse struct {
	Content            string        `json:"content"`
	DoneReason         string        `json:"done_reason"`
	Done               bool          `json:"done"`
	PromptEvalCount    int           `json:"prompt_eval_count"`
	PromptEvalDuration time.Duration `json:"prompt_eval_duration"`
	EvalCount          int           `json:"eval_count"`
	EvalDuration       time.Duration `json:"eval_duration"`
}

func (s *llmServer) Completion(ctx context.Context, req CompletionRequest, fn func(CompletionResponse)) error {
<<<<<<< HEAD
=======
	request := map[string]any{
		"prompt":            req.Prompt,
		"stream":            true,
		"n_predict":         req.Options.NumPredict,
		"n_keep":            req.Options.NumKeep,
		"main_gpu":          req.Options.MainGPU,
		"temperature":       req.Options.Temperature,
		"top_k":             req.Options.TopK,
		"top_p":             req.Options.TopP,
		"min_p":             req.Options.MinP,
		"typical_p":         req.Options.TypicalP,
		"repeat_last_n":     req.Options.RepeatLastN,
		"repeat_penalty":    req.Options.RepeatPenalty,
		"presence_penalty":  req.Options.PresencePenalty,
		"frequency_penalty": req.Options.FrequencyPenalty,
		"mirostat":          req.Options.Mirostat,
		"mirostat_tau":      req.Options.MirostatTau,
		"mirostat_eta":      req.Options.MirostatEta,
		"seed":              req.Options.Seed,
		"stop":              req.Options.Stop,
		"image_data":        req.Images,
		"image_urls":        req.ImageUrls,
		"audio_urls":        req.AudioUrls,
		"video_urls":        req.VideoUrls,
		"cache_prompt":      true,
	}

>>>>>>> b621cbf3
	if len(req.Format) > 0 {
		switch string(req.Format) {
		case `null`, `""`:
			// Field was set, but "missing" a value. We accept
			// these as "not set".
			break
		case `"json"`:
			req.Grammar = grammarJSON
		default:
			if req.Format[0] != '{' {
				return fmt.Errorf("invalid format: %q; expected \"json\" or a valid JSON Schema object", req.Format)
			}

			// User provided a JSON schema
			g := llama.SchemaToGrammar(req.Format)
			if g == nil {
				return fmt.Errorf("invalid JSON schema in format")
			}
			req.Grammar = string(g)
		}
	}

	if req.Options == nil {
		opts := api.DefaultOptions()
		req.Options = &opts
	}

	if err := s.sem.Acquire(ctx, 1); err != nil {
		if errors.Is(err, context.Canceled) {
			slog.Info("aborting completion request due to client closing the connection")
		} else {
			slog.Error("Failed to acquire semaphore", "error", err)
		}
		return err
	}
	defer s.sem.Release(1)

	// put an upper limit on num_predict to avoid the model running on forever
	if req.Options.NumPredict < 0 || req.Options.NumPredict > 10*s.options.NumCtx {
		req.Options.NumPredict = 10 * s.options.NumCtx
	}

	// Make sure the server is ready
	status, err := s.getServerStatusRetry(ctx)
	if err != nil {
		return err
	} else if status != ServerStatusReady {
		return fmt.Errorf("unexpected server status: %s", status)
	}

	// Handling JSON marshaling with special characters unescaped.
	buffer := &bytes.Buffer{}
	enc := json.NewEncoder(buffer)
	enc.SetEscapeHTML(false)

	if err := enc.Encode(req); err != nil {
		return fmt.Errorf("failed to marshal data: %v", err)
	}

	endpoint := fmt.Sprintf("http://127.0.0.1:%d/completion", s.port)
	serverReq, err := http.NewRequestWithContext(ctx, http.MethodPost, endpoint, buffer)
	if err != nil {
		return fmt.Errorf("error creating POST request: %v", err)
	}
	serverReq.Header.Set("Content-Type", "application/json")

	res, err := http.DefaultClient.Do(serverReq)
	if err != nil {
		return fmt.Errorf("POST predict: %v", err)
	}
	defer res.Body.Close()

	if res.StatusCode >= 400 {
		bodyBytes, err := io.ReadAll(res.Body)
		if err != nil {
			return fmt.Errorf("failed reading llm error response: %w", err)
		}
		log.Printf("llm predict error: %s", bodyBytes)
		return fmt.Errorf("%s", bodyBytes)
	}

	scanner := bufio.NewScanner(res.Body)
	buf := make([]byte, 0, maxBufferSize)
	scanner.Buffer(buf, maxBufferSize)

	// keep track of the last token generated, this is used to abort if the model starts looping
	var lastToken string
	var tokenRepeat int

	for scanner.Scan() {
		select {
		case <-ctx.Done():
			// This handles the request cancellation
			return ctx.Err()
		default:
			line := scanner.Bytes()
			if len(line) == 0 {
				continue
			}

			// slog.Debug("got line", "line", string(line))
			evt, ok := bytes.CutPrefix(line, []byte("data: "))
			if !ok {
				evt = line
			}

			var c CompletionResponse
			if err := json.Unmarshal(evt, &c); err != nil {
				return fmt.Errorf("error unmarshalling llm prediction response: %v", err)
			}
			switch {
			case strings.TrimSpace(c.Content) == lastToken:
				tokenRepeat++
			default:
				lastToken = strings.TrimSpace(c.Content)
				tokenRepeat = 0
			}

			// 30 picked as an arbitrary max token repeat limit, modify as needed
			if tokenRepeat > 30 {
				slog.Debug("prediction aborted, token repeat limit reached")
				return ctx.Err()
			}

			if c.Content != "" {
				fn(CompletionResponse{
					Content: c.Content,
				})
			}

			if c.Done {
				fn(c)
				return nil
			}
		}
	}

	if err := scanner.Err(); err != nil {
		if strings.Contains(err.Error(), "unexpected EOF") || strings.Contains(err.Error(), "forcibly closed") {
			s.Close()
			var msg string
			if s.status != nil && s.status.LastErrMsg != "" {
				msg = s.status.LastErrMsg
			} else {
				msg = err.Error()
			}
			return fmt.Errorf("an error was encountered while running the model: %s", msg)
		}

		return fmt.Errorf("error reading llm response: %v", err)
	}

	return nil
}

type EmbeddingRequest struct {
	Content string `json:"content"`
}

type EmbeddingResponse struct {
	Embedding []float32 `json:"embedding"`
}

func (s *llmServer) Embedding(ctx context.Context, input string) ([]float32, error) {
	if err := s.sem.Acquire(ctx, 1); err != nil {
		if errors.Is(err, context.Canceled) {
			slog.Info("aborting embedding request due to client closing the connection")
		} else {
			slog.Error("Failed to acquire semaphore", "error", err)
		}
		return nil, err
	}
	defer s.sem.Release(1)

	// Make sure the server is ready
	status, err := s.getServerStatusRetry(ctx)
	if err != nil {
		return nil, err
	} else if status != ServerStatusReady {
		return nil, fmt.Errorf("unexpected server status: %s", status)
	}

	data, err := json.Marshal(EmbeddingRequest{Content: input})
	if err != nil {
		return nil, fmt.Errorf("error marshaling embed data: %w", err)
	}

	r, err := http.NewRequestWithContext(ctx, http.MethodPost, fmt.Sprintf("http://127.0.0.1:%d/embedding", s.port), bytes.NewBuffer(data))
	if err != nil {
		return nil, fmt.Errorf("error creating embed request: %w", err)
	}
	r.Header.Set("Content-Type", "application/json")

	resp, err := http.DefaultClient.Do(r)
	if err != nil {
		return nil, fmt.Errorf("do embedding request: %w", err)
	}
	defer resp.Body.Close()

	body, err := io.ReadAll(resp.Body)
	if err != nil {
		return nil, fmt.Errorf("error reading embed response: %w", err)
	}

	if resp.StatusCode >= 400 {
		log.Printf("llm embedding error: %s", body)
		return nil, fmt.Errorf("%s", body)
	}

	var e EmbeddingResponse
	if err := json.Unmarshal(body, &e); err != nil {
		return nil, fmt.Errorf("unmarshal tokenize response: %w", err)
	}

	return e.Embedding, nil
}

type TokenizeRequest struct {
	Content string `json:"content"`
}

type TokenizeResponse struct {
	Tokens []int `json:"tokens"`
}

func (s *llmServer) Tokenize(ctx context.Context, content string) ([]int, error) {
	s.llamaModelLock.Lock()
	defer s.llamaModelLock.Unlock()

	if s.llamaModel != nil {
		return s.llamaModel.Tokenize(content, false, true)
	}
	if s.textProcessor != nil {
		tokens, err := s.textProcessor.Encode(content, false)
		if err != nil {
			return nil, err
		}
		toks := make([]int, len(tokens))
		for i, t := range tokens {
			toks[i] = int(t)
		}
		return toks, nil
	}
	// not reached
	return nil, fmt.Errorf("no tokenizer configured")
}

type DetokenizeRequest struct {
	Tokens []int `json:"tokens"`
}

type DetokenizeResponse struct {
	Content string `json:"content"`
}

func (s *llmServer) Detokenize(ctx context.Context, tokens []int) (string, error) {
	s.llamaModelLock.Lock()
	defer s.llamaModelLock.Unlock()

	if s.llamaModel != nil {
		var resp string
		for _, token := range tokens {
			resp += s.llamaModel.TokenToPiece(token)
		}
		return resp, nil
	}
	if s.textProcessor != nil {
		toks := make([]int32, len(tokens))
		for i, t := range tokens {
			toks[i] = int32(t)
		}
		content, err := s.textProcessor.Decode(toks)
		if err != nil {
			return "", err
		}
		return content, nil
	}
	// not reached
	return "", fmt.Errorf("no tokenizer configured")
}

func (s *llmServer) Close() error {
	s.llamaModelLock.Lock()
	if s.llamaModel != nil {
		llama.FreeModel(s.llamaModel)
		s.llamaModel = nil
	}
	s.llamaModelLock.Unlock()

	if s.cmd != nil {
		slog.Debug("stopping llama server")
		if err := s.cmd.Process.Kill(); err != nil {
			return err
		}
		// if ProcessState is already populated, Wait already completed, no need to wait again
		if s.cmd.ProcessState == nil {
			slog.Debug("waiting for llama server to exit")
			<-s.done
		}

		slog.Debug("llama server stopped")
	}

	return nil
}

func (s *llmServer) EstimatedVRAM() uint64 {
	return s.estimate.VRAMSize
}

func (s *llmServer) EstimatedTotal() uint64 {
	return s.estimate.TotalSize
}

func (s *llmServer) EstimatedVRAMByGPU(gpuID string) uint64 {
	for i, gpu := range s.gpus {
		if gpu.ID == gpuID {
			if i < len(s.estimate.GPUSizes) {
				return s.estimate.GPUSizes[i]
			}
		}
	}
	return 0
}<|MERGE_RESOLUTION|>--- conflicted
+++ resolved
@@ -667,22 +667,14 @@
 }
 
 type CompletionRequest struct {
-<<<<<<< HEAD
 	Prompt  string
 	Format  json.RawMessage
 	Images  []ImageData
+  AudioUrls []string
+	VideoUrls []string
 	Options *api.Options
 
 	Grammar string // set before sending the request to the subprocess
-=======
-	Prompt    string
-	Format    json.RawMessage
-	Images    []ImageData
-	ImageUrls []string
-	AudioUrls []string
-	VideoUrls []string
-	Options   *api.Options
->>>>>>> b621cbf3
 }
 
 type CompletionResponse struct {
@@ -696,36 +688,6 @@
 }
 
 func (s *llmServer) Completion(ctx context.Context, req CompletionRequest, fn func(CompletionResponse)) error {
-<<<<<<< HEAD
-=======
-	request := map[string]any{
-		"prompt":            req.Prompt,
-		"stream":            true,
-		"n_predict":         req.Options.NumPredict,
-		"n_keep":            req.Options.NumKeep,
-		"main_gpu":          req.Options.MainGPU,
-		"temperature":       req.Options.Temperature,
-		"top_k":             req.Options.TopK,
-		"top_p":             req.Options.TopP,
-		"min_p":             req.Options.MinP,
-		"typical_p":         req.Options.TypicalP,
-		"repeat_last_n":     req.Options.RepeatLastN,
-		"repeat_penalty":    req.Options.RepeatPenalty,
-		"presence_penalty":  req.Options.PresencePenalty,
-		"frequency_penalty": req.Options.FrequencyPenalty,
-		"mirostat":          req.Options.Mirostat,
-		"mirostat_tau":      req.Options.MirostatTau,
-		"mirostat_eta":      req.Options.MirostatEta,
-		"seed":              req.Options.Seed,
-		"stop":              req.Options.Stop,
-		"image_data":        req.Images,
-		"image_urls":        req.ImageUrls,
-		"audio_urls":        req.AudioUrls,
-		"video_urls":        req.VideoUrls,
-		"cache_prompt":      true,
-	}
-
->>>>>>> b621cbf3
 	if len(req.Format) > 0 {
 		switch string(req.Format) {
 		case `null`, `""`:
