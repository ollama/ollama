package llm

import (
	"bufio"
	"bytes"
	"context"
	"encoding/json"
	"errors"
	"fmt"
	"io"
	"log"
	"log/slog"
	"math/rand"
	"net"
	"net/http"
	"os"
	"os/exec"
	"path/filepath"
	"runtime"
	"slices"
	"sort"
	"strconv"
	"strings"
	"sync"
	"time"

	"golang.org/x/sync/semaphore"

	"github.com/ollama/ollama/api"
	"github.com/ollama/ollama/discover"
	"github.com/ollama/ollama/envconfig"
	"github.com/ollama/ollama/format"
	"github.com/ollama/ollama/fs/ggml"
	"github.com/ollama/ollama/llama"
	"github.com/ollama/ollama/logutil"
	"github.com/ollama/ollama/ml"
	"github.com/ollama/ollama/model"
)

type filteredEnv []string

func (e filteredEnv) LogValue() slog.Value {
	var attrs []slog.Attr
	for _, env := range e {
		if key, value, ok := strings.Cut(env, "="); ok {
			switch {
			case strings.HasPrefix(key, "OLLAMA_"),
				strings.HasPrefix(key, "CUDA_"),
				strings.HasPrefix(key, "ROCR_"),
				strings.HasPrefix(key, "ROCM_"),
				strings.HasPrefix(key, "HIP_"),
				strings.HasPrefix(key, "GPU_"),
				strings.HasPrefix(key, "HSA_"),
				strings.HasPrefix(key, "GGML_"),
				slices.Contains([]string{
					"PATH",
					"LD_LIBRARY_PATH",
					"DYLD_LIBRARY_PATH",
				}, key):
				attrs = append(attrs, slog.String(key, value))
			}
		}
	}
	return slog.GroupValue(attrs...)
}

type LlamaServer interface {
	ModelPath() string
	Load(ctx context.Context, gpus discover.GpuInfoList, requireFull bool) error
	Ping(ctx context.Context) error
	WaitUntilRunning(ctx context.Context) error
	Completion(ctx context.Context, req CompletionRequest, fn func(CompletionResponse)) error
	Embedding(ctx context.Context, input string) ([]float32, error)
	Tokenize(ctx context.Context, content string) ([]int, error)
	Detokenize(ctx context.Context, tokens []int) (string, error)
	Close() error
	VRAMSize() uint64 // Total VRAM across all GPUs
	TotalSize() uint64
	VRAMByGPU(gpuID string) uint64
	Pid() int
}

// llmServer is an instance of a runner hosting a single model
type llmServer struct {
	port        int
	cmd         *exec.Cmd
	done        chan error // Channel to signal when the process exits
	status      *StatusWriter
	options     api.Options
	numParallel int
	modelPath   string

	loadRequest LoadRequest // Parameters used to initialize the runner

	// llamaModel is an instance of the cgo llama.cpp model definition
	// nil if this server is running the new engine
	llamaModel     *llama.Model
	llamaModelLock *sync.Mutex

	// textProcessor handles text encoding/decoding for the model in the Ollama engine
	// nil if this server is running the llama.cpp based engine
	textProcessor model.TextProcessor

	totalLayers  uint64
	loadStart    time.Time // Record how long it took the model to load
	loadProgress float32

	sem *semaphore.Weighted
}

type llamaServer struct {
	llmServer

	ggml     *ggml.GGML
	gpus     discover.GpuInfoList // The set of GPUs covered by the memory estimate
	estimate MemoryEstimate
}

type ollamaServer struct {
	llmServer

	mem *ml.BackendMemory
}

// LoadModel will load a model from disk. The model must be in the GGML format.
//
// It collects array values for arrays with a size less than or equal to
// maxArraySize. If maxArraySize is 0, the default value of 1024 is used. If
// the maxArraySize is negative, all arrays are collected.
func LoadModel(model string, maxArraySize int) (*ggml.GGML, error) {
	if _, err := os.Stat(model); err != nil {
		return nil, err
	}

	f, err := os.Open(model)
	if err != nil {
		return nil, err
	}
	defer f.Close()

	ggml, err := ggml.Decode(f, maxArraySize)
	return ggml, err
}

// NewLlamaServer will run a server for the given GPUs
func NewLlamaServer(gpus discover.GpuInfoList, modelPath string, f *ggml.GGML, adapters, projectors []string, opts api.Options, numParallel int) (LlamaServer, error) {
	var llamaModel *llama.Model
	var textProcessor model.TextProcessor
	var err error
	if envconfig.NewEngine() || f.KV().OllamaEngineRequired() {
		textProcessor, err = model.NewTextProcessor(modelPath)
		if err != nil {
			// To prepare for opt-out mode, instead of treating this as an error, we fallback to the old runner
			slog.Debug("model not yet supported by Ollama engine, switching to compatibility mode", "model", modelPath, "error", err)
		}
	}
	if textProcessor == nil {
		llamaModel, err = llama.LoadModelFromFile(modelPath, llama.ModelParams{VocabOnly: true})
		if err != nil {
			return nil, err
		}
	}

	newEstimates := textProcessor != nil && envconfig.NewMemoryEstimates()
	if newEstimates {
		slog.Info("enabling new memory estimates")
	}

	// Verify the requested context size is <= the model training size
	trainCtx := f.KV().ContextLength()
	if opts.NumCtx > int(trainCtx) && trainCtx > 0 {
		slog.Warn("requested context size too large for model", "num_ctx", opts.NumCtx, "n_ctx_train", trainCtx)
		opts.NumCtx = int(trainCtx)
	}

	loadRequest := LoadRequest{LoraPath: adapters, KvSize: opts.NumCtx * numParallel, BatchSize: opts.NumBatch, Parallel: numParallel, MultiUserCache: envconfig.MultiUserCache()}

	defaultThreads := discover.GetSystemInfo().GetOptimalThreadCount()
	if opts.NumThread > 0 {
		loadRequest.NumThreads = opts.NumThread
	} else if defaultThreads > 0 {
		loadRequest.NumThreads = defaultThreads
	}

	// TODO - NUMA support currently doesn't work properly

	if opts.MainGPU > 0 {
		loadRequest.MainGPU = opts.MainGPU
	}

	if len(projectors) > 0 && llamaModel != nil {
		loadRequest.ProjectorPath = projectors[0]
	}

	// This will disable flash attention unless all GPUs on the system support it, even if we end up selecting a subset
	// that can handle it.
	fa := envconfig.FlashAttention()
	if f.FlashAttention() {
		slog.Info("model wants flash attention")
		fa = true
	}

	if fa && !gpus.FlashAttentionSupported() {
		slog.Warn("flash attention enabled but not supported by gpu")
		fa = false
	}

	if fa && !f.SupportsFlashAttention() {
		slog.Warn("flash attention enabled but not supported by model")
		fa = false
	}

	kvct := strings.ToLower(envconfig.KvCacheType())

	if fa {
		slog.Info("enabling flash attention")
		loadRequest.FlashAttention = true

		// Flash Attention also supports kv cache quantization
		// Enable if the requested and kv cache type is supported by the model
		if kvct != "" && f.SupportsKVCacheType(kvct) {
			loadRequest.KvCacheType = kvct
		} else {
			slog.Warn("kv cache type not supported by model", "type", kvct)
		}
	} else if kvct != "" && kvct != "f16" {
		slog.Warn("quantized kv cache requested but flash attention disabled", "type", kvct)
	}

<<<<<<< HEAD
	// mmap has issues with partial offloading on metal
	for _, g := range gpus {
		if g.Library == "metal" &&
			uint64(opts.NumGPU) > 0 &&
			uint64(opts.NumGPU) < f.KV().BlockCount()+1 {
			opts.UseMMap = new(bool)
			*opts.UseMMap = false
		}
	}

	// Windows CUDA should not use mmap for best performance
	// Vulkan should not use mmap because of double allocation (VRAM + RAM)
	// Linux  with a model larger than free space, mmap leads to thrashing
	// For CPU loads we want the memory to be allocated, not FS cache
	if (runtime.GOOS == "windows" && gpus[0].Library == "cuda" && opts.UseMMap == nil) ||
		(runtime.GOOS == "linux" && systemFreeMemory < estimate.TotalSize && opts.UseMMap == nil) ||
		(gpus[0].Library == "vulkan" && opts.UseMMap == nil) ||
		(gpus[0].Library == "cpu" && opts.UseMMap == nil) ||
		(opts.UseMMap != nil && !*opts.UseMMap) {
		params = append(params, "--no-mmap")
	}

	// TODO - NUMA support currently doesn't work properly

	params = append(params, "--parallel", strconv.Itoa(numParallel))

	if estimate.TensorSplit != "" {
		params = append(params, "--tensor-split", estimate.TensorSplit)
	}

	if envconfig.MultiUserCache() {
		params = append(params, "--multiuser-cache")
	}

	libs := make(map[string]string)
=======
	availableLibs := make(map[string]string)
>>>>>>> 5994e8e8
	if entries, err := os.ReadDir(discover.LibOllamaPath); err == nil {
		for _, entry := range entries {
			availableLibs[entry.Name()] = filepath.Join(discover.LibOllamaPath, entry.Name())
		}
	}

	var gpuLibs []string
	for _, gpu := range gpus {
		gpuLibs = append(gpuLibs, gpu.RunnerName())
	}

	requested := envconfig.LLMLibrary()
	if availableLibs[requested] != "" {
		slog.Info("using requested gpu library", "requested", requested)
		gpuLibs = []string{requested}
	}

	var compatible []string
	for _, gpuLib := range gpuLibs {
		var matchingLibs []string
		for k := range availableLibs {
			// exact match first
			if k == gpuLib {
				matchingLibs = append([]string{k}, matchingLibs...)
				continue
			}

			// then match the family (e.g. 'cuda')
			if strings.Split(k, "_")[0] == strings.Split(gpuLib, "_")[0] {
				matchingLibs = append(matchingLibs, k)
			}
		}

		if len(matchingLibs) > 0 {
			compatible = append(compatible, matchingLibs[0])
		}
	}

	exe, err := os.Executable()
	if err != nil {
		return nil, fmt.Errorf("unable to lookup executable path: %w", err)
	}

	if eval, err := filepath.EvalSymlinks(exe); err == nil {
		exe = eval
	}

	// iterate through compatible GPU libraries such as 'cuda_v12', 'rocm', etc.
	// adding each library's respective path to the LD_LIBRARY_PATH, until finally running
	// without any LD_LIBRARY_PATH flags
	for {
		port := 0
		if a, err := net.ResolveTCPAddr("tcp", "localhost:0"); err == nil {
			var l *net.TCPListener
			if l, err = net.ListenTCP("tcp", a); err == nil {
				port = l.Addr().(*net.TCPAddr).Port
				l.Close()
			}
		}
		if port == 0 {
			slog.Debug("ResolveTCPAddr failed, using random port")
			port = rand.Intn(65535-49152) + 49152 // get a random port in the ephemeral range
		}
		params := []string{"runner"}
		if textProcessor != nil {
			// New engine
			// TODO - if we have failure to load scenarios, add logic to retry with the old runner
			params = append(params, "--ollama-engine")
		}
		params = append(params, "--model", modelPath)
		params = append(params, "--port", strconv.Itoa(port))

		var pathEnv string
		switch runtime.GOOS {
		case "windows":
			pathEnv = "PATH"
		case "darwin":
			pathEnv = "DYLD_LIBRARY_PATH"
		default:
			pathEnv = "LD_LIBRARY_PATH"
		}

		// Note: we always put our dependency paths first
		// since these are the exact version we compiled/linked against
		libraryPaths := []string{discover.LibOllamaPath}
		if libraryPath, ok := os.LookupEnv(pathEnv); ok {
			libraryPaths = append(libraryPaths, filepath.SplitList(libraryPath)...)
		}

		ggmlPaths := []string{discover.LibOllamaPath}
		for _, c := range compatible {
			if libpath, ok := availableLibs[c]; ok {
				slog.Debug("adding gpu library", "path", libpath)
				libraryPaths = append([]string{libpath}, libraryPaths...)
				ggmlPaths = append(ggmlPaths, libpath)
			}
		}

		for _, gpu := range gpus {
			if gpu.DependencyPath != nil {
				slog.Debug("adding gpu dependency paths", "paths", gpu.DependencyPath)
				libraryPaths = append(gpu.DependencyPath, libraryPaths...)
			}
		}

		// finally, add the root library path
		libraryPaths = append(libraryPaths, discover.LibOllamaPath)

		s := llmServer{
			port:           port,
			cmd:            exec.Command(exe, params...),
			status:         NewStatusWriter(os.Stderr),
			options:        opts,
			modelPath:      modelPath,
			loadRequest:    loadRequest,
			llamaModel:     llamaModel,
			llamaModelLock: &sync.Mutex{},
			textProcessor:  textProcessor,
			numParallel:    numParallel,
			sem:            semaphore.NewWeighted(int64(numParallel)),
			totalLayers:    f.KV().BlockCount() + 1,
			loadStart:      time.Now(),
			done:           make(chan error, 1),
		}

		s.cmd.Env = os.Environ()
		s.cmd.Stdout = os.Stdout
		s.cmd.Stderr = s.status
		s.cmd.SysProcAttr = LlamaServerSysProcAttr

		s.cmd.Env = append(s.cmd.Env, "OLLAMA_LIBRARY_PATH="+strings.Join(ggmlPaths, string(filepath.ListSeparator)))

		envWorkarounds := []string{}
		for _, gpu := range gpus {
			envWorkarounds = append(envWorkarounds, gpu.EnvWorkarounds...)
		}
		// Always filter down the set of GPUs in case there are any unsupported devices that might crash
		envWorkarounds = append(envWorkarounds, gpus.GetVisibleDevicesEnv()...)
		pathEnvVal := strings.Join(libraryPaths, string(filepath.ListSeparator))

		// Update or add the path variable with our adjusted version
		pathNeeded := true
		envWorkaroundDone := make([]bool, len(envWorkarounds))
		for i := range s.cmd.Env {
			cmp := strings.SplitN(s.cmd.Env[i], "=", 2)
			if strings.EqualFold(cmp[0], pathEnv) {
				s.cmd.Env[i] = pathEnv + "=" + pathEnvVal
				pathNeeded = false
			} else if len(envWorkarounds) != 0 {
				for j, kv := range envWorkarounds {
					tmp := strings.SplitN(kv, "=", 2)
					if strings.EqualFold(cmp[0], tmp[0]) {
						s.cmd.Env[i] = kv
						envWorkaroundDone[j] = true
					}
				}
			}
		}
		if pathNeeded {
			s.cmd.Env = append(s.cmd.Env, pathEnv+"="+pathEnvVal)
		}
		for i, done := range envWorkaroundDone {
			if !done {
				s.cmd.Env = append(s.cmd.Env, envWorkarounds[i])
			}
		}

		slog.Info("starting runner", "cmd", s.cmd)
		slog.Debug("subprocess", "", filteredEnv(s.cmd.Env))

		if err = s.cmd.Start(); err != nil {
			var msg string
			if s.status != nil && s.status.LastErrMsg != "" {
				msg = s.status.LastErrMsg
			}
			err := fmt.Errorf("error starting runner: %v %s", err, msg)
			if len(compatible) == 0 {
				if llamaModel != nil {
					llama.FreeModel(llamaModel)
				}
				return nil, err
			}

			slog.Warn("unable to start runner with compatible gpu", "error", err, "compatible", compatible)
			compatible = compatible[1:]
			continue
		}

		// reap subprocess when it exits
		go func() {
			err := s.cmd.Wait()
			// Favor a more detailed message over the process exit status
			if err != nil && s.status != nil && s.status.LastErrMsg != "" {
				slog.Error("llama runner terminated", "error", err)
				if strings.Contains(s.status.LastErrMsg, "unknown model") {
					s.status.LastErrMsg = "this model is not supported by your version of Ollama. You may need to upgrade"
				}
				s.done <- errors.New(s.status.LastErrMsg)
			} else {
				s.done <- err
			}
		}()

		if newEstimates {
			return &ollamaServer{llmServer: s}, nil
		} else {
			return &llamaServer{llmServer: s, ggml: f}, nil
		}
	}
}

func (s *llmServer) ModelPath() string {
	return s.modelPath
}

type LoadOperation int

// The order of these constants are significant because we iterate over the operations. They
// should be in order of increasingly loading the model.
const (
	LoadOperationFit    LoadOperation = iota // Return memory requirements but do not allocate
	LoadOperationAlloc                       // Allocate memory but do not load the weights
	LoadOperationCommit                      // Load weights - further changes cannot be made after this
	LoadOperationClose                       // Close model and free memory
)

func (o LoadOperation) String() string {
	switch o {
	case LoadOperationFit:
		return "fit"
	case LoadOperationAlloc:
		return "alloc"
	case LoadOperationCommit:
		return "commit"
	case LoadOperationClose:
		return "close"
	default:
		return "unknown"
	}
}

type LoadRequest struct {
	Operation LoadOperation

	LoraPath       []string
	Parallel       int
	BatchSize      int
	FlashAttention bool
	KvSize         int
	KvCacheType    string
	NumThreads     int
	GPULayers      ml.GPULayersList
	MultiUserCache bool

	// Legacy fields - not used with the Ollama engine
	ProjectorPath string
	MainGPU       int
	UseMmap       bool
}

type LoadResponse struct {
	Success bool
	Memory  ml.BackendMemory
}

var ErrLoadRequiredFull = errors.New("unable to load full model on GPU")

func (s *llamaServer) Load(ctx context.Context, gpus discover.GpuInfoList, requireFull bool) error {
	systemInfo := discover.GetSystemInfo()
	systemTotalMemory := systemInfo.System.TotalMemory
	systemFreeMemory := systemInfo.System.FreeMemory
	systemSwapFreeMemory := systemInfo.System.FreeSwap
	slog.Info("system memory", "total", format.HumanBytes2(systemTotalMemory), "free", format.HumanBytes2(systemFreeMemory), "free_swap", format.HumanBytes2(systemSwapFreeMemory))

	g := pickBestFullFitByLibrary(s.ggml, s.modelPath, []string{s.loadRequest.ProjectorPath}, s.loadRequest.LoraPath, s.options, gpus, s.numParallel)
	if g == nil {
		if !requireFull {
			g = pickBestPartialFitByLibrary(s.ggml, []string{s.loadRequest.ProjectorPath}, s.loadRequest.LoraPath, s.options, gpus, s.numParallel)
		} else {
			slog.Info("model requires more memory than is currently available, evicting a model to make space", "estimate", s.estimate)
			return ErrLoadRequiredFull
		}
	}

	gpus = g
	s.estimate = estimateGPULayers(gpus, s.ggml, []string{s.loadRequest.ProjectorPath}, s.options, s.numParallel)

	if len(gpus) > 1 || gpus[0].Library != "cpu" {
		switch {
		case gpus[0].Library == "metal" && s.estimate.VRAMSize > systemInfo.System.TotalMemory:
			// disable partial offloading when model is greater than total system memory as this
			// can lead to locking up the system
			s.options.NumGPU = 0
		case gpus[0].Library != "metal" && s.estimate.Layers == 0:
			// Don't bother loading into the GPU if no layers can fit
			gpus = discover.GetCPUInfo()
		case s.options.NumGPU < 0 && s.estimate.Layers > 0 && gpus[0].Library != "cpu":
			s.options.NumGPU = s.estimate.Layers
		}
	}

	// On linux and windows, over-allocating CPU memory will almost always result in an error
	// Darwin has fully dynamic swap so has no direct concept of free swap space
	if runtime.GOOS != "darwin" {
		systemMemoryRequired := s.estimate.TotalSize - s.estimate.VRAMSize
		available := systemInfo.System.FreeMemory + systemInfo.System.FreeSwap
		if systemMemoryRequired > available {
			slog.Warn("model request too large for system", "requested", format.HumanBytes2(systemMemoryRequired), "available", format.HumanBytes2(available), "total", format.HumanBytes2(systemInfo.System.TotalMemory), "free", format.HumanBytes2(systemInfo.System.FreeMemory), "swap", format.HumanBytes2(systemInfo.System.FreeSwap))
			return fmt.Errorf("model requires more system memory (%s) than is available (%s)", format.HumanBytes2(systemMemoryRequired), format.HumanBytes2(available))
		}
	}

	slog.Info("offload", "", s.estimate)

	s.gpus = gpus
	s.loadRequest.GPULayers = createGPULayers(s.estimate, s.ggml, gpus, s.options.NumGPU)

	// Mmap is only supported on the llama engine
	if s.textProcessor == nil {
		s.loadRequest.UseMmap = true

		// mmap has issues with partial offloading on metal
		for _, g := range gpus {
			if g.Library == "metal" &&
				uint64(s.options.NumGPU) > 0 &&
				uint64(s.options.NumGPU) < s.ggml.KV().BlockCount()+1 {
				s.options.UseMMap = new(bool)
				*s.options.UseMMap = false
			}
		}

		// Windows CUDA should not use mmap for best performance
		// Linux  with a model larger than free space, mmap leads to thrashing
		// For CPU loads we want the memory to be allocated, not FS cache
		if (runtime.GOOS == "windows" && gpus[0].Library == "cuda" && s.options.UseMMap == nil) ||
			(runtime.GOOS == "linux" && systemInfo.System.FreeMemory < s.estimate.TotalSize && s.options.UseMMap == nil) ||
			(gpus[0].Library == "cpu" && s.options.UseMMap == nil) ||
			(s.options.UseMMap != nil && !*s.options.UseMMap) {
			s.loadRequest.UseMmap = false
		}
	}

	if err := s.waitUntilRunnerLaunched(ctx); err != nil {
		return err
	}

	resp, err := s.initModel(ctx, s.loadRequest, LoadOperationCommit)
	if err != nil {
		return err
	}

	// On the Ollama engine, we can print out a summary of the memory allocations.
	// We don't have this for the llama engine but it does something similar itself.
	if s.textProcessor != nil {
		resp.Memory.Log(slog.LevelInfo)
	}

	if !resp.Success {
		slog.Warn("failed to allocate memory for model", "memory", resp.Memory)
		return errors.New("failed to allocate memory for model")
	}

	// The llama engine does its memory allocations together with model loading, so we
	// need to wait until it is done to ensure that we have accurate memory data before
	// loading the next model
	if s.textProcessor == nil {
		return s.WaitUntilRunning(ctx)
	} else {
		return nil
	}
}

// createGPULayers maps from the tensor splits assigned by the memory estimates to explicit assignment
// of particular layers onto GPUs
func createGPULayers(estimate MemoryEstimate, ggml *ggml.GGML, gpus discover.GpuInfoList, numGPU int) ml.GPULayersList {
	if numGPU <= 0 {
		return nil
	}

	gpuLayers := make(ml.GPULayersList, len(gpus))
	for i := range gpuLayers {
		gpuLayers[i].ID = gpus[i].ID
	}

	var sum float32
	splits := make([]float32, len(estimate.TensorSplit))
	// cumulative sum of all splits
	for i := range splits {
		sum += float32(estimate.TensorSplit[i])
		splits[i] = sum
	}

	if sum <= 0 {
		return nil
	}

	// normalize splits
	for i := range splits {
		splits[i] /= sum
	}

	blocks := int(ggml.KV().BlockCount())
	gpuRangeStart := max(0, blocks-numGPU)
	gpuRangeStop := min(gpuRangeStart+numGPU, blocks+1)
	for i := range blocks + 1 {
		if i < gpuRangeStart || i >= gpuRangeStop {
			continue
		}

		index := slices.IndexFunc(splits, func(f float32) bool { return float32(i-gpuRangeStart)/float32(gpuRangeStop-gpuRangeStart) < f })
		if index < 0 || index >= len(gpus) {
			continue
		}

		gpuLayers[index].Layers = append(gpuLayers[index].Layers, i)
	}

	return gpuLayers
}

// Load finds the optimal layout of layers to offload on GPUs based on no initial information about the size of the model
// It does this by:
// 1. Assigning the full model to the GPU with the largest available free memory
// 2. Attempting to allocate the layout and receiving the memory requirements in response
// 3. Creating a new layout based on the updated memory information
// 4. Going back to step 2 and looping until we either stabilize on a particular layout or discover that we have entered a cycle
//
// This process is repeated for higher levels of loading the model (fit, allocate, commit). The earlier levels are quicker,
// allowing for faster iteration, but may return less information.
func (s *ollamaServer) Load(ctx context.Context, gpus discover.GpuInfoList, requireFull bool) error {
	var success bool
	defer func() {
		if !success {
			s.initModel(ctx, LoadRequest{}, LoadOperationClose)
		}
		if s.mem != nil {
			s.mem.Log(slog.LevelInfo)
		}
	}()

	slog.Info("loading model", "model layers", s.totalLayers, "requested", s.options.NumGPU)

	systemInfo := discover.GetSystemInfo()
	systemTotalMemory := systemInfo.System.TotalMemory
	systemFreeMemory := systemInfo.System.FreeMemory
	systemSwapFreeMemory := systemInfo.System.FreeSwap
	slog.Info("system memory", "total", format.HumanBytes2(systemTotalMemory), "free", format.HumanBytes2(systemFreeMemory), "free_swap", format.HumanBytes2(systemSwapFreeMemory))

	if !(len(gpus) == 1 && gpus[0].Library == "cpu") {
		for _, gpu := range gpus {
			available := gpu.FreeMemory - envconfig.GpuOverhead() - gpu.MinimumMemory
			if gpu.FreeMemory < envconfig.GpuOverhead()+gpu.MinimumMemory {
				available = 0
			}
			slog.Info("gpu memory", "id", gpu.ID,
				"available", format.HumanBytes2(available),
				"free", format.HumanBytes2(gpu.FreeMemory),
				"minimum", format.HumanBytes2(gpu.MinimumMemory),
				"overhead", format.HumanBytes2(envconfig.GpuOverhead()))
		}
	}

	pastAllocations := make(map[uint64]struct{})
	var backoff float32

	gpuLayers, err := s.createLayout(systemInfo, gpus, s.mem, requireFull, backoff)
	if err != nil {
		return err
	}

	if err := s.waitUntilRunnerLaunched(ctx); err != nil {
		return err
	}

nextOperation:
	for operation := LoadOperationFit; operation < LoadOperationCommit; operation++ {
	nextLoad:
		for {
			s.loadRequest.GPULayers = gpuLayers
			resp, err := s.initModel(ctx, s.loadRequest, operation)
			if err != nil {
				return err
			}

			resp.Memory.Log(slog.LevelDebug)
			slog.Debug("memory", "success", resp.Success, "required", resp.Memory)

			pastAllocations[gpuLayers.Hash()] = struct{}{}
			s.mem = &resp.Memory

			for {
				newGPULayers, err := s.createLayout(systemInfo, gpus, s.mem, requireFull, backoff)
				if err != nil {
					return err
				}

				slog.Debug("new layout created", "layers", newGPULayers)

				// We get additional memory information over time, which will reduce the number of
				// layers that can fit, so fewer layers is actually better. As long as we haven't seen
				// this layout before and it doesn't have more layers than the last one, we can keep
				// trying to see if we can do better.
				if _, ok := pastAllocations[newGPULayers.Hash()]; !ok && newGPULayers.Sum() <= gpuLayers.Sum() {
					gpuLayers = newGPULayers
					continue nextLoad
				}

				// If we are looping around a few different layouts due to graphs moving off and on
				// GPUs, make sure that we try out the intermediate states. For example, if we are
				// looping between offloading 39 and 41 layers, we should also check 40.
				//
				// This switches strategies to force an incremental number of layers to be offloaded
				// and checking the memory layout. If the allocation succeeds and creating a new layout
				// without forcing offload yields the same or greater number of layers offloaded, then
				// the trial is successful.
				//
				// This alternate strategy does not introduce the possibility of loops with the overall
				// state machine, as it exits this code block either with a successful result, moving
				// to the next operation or the original number of layers offloaded.
				if s.options.NumGPU < 0 && newGPULayers.Sum()-gpuLayers.Sum() > 1 {
					for i := newGPULayers.Sum() - 1; i >= gpuLayers.Sum(); i-- {
						slog.Debug("exploring intermediate layers", "layer", i)

						s.options.NumGPU = i
						newGPULayers, err = s.createLayout(systemInfo, gpus, s.mem, requireFull, backoff)
						s.options.NumGPU = -1
						if err != nil {
							return err
						}

						slog.Debug("new layout created", "layers", newGPULayers)

						s.loadRequest.GPULayers = newGPULayers
						resp, err = s.initModel(ctx, s.loadRequest, operation)
						if err != nil {
							return err
						}

						resp.Memory.Log(slog.LevelDebug)
						slog.Debug("memory", "success", resp.Success, "required", resp.Memory)

						if resp.Success {
							verifyGPULayers, err := s.createLayout(systemInfo, gpus, &resp.Memory, requireFull, backoff)
							if err != nil {
								return err
							}

							slog.Debug("verifying layout", "layers", verifyGPULayers)

							if newGPULayers.Sum() <= verifyGPULayers.Sum() {
								gpuLayers = newGPULayers

								// Since we are going backwards (increasing the number of layers), ensure that
								// we can come back down if needed
								clear(pastAllocations)

								continue nextOperation
							}
						}
					}
				}

				// If we generated a layout a second time or go backwards, then we've converged. Use the last
				// layout before the repeat, which is already allocated.
				if resp.Success {
					continue nextOperation
				}

				if s.options.NumGPU >= 0 {
					return fmt.Errorf("memory layout cannot be allocated with num_gpu = %v", s.options.NumGPU)
				}

				// Memory allocation failed even though we created a layout that we thought should
				// fit in available memory. This could happen if either our free memory reports
				// are incorrect or if available memory is changing between layout and allocation
				// time. Apply an exponential backoff to try to find the real amount of available
				// space.
				if backoff > 1 {
					slog.Warn("memory layout cannot be allocated", "memory", resp.Memory)
					return errors.New("memory layout cannot be allocated")
				} else if backoff == 0 {
					backoff = 0.01
				} else {
					backoff *= 2
				}

				slog.Info("model layout did not fit, applying backoff", "backoff", fmt.Sprintf("%.2f", backoff))
			}
		}
	}

	s.loadRequest.GPULayers = gpuLayers
	resp, err := s.initModel(ctx, s.loadRequest, LoadOperationCommit)
	if err != nil {
		return err
	}

	success = resp.Success
	s.mem = &resp.Memory

	if !success {
		slog.Warn("failed to commit memory for model", "memory", resp.Memory)
		return errors.New("failed to commit memory for model")
	}

	return nil
}

// createLayout uses the current best view of memory requirements and creates a layout of model layers on GPUs.
// It does this by:
// - Calculating how much space each layer requires
// - Calculating how much space each GPU has available for layers, based on free memory and space occupied by the graph
// - Assigning layers
// - Ensuring that we don't exceed limits, such as requirements about partial offloading or system memory
func (s *ollamaServer) createLayout(systemInfo discover.SystemInfo, systemGPUs discover.GpuInfoList, memory *ml.BackendMemory, requireFull bool, backoff float32) (ml.GPULayersList, error) {
	if s.totalLayers == 0 || s.options.NumGPU == 0 || len(systemGPUs) == 0 || (len(systemGPUs) == 1 && systemGPUs[0].Library == "cpu") {
		return ml.GPULayersList{}, nil
	}

	gpus := append(make(discover.GpuInfoList, 0, len(systemGPUs)), systemGPUs...)
	sort.Sort(sort.Reverse(discover.ByFreeMemory(gpus)))

	if memory == nil {
		memory = &ml.BackendMemory{CPU: ml.DeviceMemory{
			Weights: make([]ml.Memory, s.totalLayers),
			Cache:   make([]ml.Memory, s.totalLayers),
		}}
	}

	layers := make([]uint64, len(memory.CPU.Weights))
	for i := range layers {
		for j := range memory.GPUs {
			layers[i] += memory.GPUs[j].Weights[i].Size
			layers[i] += memory.GPUs[j].Cache[i].Size
		}
		layers[i] += memory.CPU.Weights[i].Size
		layers[i] += memory.CPU.Cache[i].Size
		logutil.Trace("layer to assign", "layer", i, "size", format.HumanBytes2(layers[i]))
	}

	gpuLayers := ml.GPULayersList{}
	for _, gl := range gpus.ByLibrary() {
		// If a GPU already has a graph allocated on it, then we should continue to use it.
		// Otherwise, we lose information that we got from previous allocations, which can
		// cause cycling. Plus, we get more information about required allocation from each
		// iteration, so it doesn't make sense that a later iteration would use fewer GPUs.
		lastUsedGPU := 0
		for i := range gl {
			found := false
			for j := range memory.GPUs {
				if gl[i].ID == memory.GPUs[j].ID {
					if memory.GPUs[j].Graph.Size != 0 {
						lastUsedGPU = i
					}

					reserved := uint64(float32(gl[i].FreeMemory)*backoff) + gl[i].MinimumMemory + envconfig.GpuOverhead() + memory.GPUs[j].Graph.Size
					if gl[i].FreeMemory > reserved {
						gl[i].FreeMemory -= reserved
					} else {
						gl[i].FreeMemory = 0
					}

					slog.Debug("available gpu", "id", gl[i].ID,
						"available layer vram", format.HumanBytes2(gl[i].FreeMemory),
						"backoff", fmt.Sprintf("%.2f", backoff), "minimum", format.HumanBytes2(gl[i].MinimumMemory),
						"overhead", format.HumanBytes2(envconfig.GpuOverhead()),
						"graph", format.HumanBytes2(memory.GPUs[j].Graph.Size))

					found = true
					break
				}
			}
			if !found {
				// The runner doesn't report seeing this GPU
				gl[i].FreeMemory = 0
			}
		}

		libraryGpuLayers := assignLayers(layers, gl, s.options.NumGPU, lastUsedGPU)
		if libraryGpuLayers.Sum() > gpuLayers.Sum() {
			gpuLayers = libraryGpuLayers
		}
	}

	// These sizes will only increase as we go through additional iterations and get additional information.
	cpuSize := memory.InputWeights.Size + memory.CPU.Graph.Size
	var vramSize uint64
	for _, gl := range gpuLayers {
		for _, gpu := range memory.GPUs {
			if gl.ID == gpu.ID {
				vramSize += gpu.Graph.Size
				break
			}
		}
	}

nextLayer:
	for i := range layers {
		for _, g := range gpuLayers {
			for _, gl := range g.Layers {
				if i == gl {
					vramSize += layers[i]
					continue nextLayer
				}
			}
		}
		cpuSize += layers[i]
	}

	if requireFull {
		if gpuLayers.Sum() < len(layers) && (s.options.NumGPU < 0 || gpuLayers.Sum() < s.options.NumGPU) {
			return nil, ErrLoadRequiredFull
		}

		if cpuSize > systemInfo.System.FreeMemory {
			return nil, ErrLoadRequiredFull
		}
	}

	// On linux and windows, over-allocating CPU memory will almost always result in an error
	// Darwin has fully dynamic swap so has no direct concept of free swap space
	if runtime.GOOS != "darwin" {
		available := systemInfo.System.FreeMemory + systemInfo.System.FreeSwap
		if cpuSize > available {
			slog.Warn("model request too large for system", "requested", format.HumanBytes2(cpuSize), "available", format.HumanBytes2(available), "total", format.HumanBytes2(systemInfo.System.TotalMemory), "free", format.HumanBytes2(systemInfo.System.FreeMemory), "swap", format.HumanBytes2(systemInfo.System.FreeSwap))
			return nil, fmt.Errorf("model requires more system memory (%s) than is available (%s)", format.HumanBytes2(cpuSize), format.HumanBytes2(available))
		}
	} else {
		if vramSize > systemInfo.System.TotalMemory {
			// disable partial offloading when model is greater than total system memory as this
			// can lead to locking up the system
			s.options.NumGPU = 0
			gpuLayers = ml.GPULayersList{}
		}
	}

	if gpuLayers.Sum() == 0 {
		slog.Debug("insufficient VRAM to load any model layers")
	}

	return gpuLayers, nil
}

// assignLayers packs the maximum number of layers onto the smallest set of GPUs and comes up with a layer assignment
func assignLayers(layers []uint64, gpus discover.GpuInfoList, requestedLayers int, lastUsedGPU int) (gpuLayers ml.GPULayersList) {
	// If we can't fit everything then prefer offloading layers other than the output layer
	for range 2 {
		// requestedLayers may be -1 if nothing was requested
		requestedLayers = min(len(layers), requestedLayers)

		if !envconfig.SchedSpread() {
			for i := lastUsedGPU; i < len(gpus); i++ {
				// Try to pack things into as few GPUs as possible
				forceRequest := i == len(gpus)-1
				gpuLayers = findBestFit(layers, gpus[:i+1], requestedLayers, forceRequest)
				if gpuLayers.Sum() == len(layers) || gpuLayers.Sum() == requestedLayers {
					break
				}
			}
		} else {
			gpuLayers = findBestFit(layers, gpus, requestedLayers, true)
		}

		// We only stop if we've gotten all of the layers - even if we got requestedLayers, we still
		// might want to try dropping the output layer.
		if gpuLayers.Sum() == len(layers) {
			return gpuLayers
		}

		layers = layers[:len(layers)-1]
	}

	return gpuLayers
}

// findBestFit binary searches to find the smallest capacity factor that can fit
// the max number of layers. The capacity factor is multiplied by the free space on
// each GPU and a small one will force even balancing.
func findBestFit(layers []uint64, gpus discover.GpuInfoList, requestedLayers int, forceRequest bool) (gpuLayers ml.GPULayersList) {
	var high float32 = 1
	var low float32 = 0

	// If we need to fulfill the requested number of layers, pretend we have almost infinite VRAM
	if requestedLayers >= 0 && forceRequest {
		high = 1000
	}

	bestAssignments := greedyFit(layers, gpus, high, requestedLayers)
	maxNumGPU := bestAssignments.Sum()
	if maxNumGPU == 0 {
		return bestAssignments
	}

	for high-low > 1e-6 {
		mid := (low + high) / 2
		assignments := greedyFit(layers, gpus, mid, requestedLayers)
		if assignments.Sum() == maxNumGPU {
			high = mid
			bestAssignments = assignments
		} else {
			low = mid
		}
	}

	return bestAssignments
}

// greedyFit assigns layers incrementally to GPUs, spilling over as each runs out of free space
func greedyFit(layers []uint64, gpus discover.GpuInfoList, capacity float32, requestedLayers int) (gpuLayers ml.GPULayersList) {
	device := len(gpus) - 1
	gpuLayers = ml.GPULayersList{{ID: gpus[device].ID}}
	freeSpace := uint64(float32(gpus[device].FreeMemory) * capacity)
	for i := len(layers) - 1; i >= 0; i-- {
		if requestedLayers >= 0 && len(layers)-1-i >= requestedLayers {
			break
		}

		for {
			if layers[i] <= freeSpace {
				gpuLayers[0].Layers = append([]int{i}, gpuLayers[0].Layers...)
				freeSpace -= layers[i]
				break
			}

			device--
			if device < 0 {
				return gpuLayers
			}
			gpuLayers = append(ml.GPULayersList{{ID: gpus[device].ID}}, gpuLayers...)
			freeSpace = uint64(float32(gpus[device].FreeMemory) * capacity)
		}
	}

	return gpuLayers
}

// waitUntilRunnerLaunched sleeps until the runner subprocess is alive enough
// to respond to status requests
func (s *llmServer) waitUntilRunnerLaunched(ctx context.Context) error {
	for {
		_, err := s.getServerStatus(ctx)
		if err == nil {
			break
		}

		t := time.NewTimer(10 * time.Millisecond)
		select {
		case <-t.C:
			continue
		case <-ctx.Done():
			return ctx.Err()
		}
	}

	return nil
}

// initModel sends a load request to the runner based on the request operation (fit, alloc, commit)
// and parameters
func (s *llmServer) initModel(ctx context.Context, req LoadRequest, operation LoadOperation) (*LoadResponse, error) {
	req.Operation = operation

	data, err := json.Marshal(req)
	if err != nil {
		return nil, fmt.Errorf("error marshaling load data: %w", err)
	}

	r, err := http.NewRequestWithContext(ctx, http.MethodPost, fmt.Sprintf("http://127.0.0.1:%d/load", s.port), bytes.NewBuffer(data))
	if err != nil {
		return nil, fmt.Errorf("error creating load request: %w", err)
	}
	r.Header.Set("Content-Type", "application/json")

	resp, err := http.DefaultClient.Do(r)
	if err != nil {
		return nil, fmt.Errorf("do load request: %w", err)
	}
	defer resp.Body.Close()

	body, err := io.ReadAll(resp.Body)
	if err != nil {
		return nil, fmt.Errorf("read load request: %w", err)
	}

	if resp.StatusCode >= 400 {
		log.Printf("llm load error: %s", body)
		return nil, fmt.Errorf("%s", body)
	}

	var llmResp LoadResponse
	if err := json.Unmarshal(body, &llmResp); err != nil {
		return nil, fmt.Errorf("load unmarshal encode response: %w", err)
	}

	return &llmResp, nil
}

type ServerStatus int

const ( // iota is reset to 0
	ServerStatusReady ServerStatus = iota
	ServerStatusNoSlotsAvailable
	ServerStatusLaunched
	ServerStatusLoadingModel
	ServerStatusNotResponding
	ServerStatusError
)

func (s ServerStatus) String() string {
	switch s {
	case ServerStatusReady:
		return "llm server ready"
	case ServerStatusNoSlotsAvailable:
		return "llm busy - no slots available"
	case ServerStatusLaunched:
		return "llm server launched"
	case ServerStatusLoadingModel:
		return "llm server loading model"
	case ServerStatusNotResponding:
		return "llm server not responding"
	default:
		return "llm server error"
	}
}

type ServerStatusResponse struct {
	Status   ServerStatus `json:"status"`
	Progress float32      `json:"progress"`
}

func (s *llmServer) getServerStatus(ctx context.Context) (ServerStatus, error) {
	// Fail fast if its exited
	if s.cmd.ProcessState != nil {
		msg := ""
		if s.status != nil && s.status.LastErrMsg != "" {
			msg = s.status.LastErrMsg
		}
		if s.cmd.ProcessState.ExitCode() == -1 {
			// Most likely a signal killed it, log some more details to try to help troubleshoot
			slog.Warn("llama runner process no longer running", "sys", s.cmd.ProcessState.Sys(), "string", s.cmd.ProcessState)
		}
		return ServerStatusError, fmt.Errorf("llama runner process no longer running: %d %s", s.cmd.ProcessState.ExitCode(), msg)
	}

	req, err := http.NewRequestWithContext(ctx, http.MethodGet, fmt.Sprintf("http://127.0.0.1:%d/health", s.port), nil)
	if err != nil {
		return ServerStatusError, fmt.Errorf("error creating GET request: %v", err)
	}
	req.Header.Set("Content-Type", "application/json")

	resp, err := http.DefaultClient.Do(req)
	if err != nil {
		if errors.Is(err, context.DeadlineExceeded) {
			return ServerStatusNotResponding, errors.New("server not responding")
		}
		if strings.Contains(err.Error(), "connection refused") {
			return ServerStatusNotResponding, errors.New("connection refused")
		}
		return ServerStatusError, fmt.Errorf("health resp: %w", err)
	}
	defer resp.Body.Close()

	body, err := io.ReadAll(resp.Body)
	if err != nil {
		return ServerStatusError, fmt.Errorf("read health request: %w", err)
	}

	var ssr ServerStatusResponse
	if err := json.Unmarshal(body, &ssr); err != nil {
		return ServerStatusError, fmt.Errorf("health unmarshal encode response: %w", err)
	}

	switch ssr.Status {
	case ServerStatusLoadingModel:
		s.loadProgress = ssr.Progress
		return ssr.Status, nil
	case ServerStatusLaunched, ServerStatusReady, ServerStatusNoSlotsAvailable:
		return ssr.Status, nil
	default:
		return ssr.Status, fmt.Errorf("server error: %+v", ssr)
	}
}

// getServerStatusRetry will retry if ServerStatusNoSlotsAvailable is received
func (s *llmServer) getServerStatusRetry(ctx context.Context) (ServerStatus, error) {
	var retries int
	for {
		status, err := s.getServerStatus(ctx)
		if err != nil {
			return status, err
		}

		if status == ServerStatusNoSlotsAvailable {
			if retries >= 10 {
				return status, fmt.Errorf("no slots available after %d retries", retries)
			}

			time.Sleep(5 * time.Millisecond)
			retries++
			continue
		}

		return status, nil
	}
}

func (s *llmServer) Ping(ctx context.Context) error {
	_, err := s.getServerStatus(ctx)
	if err != nil {
		slog.Debug("server unhealthy", "error", err)
		return err
	}
	return nil
}

func (s *llmServer) WaitUntilRunning(ctx context.Context) error {
	stallDuration := envconfig.LoadTimeout()    // If no progress happens
	stallTimer := time.Now().Add(stallDuration) // give up if we stall

	slog.Info("waiting for llama runner to start responding")
	var lastStatus ServerStatus = -1
	fullyLoaded := false

	for {
		select {
		case <-ctx.Done():
			slog.Warn("client connection closed before server finished loading, aborting load")
			return fmt.Errorf("timed out waiting for llama runner to start: %w", ctx.Err())
		case err := <-s.done:
			return fmt.Errorf("llama runner process has terminated: %w", err)
		default:
		}
		if time.Now().After(stallTimer) {
			// timeout
			msg := ""
			if s.status != nil && s.status.LastErrMsg != "" {
				msg = s.status.LastErrMsg
			}
			return fmt.Errorf("timed out waiting for llama runner to start - progress %0.2f - %s", s.loadProgress, msg)
		}
		if s.cmd.ProcessState != nil {
			msg := ""
			if s.status != nil && s.status.LastErrMsg != "" {
				msg = s.status.LastErrMsg
			}
			return fmt.Errorf("llama runner process no longer running: %d %s", s.cmd.ProcessState.ExitCode(), msg)
		}
		ctx, cancel := context.WithTimeout(ctx, 200*time.Millisecond)
		defer cancel()
		priorProgress := s.loadProgress
		status, _ := s.getServerStatus(ctx)
		if lastStatus != status && status != ServerStatusReady {
			// Only log on status changes
			slog.Info("waiting for server to become available", "status", status)
		}
		switch status {
		case ServerStatusReady:
			slog.Info(fmt.Sprintf("llama runner started in %0.2f seconds", time.Since(s.loadStart).Seconds()))
			return nil
		default:
			lastStatus = status
			// Reset the timer as long as we're making forward progress on the load
			if priorProgress != s.loadProgress {
				slog.Debug(fmt.Sprintf("model load progress %0.2f", s.loadProgress))
				stallTimer = time.Now().Add(stallDuration)
			} else if !fullyLoaded && int(s.loadProgress*100.0) >= 100 {
				slog.Debug("model load completed, waiting for server to become available", "status", status)
				stallTimer = time.Now().Add(stallDuration)
				fullyLoaded = true
			}
			time.Sleep(time.Millisecond * 250)
			continue
		}
	}
}

func (s *llmServer) Pid() int {
	if s.cmd != nil && s.cmd.Process != nil {
		return s.cmd.Process.Pid
	}
	return -1
}

var grammarJSON = `
root   ::= object
value  ::= object | array | string | number | ("true" | "false" | "null") ws
object ::=
  "{" ws (
         string ":" ws value
    ("," ws string ":" ws value)*
  )? ws "}" 
array  ::=
  "[" ws (
            value
    ("," ws value)*
  )? ws "]" 
string ::=
  "\"" (
    [^"\\\x7F\x00-\x1F] |
    "\\" (["\\/bfnrt] | "u" [0-9a-fA-F] [0-9a-fA-F] [0-9a-fA-F] [0-9a-fA-F]) # escapes
  )* "\"" 
number ::= ("-"? ([0-9] | [1-9] [0-9]*)) ("." [0-9]+)? ([eE] [-+]? [0-9]+)? 
# Optional space: by convention, applied in this grammar after literal chars when allowed
ws ::= ([ \t\n] ws)?
`

const maxBufferSize = 512 * format.KiloByte

type ImageData struct {
	Data []byte `json:"data"`
	ID   int    `json:"id"`
}

type CompletionRequest struct {
	Prompt  string
	Format  json.RawMessage
	Images  []ImageData
	Options *api.Options

	Grammar string // set before sending the request to the subprocess
}

// DoneReason represents the reason why a completion response is done
type DoneReason int

const (
	// DoneReasonStop indicates the completion stopped naturally
	DoneReasonStop DoneReason = iota
	// DoneReasonLength indicates the completion stopped due to length limits
	DoneReasonLength
	// DoneReasonConnectionClosed indicates the completion stopped due to the connection being closed
	DoneReasonConnectionClosed
)

func (d DoneReason) String() string {
	switch d {
	case DoneReasonLength:
		return "length"
	case DoneReasonStop:
		return "stop"
	default:
		return "" // closed
	}
}

type CompletionResponse struct {
	Content            string        `json:"content"`
	DoneReason         DoneReason    `json:"done_reason"`
	Done               bool          `json:"done"`
	PromptEvalCount    int           `json:"prompt_eval_count"`
	PromptEvalDuration time.Duration `json:"prompt_eval_duration"`
	EvalCount          int           `json:"eval_count"`
	EvalDuration       time.Duration `json:"eval_duration"`
}

func (s *llmServer) Completion(ctx context.Context, req CompletionRequest, fn func(CompletionResponse)) error {
	slog.Debug("completion request", "images", len(req.Images), "prompt", len(req.Prompt), "format", string(req.Format))
	slog.Log(ctx, logutil.LevelTrace, "completion request", "prompt", req.Prompt)

	if len(req.Format) > 0 {
		switch string(req.Format) {
		case `null`, `""`:
			// Field was set, but "missing" a value. We accept
			// these as "not set".
			break
		case `"json"`:
			req.Grammar = grammarJSON
		default:
			if req.Format[0] != '{' {
				return fmt.Errorf("invalid format: %q; expected \"json\" or a valid JSON Schema object", req.Format)
			}

			// User provided a JSON schema
			g := llama.SchemaToGrammar(req.Format)
			if g == nil {
				return fmt.Errorf("invalid JSON schema in format")
			}
			req.Grammar = string(g)
		}
	}

	if req.Options == nil {
		opts := api.DefaultOptions()
		req.Options = &opts
	}

	if err := s.sem.Acquire(ctx, 1); err != nil {
		if errors.Is(err, context.Canceled) {
			slog.Info("aborting completion request due to client closing the connection")
		} else {
			slog.Error("Failed to acquire semaphore", "error", err)
		}
		return err
	}
	defer s.sem.Release(1)

	// put an upper limit on num_predict to avoid the model running on forever
	if req.Options.NumPredict < 0 || req.Options.NumPredict > 10*s.options.NumCtx {
		req.Options.NumPredict = 10 * s.options.NumCtx
	}

	// Make sure the server is ready
	status, err := s.getServerStatusRetry(ctx)
	if err != nil {
		return err
	} else if status != ServerStatusReady {
		return fmt.Errorf("unexpected server status: %s", status)
	}

	// Handling JSON marshaling with special characters unescaped.
	buffer := &bytes.Buffer{}
	enc := json.NewEncoder(buffer)
	enc.SetEscapeHTML(false)

	if err := enc.Encode(req); err != nil {
		return fmt.Errorf("failed to marshal data: %v", err)
	}

	endpoint := fmt.Sprintf("http://127.0.0.1:%d/completion", s.port)
	serverReq, err := http.NewRequestWithContext(ctx, http.MethodPost, endpoint, buffer)
	if err != nil {
		return fmt.Errorf("error creating POST request: %v", err)
	}
	serverReq.Header.Set("Content-Type", "application/json")

	res, err := http.DefaultClient.Do(serverReq)
	if err != nil {
		slog.Error("post predict", "error", err)
		return errors.New("model runner has unexpectedly stopped, this may be due to resource limitations or an internal error, check ollama server logs for details")
	}
	defer res.Body.Close()

	if res.StatusCode >= 400 {
		bodyBytes, err := io.ReadAll(res.Body)
		if err != nil {
			return fmt.Errorf("failed reading llm error response: %w", err)
		}
		log.Printf("llm predict error: %s", bodyBytes)
		return fmt.Errorf("%s", bodyBytes)
	}

	scanner := bufio.NewScanner(res.Body)
	buf := make([]byte, 0, maxBufferSize)
	scanner.Buffer(buf, maxBufferSize)

	// keep track of the last token generated, this is used to abort if the model starts looping
	var lastToken string
	var tokenRepeat int

	for scanner.Scan() {
		select {
		case <-ctx.Done():
			// This handles the request cancellation
			return ctx.Err()
		default:
			line := scanner.Bytes()
			if len(line) == 0 {
				continue
			}

			evt, ok := bytes.CutPrefix(line, []byte("data: "))
			if !ok {
				evt = line
			}

			var c CompletionResponse
			if err := json.Unmarshal(evt, &c); err != nil {
				return fmt.Errorf("error unmarshalling llm prediction response: %v", err)
			}
			switch {
			case strings.TrimSpace(c.Content) == lastToken:
				tokenRepeat++
			default:
				lastToken = strings.TrimSpace(c.Content)
				tokenRepeat = 0
			}

			// 30 picked as an arbitrary max token repeat limit, modify as needed
			if tokenRepeat > 30 {
				slog.Debug("prediction aborted, token repeat limit reached")
				return ctx.Err()
			}

			if c.Content != "" {
				fn(CompletionResponse{
					Content: c.Content,
				})
			}

			if c.Done {
				fn(c)
				return nil
			}
		}
	}

	if err := scanner.Err(); err != nil {
		if strings.Contains(err.Error(), "unexpected EOF") || strings.Contains(err.Error(), "forcibly closed") {
			s.Close()
			var msg string
			if s.status != nil && s.status.LastErrMsg != "" {
				msg = s.status.LastErrMsg
			} else {
				msg = err.Error()
			}
			return fmt.Errorf("an error was encountered while running the model: %s", msg)
		}

		return fmt.Errorf("error reading llm response: %v", err)
	}

	return nil
}

type EmbeddingRequest struct {
	Content string `json:"content"`
}

type EmbeddingResponse struct {
	Embedding []float32 `json:"embedding"`
}

func (s *llmServer) Embedding(ctx context.Context, input string) ([]float32, error) {
	slog.Log(ctx, logutil.LevelTrace, "embedding request", "input", input)

	if err := s.sem.Acquire(ctx, 1); err != nil {
		if errors.Is(err, context.Canceled) {
			slog.Info("aborting embedding request due to client closing the connection")
		} else {
			slog.Error("Failed to acquire semaphore", "error", err)
		}
		return nil, err
	}
	defer s.sem.Release(1)

	// Make sure the server is ready
	status, err := s.getServerStatusRetry(ctx)
	if err != nil {
		return nil, err
	} else if status != ServerStatusReady {
		return nil, fmt.Errorf("unexpected server status: %s", status)
	}

	data, err := json.Marshal(EmbeddingRequest{Content: input})
	if err != nil {
		return nil, fmt.Errorf("error marshaling embed data: %w", err)
	}

	r, err := http.NewRequestWithContext(ctx, http.MethodPost, fmt.Sprintf("http://127.0.0.1:%d/embedding", s.port), bytes.NewBuffer(data))
	if err != nil {
		return nil, fmt.Errorf("error creating embed request: %w", err)
	}
	r.Header.Set("Content-Type", "application/json")

	resp, err := http.DefaultClient.Do(r)
	if err != nil {
		return nil, fmt.Errorf("do embedding request: %w", err)
	}
	defer resp.Body.Close()

	body, err := io.ReadAll(resp.Body)
	if err != nil {
		return nil, fmt.Errorf("error reading embed response: %w", err)
	}

	if resp.StatusCode >= 400 {
		log.Printf("llm embedding error: %s", body)
		return nil, fmt.Errorf("%s", body)
	}

	var e EmbeddingResponse
	if err := json.Unmarshal(body, &e); err != nil {
		return nil, fmt.Errorf("unmarshal tokenize response: %w", err)
	}

	return e.Embedding, nil
}

type TokenizeRequest struct {
	Content string `json:"content"`
}

type TokenizeResponse struct {
	Tokens []int `json:"tokens"`
}

func (s *llmServer) Tokenize(ctx context.Context, content string) ([]int, error) {
	s.llamaModelLock.Lock()
	defer s.llamaModelLock.Unlock()

	if s.llamaModel != nil {
		return s.llamaModel.Tokenize(content, false, true)
	}
	if s.textProcessor != nil {
		tokens, err := s.textProcessor.Encode(content, false)
		if err != nil {
			return nil, err
		}
		toks := make([]int, len(tokens))
		for i, t := range tokens {
			toks[i] = int(t)
		}
		return toks, nil
	}
	// not reached
	return nil, fmt.Errorf("no tokenizer configured")
}

type DetokenizeRequest struct {
	Tokens []int `json:"tokens"`
}

type DetokenizeResponse struct {
	Content string `json:"content"`
}

func (s *llmServer) Detokenize(ctx context.Context, tokens []int) (string, error) {
	s.llamaModelLock.Lock()
	defer s.llamaModelLock.Unlock()

	if s.llamaModel != nil {
		var resp string
		for _, token := range tokens {
			resp += s.llamaModel.TokenToPiece(token)
		}
		return resp, nil
	}
	if s.textProcessor != nil {
		toks := make([]int32, len(tokens))
		for i, t := range tokens {
			toks[i] = int32(t)
		}
		content, err := s.textProcessor.Decode(toks)
		if err != nil {
			return "", err
		}
		return content, nil
	}
	// not reached
	return "", fmt.Errorf("no tokenizer configured")
}

func (s *llmServer) Close() error {
	s.llamaModelLock.Lock()
	if s.llamaModel != nil {
		llama.FreeModel(s.llamaModel)
		s.llamaModel = nil
	}
	s.llamaModelLock.Unlock()

	if s.cmd != nil {
		slog.Debug("stopping llama server", "pid", s.Pid())
		if err := s.cmd.Process.Kill(); err != nil {
			return err
		}
		// if ProcessState is already populated, Wait already completed, no need to wait again
		if s.cmd.ProcessState == nil {
			slog.Debug("waiting for llama server to exit", "pid", s.Pid())
			<-s.done
		}

		slog.Debug("llama server stopped", "pid", s.Pid())
	}

	return nil
}

func (s *llamaServer) VRAMSize() uint64 {
	return s.estimate.VRAMSize
}

func (s *llamaServer) TotalSize() uint64 {
	return s.estimate.TotalSize
}

func (s *llamaServer) VRAMByGPU(gpuID string) uint64 {
	for i, gpu := range s.gpus {
		if gpu.ID == gpuID {
			if i < len(s.estimate.GPUSizes) {
				return s.estimate.GPUSizes[i]
			}
		}
	}
	return 0
}

func (s *ollamaServer) VRAMSize() uint64 {
	if s.mem == nil {
		return 0
	}

	var mem uint64

	for _, g := range s.mem.GPUs {
		mem += g.Allocated()
	}

	// Some elements are always on CPU. However, if we have allocated all layers
	// on the GPU then include the CPU components as well, to represent complete offloading.
	noCPULayers := true
	for i := range s.mem.CPU.Weights {
		if s.mem.CPU.Weights[i].Size != 0 || s.mem.CPU.Cache[i].Size != 0 {
			noCPULayers = false
			break
		}
	}
	if noCPULayers {
		mem += s.mem.InputWeights.Size
		mem += s.mem.CPU.Graph.Size
	}

	return mem
}

func (s *ollamaServer) TotalSize() uint64 {
	if s.mem == nil {
		return 0
	}

	mem := s.mem.InputWeights.Size
	mem += s.mem.CPU.Allocated()
	for _, g := range s.mem.GPUs {
		mem += g.Allocated()
	}

	return mem
}

func (s *ollamaServer) VRAMByGPU(gpuID string) uint64 {
	if s.mem == nil {
		return 0
	}

	for _, g := range s.mem.GPUs {
		if g.ID == gpuID {
			return g.Allocated()
		}
	}

	return 0
}<|MERGE_RESOLUTION|>--- conflicted
+++ resolved
@@ -227,45 +227,7 @@
 		slog.Warn("quantized kv cache requested but flash attention disabled", "type", kvct)
 	}
 
-<<<<<<< HEAD
-	// mmap has issues with partial offloading on metal
-	for _, g := range gpus {
-		if g.Library == "metal" &&
-			uint64(opts.NumGPU) > 0 &&
-			uint64(opts.NumGPU) < f.KV().BlockCount()+1 {
-			opts.UseMMap = new(bool)
-			*opts.UseMMap = false
-		}
-	}
-
-	// Windows CUDA should not use mmap for best performance
-	// Vulkan should not use mmap because of double allocation (VRAM + RAM)
-	// Linux  with a model larger than free space, mmap leads to thrashing
-	// For CPU loads we want the memory to be allocated, not FS cache
-	if (runtime.GOOS == "windows" && gpus[0].Library == "cuda" && opts.UseMMap == nil) ||
-		(runtime.GOOS == "linux" && systemFreeMemory < estimate.TotalSize && opts.UseMMap == nil) ||
-		(gpus[0].Library == "vulkan" && opts.UseMMap == nil) ||
-		(gpus[0].Library == "cpu" && opts.UseMMap == nil) ||
-		(opts.UseMMap != nil && !*opts.UseMMap) {
-		params = append(params, "--no-mmap")
-	}
-
-	// TODO - NUMA support currently doesn't work properly
-
-	params = append(params, "--parallel", strconv.Itoa(numParallel))
-
-	if estimate.TensorSplit != "" {
-		params = append(params, "--tensor-split", estimate.TensorSplit)
-	}
-
-	if envconfig.MultiUserCache() {
-		params = append(params, "--multiuser-cache")
-	}
-
-	libs := make(map[string]string)
-=======
 	availableLibs := make(map[string]string)
->>>>>>> 5994e8e8
 	if entries, err := os.ReadDir(discover.LibOllamaPath); err == nil {
 		for _, entry := range entries {
 			availableLibs[entry.Name()] = filepath.Join(discover.LibOllamaPath, entry.Name())
