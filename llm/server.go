--- conflicted
+++ resolved
@@ -88,79 +88,6 @@
 
 		// TODO evaluate system memory to see if we should block the load, or force an unload of another CPU runner
 
-<<<<<<< HEAD
-		// multimodal models require at least 2048 context
-		opts.NumCtx = max(opts.NumCtx, 2048)
-	}
-
-	// fp16 k,v = (1 (k) + 1 (v)) * sizeof(float16) * n_ctx * n_layer * n_embd / n_head * n_head_kv
-	var kv uint64 = 2 * 2 * uint64(opts.NumCtx) * ggml.KV().BlockCount() * ggml.KV().EmbeddingLength() / ggml.KV().HeadCount() * ggml.KV().HeadCountKV()
-
-	graphPartialOffload, graphFullOffload := ggml.GraphSize(uint64(opts.NumCtx), uint64(min(opts.NumCtx, opts.NumBatch)))
-	if graphPartialOffload == 0 {
-		graphPartialOffload = ggml.KV().GQA() * kv / 6
-	}
-
-	if graphFullOffload == 0 {
-		graphFullOffload = graphPartialOffload
-	}
-
-	graphFullOffload *= uint64(info.DeviceCount)
-	graphPartialOffload *= uint64(info.DeviceCount)
-
-	userThreadsLimit := strings.Trim(os.Getenv("OLLAMA_MAX_LLM_THREADS"), "\"'")
-	if userThreadsLimit != "" {
-		maxNumThreads, err := strconv.Atoi(userThreadsLimit)
-		if err != nil {
-			maxNumThreads = 0
-			slog.Error(fmt.Sprintf("Invalid OLLAMA_MAX_LLM_THREADS setting %s: %s", userThreadsLimit, err))
-		}
-
-		if maxNumThreads > 0 && (opts.NumThread > maxNumThreads || opts.NumThread == 0) {
-			slog.Info(fmt.Sprintf("User override OLLAMA_MAX_LLM_THREADS=%d", maxNumThreads))
-			opts.NumThread = maxNumThreads
-		}
-	}
-
-	userGPULimit := strings.Trim(os.Getenv("OLLAMA_MAX_GPU_LAYERS"), "\"'")
-	if userGPULimit != "" {
-		maxGPULayers, err := strconv.Atoi(userGPULimit)
-		if err != nil {
-			maxGPULayers = -1
-			slog.Error(fmt.Sprintf("Invalid OLLAMA_MAX_GPU_LAYERS setting %s: %s", userGPULimit, err))
-		}
-
-		if maxGPULayers >= 0 && (opts.NumGPU > maxGPULayers || opts.NumGPU == -1) {
-			slog.Info(fmt.Sprintf("User override OLLAMA_MAX_GPU_LAYERS=%d", maxGPULayers))
-			opts.NumGPU = maxGPULayers
-		}
-	}
-
-	// memoryRequiredTotal represents the memory required for full GPU offloading (all layers)
-	memoryRequiredTotal := memoryMinimum + graphFullOffload
-
-	// memoryRequiredPartial represents the memory required for partial GPU offloading (n > 0, n < layers)
-	memoryRequiredPartial := memoryMinimum + graphPartialOffload
-
-	if info.Library != "metal" {
-		if memoryRequiredPartial > memoryAvailable {
-			info.Library = "cpu"
-		}
-	}
-
-	var layerCount int
-	layers := ggml.Tensors().Layers()
-	for i := 0; i < int(ggml.KV().BlockCount()); i++ {
-		memoryLayer := layers[fmt.Sprintf("blk.%d", i)].size()
-
-		// KV is proportional to the number of layers
-		memoryLayer += kv / ggml.KV().BlockCount()
-
-		memoryRequiredTotal += memoryLayer
-		if memoryAvailable > memoryRequiredPartial+memoryLayer {
-			memoryRequiredPartial += memoryLayer
-			layerCount++
-=======
 		cpuRunner = serverForCpu()
 	} else {
 		if gpus[0].Library == "metal" {
@@ -171,7 +98,6 @@
 				systemMemory = memInfo.TotalMemory
 				slog.Debug("system memory", "total", format.HumanBytes2(systemMemory))
 			}
->>>>>>> 16b52331
 		}
 		var layers int
 		layers, estimatedVRAM = EstimateGPULayers(gpus, ggml, projectors, opts)
@@ -182,6 +108,34 @@
 			opts.NumGPU = 0
 		} else if opts.NumGPU < 0 && layers > 0 && gpus[0].Library != "cpu" {
 			opts.NumGPU = layers
+		}
+	}
+
+	userThreadsLimit := strings.Trim(os.Getenv("OLLAMA_MAX_LLM_THREADS"), "\"'")
+	if userThreadsLimit != "" {
+		maxNumThreads, err := strconv.Atoi(userThreadsLimit)
+		if err != nil {
+			maxNumThreads = 0
+			slog.Error(fmt.Sprintf("Invalid OLLAMA_MAX_LLM_THREADS setting %s: %s", userThreadsLimit, err))
+		}
+
+		if maxNumThreads > 0 && (opts.NumThread > maxNumThreads || opts.NumThread == 0) {
+			slog.Info(fmt.Sprintf("User override OLLAMA_MAX_LLM_THREADS=%d", maxNumThreads))
+			opts.NumThread = maxNumThreads
+		}
+	}
+
+	userGPULimit := strings.Trim(os.Getenv("OLLAMA_MAX_GPU_LAYERS"), "\"'")
+	if userGPULimit != "" {
+		maxGPULayers, err := strconv.Atoi(userGPULimit)
+		if err != nil {
+			maxGPULayers = -1
+			slog.Error(fmt.Sprintf("Invalid OLLAMA_MAX_GPU_LAYERS setting %s: %s", userGPULimit, err))
+		}
+
+		if maxGPULayers >= 0 && (opts.NumGPU > maxGPULayers || opts.NumGPU == -1) {
+			slog.Info(fmt.Sprintf("User override OLLAMA_MAX_GPU_LAYERS=%d", maxGPULayers))
+			opts.NumGPU = maxGPULayers
 		}
 	}
 
