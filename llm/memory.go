package llm

import (
	"fmt"
	"log/slog"
	"os"
	"sort"
	"strings"

	"github.com/ollama/ollama/api"
	"github.com/ollama/ollama/discover"
	"github.com/ollama/ollama/envconfig"
	"github.com/ollama/ollama/format"
	"github.com/ollama/ollama/fs/ggml"
)

// pickBestFullFitByLibrary will try to find the optimal placement of the model in the available GPUs where the model fully fits
// The list of GPUs returned will always be the same brand (library)
// If the model can not be fit fully within the available GPU(s) nil is returned
func pickBestFullFitByLibrary(f *ggml.GGML, modelPath string, projectors []string, adapters []string, opts api.Options, gpus discover.GpuInfoList, numParallel int) discover.GpuInfoList {
	for _, gl := range gpus.ByLibrary() {
		sgl := append(make(discover.GpuInfoList, 0, len(gl)), gl...)

		// TODO - potentially sort by performance capability, existing models loaded, etc.
		// TODO - Eliminate any GPUs that already have envconfig.MaxRunners loaded on them
		// Note: at present, this will favor most current available VRAM descending and ignoring faster GPU speed in mixed setups
		sort.Sort(sort.Reverse(discover.ByFreeMemory(sgl)))

		if !envconfig.SchedSpread() {
			// Try to pack into as few GPUs as possible, starting from 1 GPU
			for numGPUs := 1; numGPUs <= len(sgl); numGPUs++ {
				gpuSubset := sgl[:numGPUs]
				ok, estimatedVRAM := predictServerFit(gpuSubset, f, adapters, projectors, opts, numParallel)

				if ok {
					slog.Info("new model will fit in available VRAM across minimum required GPUs, loading",
						"model", modelPath,
						"library", sgl[0].Library,
						"parallel", numParallel,
						"required", format.HumanBytes2(estimatedVRAM),
						"gpus", numGPUs)
					return gpuSubset
				}
			}
		} else {
			// TODO future refinements
			// - if multiple Libraries, see if any single GPU in any Library will fit
			// - try subsets of GPUs instead of just falling back to 1 or all in a family

			// Now try all the GPUS (OLLAMA_SCHED_SPREAD is set)
			if ok, estimatedVRAM := predictServerFit(sgl, f, adapters, projectors, opts, numParallel); ok {
				slog.Info("new model will fit in available VRAM, loading",
					"model", modelPath,
					"library", sgl[0].Library,
					"parallel", numParallel,
					"required", format.HumanBytes2(estimatedVRAM),
					"gpus", len(sgl))
				return sgl
			}
		}
	}
	return nil
}

// If multiple Libraries are detected, pick the Library which loads the most layers for the model
func pickBestPartialFitByLibrary(f *ggml.GGML, projectors []string, adapters []string, opts api.Options, gpus discover.GpuInfoList, numParallel int) discover.GpuInfoList {
	byLibrary := gpus.ByLibrary()
	if len(byLibrary) <= 1 {
		return gpus
	}
	var bestEstimate uint64
	var bestFit int
	for i, gl := range byLibrary {
		_, estimatedVRAM := predictServerFit(gl, f, adapters, projectors, opts, numParallel)
		if estimatedVRAM > bestEstimate {
			bestEstimate = estimatedVRAM
			bestFit = i
		}
	}
	return byLibrary[bestFit]
}

// This algorithm looks for a complete fit to determine if we need to unload other models
func predictServerFit(allGpus discover.GpuInfoList, f *ggml.GGML, adapters, projectors []string, opts api.Options, numParallel int) (bool, uint64) {
	// Split up the GPUs by type and try them
	var estimatedVRAM uint64
	for _, gpus := range allGpus.ByLibrary() {
		var layerCount int
		estimate := estimateGPULayers(gpus, f, projectors, opts, numParallel)
		layerCount, estimatedVRAM = estimate.Layers, estimate.VRAMSize
		if opts.NumGPU < 0 {
			if layerCount > 0 && layerCount >= int(f.KV().BlockCount()+1) {
				return true, estimatedVRAM
			}
		} else {
			if layerCount > 0 && layerCount >= opts.NumGPU {
				return true, estimatedVRAM
			}
		}

		if len(gpus) == 1 && gpus[0].Library == "cpu" && estimate.TotalSize <= gpus[0].FreeMemory {
			return true, estimatedVRAM
		}
	}
	return false, estimatedVRAM
}

type MemoryEstimate struct {
	// How many layers we predict we can load
	Layers int

	// The size of the graph which occupies the main GPU
	Graph uint64

	// How much VRAM will be allocated given the number of layers we predict
	VRAMSize uint64

	// The total size of the model if loaded into VRAM.  If all layers are loaded, VRAMSize == TotalSize
	TotalSize uint64

	// For multi-GPU scenarios, this provides the tensor split parameter
	TensorSplit []int

	// For multi-GPU scenarios, this is the size in bytes per GPU
	GPUSizes []uint64

	// internal fields for logging purposes
	inferenceLibrary    string
	layersRequested     int
	layersModel         int
	availableList       []string
	kv                  uint64
	allocationsList     []string
	memoryWeights       uint64
	memoryLayerOutput   uint64
	graphFullOffload    uint64
	graphPartialOffload uint64

	projectorWeights, projectorGraph uint64
}

// Given a model and one or more GPU targets, predict how many layers and bytes we can load, and the total size
// The GPUs provided must all be the same Library
func estimateGPULayers(gpus []discover.GpuInfo, f *ggml.GGML, projectors []string, opts api.Options, numParallel int) MemoryEstimate {
	// Graph size for a partial offload, applies to all GPUs
	var graphPartialOffload uint64

	// Graph size when all layers are offloaded, applies to all GPUs
	var graphFullOffload uint64

	// Final graph offload once we know full or partial
	var graphOffload uint64

	// Projectors loaded into GPU0 only
	var llamaEngineProjectorWeights uint64

	// Projectors loaded with output layer
	var ollamaEngineProjectorWeights uint64
	var ollamaEngineProjectorGraph uint64

	// Conditional output size on GPU 0
	var memoryLayerOutput uint64

	// The sizes of a layer
	var layerSize uint64

	// The sum of all the layer sizes (just for logging)
	var memoryWeights uint64

	// True if all the layers are loaded
	var fullyLoaded bool

	// Overflow that didn't fit into the GPU
	var overflow uint64

	overhead := envconfig.GpuOverhead()
	availableList := make([]string, len(gpus))
	for i, gpu := range gpus {
		availableList[i] = format.HumanBytes2(gpu.FreeMemory)
	}
	slog.Debug("evaluating", "library", gpus[0].Library, "gpu_count", len(gpus), "available", availableList)

	for _, projector := range projectors {
		llamaEngineProjectorWeights += projectorMemoryRequirements(projector)
	}
	if llamaEngineProjectorWeights == 0 {
		ollamaEngineProjectorWeights, ollamaEngineProjectorGraph = f.VisionGraphSize()
	}

	layers := f.Tensors().GroupLayers()
	// add one layer worth of memory as a buffer
	if blk0, ok := layers["blk.0"]; ok {
		layerSize = blk0.Size()
	} else {
		slog.Warn("model missing blk.0 layer size")
	}

<<<<<<< HEAD
	useFlashAttention := (envconfig.FlashAttention() || f.FlashAttention()) &&
=======
	useFlashAttention := envconfig.FlashAttention(f.FlashAttention()) &&
>>>>>>> 19e6796e
		(discover.GpuInfoList)(gpus).FlashAttentionSupported() &&
		f.SupportsFlashAttention()

	var kvct string
	if useFlashAttention {
		requested := strings.ToLower(envconfig.KvCacheType())
		if f.SupportsKVCacheType(requested) {
			kvct = requested
		}
	}

	kv, graphPartialOffload, graphFullOffload := f.GraphSize(uint64(opts.NumCtx), uint64(min(opts.NumCtx, opts.NumBatch)), numParallel, kvct, useFlashAttention)

	if len(kv) > 0 {
		layerSize += kv[0]
	}

	var kvTotal uint64
	for _, kvLayer := range kv {
		kvTotal += kvLayer
	}

	if graphPartialOffload == 0 {
		headsKV := f.KV().HeadCountKVMin()
		if headsKV == 0 {
			headsKV = 1
		}
		gqa := f.KV().HeadCountMax() / headsKV
		graphPartialOffload = gqa * kvTotal / 6
	}
	if graphFullOffload == 0 {
		graphFullOffload = graphPartialOffload
	}

	// on metal there's no partial offload overhead
	if gpus[0].Library == "Metal" {
		graphPartialOffload = graphFullOffload
	} else if len(gpus) > 1 {
		// multigpu should always use the partial graph size
		graphFullOffload = graphPartialOffload
	}

	// Output layer handled at the end if we have space
	if layer, ok := layers["output_norm"]; ok {
		memoryLayerOutput += layer.Size()
	}
	if layer, ok := layers["output"]; ok {
		memoryLayerOutput += layer.Size()
	} else if layer, ok := layers["token_embd"]; ok {
		memoryLayerOutput += layer.Size()
	}

	gpuZeroOverhead := llamaEngineProjectorWeights

	// Reduce set of GPUs to only those that have sufficient space to fit overhead and at least one layer
	var layerCount int
	tensorSplit := make([]int, len(gpus))
	gpuAllocations := make([]uint64, len(gpus))
	type gs struct {
		i int
		g *discover.GpuInfo
	}
	gpusWithSpace := []gs{}
	for i := range gpus {
		var gzo uint64
		if len(gpusWithSpace) == 0 {
			gzo = gpuZeroOverhead
		}
		// Only include GPUs that can fit the graph, gpu minimum, the layer buffer and at least more layer
		if gpus[i].FreeMemory < overhead+gzo+max(graphPartialOffload, graphFullOffload)+gpus[i].MinimumMemory+2*layerSize {
			slog.Debug("gpu has too little memory to allocate any layers",
				"id", gpus[i].ID,
				"library", gpus[i].Library,
				"variant", gpus[i].Variant,
				"compute", gpus[i].Compute,
				"driver", fmt.Sprintf("%d.%d", gpus[i].DriverMajor, gpus[i].DriverMinor),
				"name", gpus[i].Name,
				"total", format.HumanBytes2(gpus[i].TotalMemory),
				"available", format.HumanBytes2(gpus[i].FreeMemory),
				"minimum_memory", gpus[i].MinimumMemory,
				"layer_size", format.HumanBytes2(layerSize),
				"gpu_zer_overhead", format.HumanBytes2(gzo),
				"partial_offload", format.HumanBytes2(graphPartialOffload),
				"full_offload", format.HumanBytes2(graphFullOffload),
			)
			continue
		}
		gpusWithSpace = append(gpusWithSpace, gs{i, &gpus[i]})
		gpuAllocations[i] += gpus[i].MinimumMemory + layerSize // We hold off on graph until we know partial vs. full
	}

	var gpuZeroID int
	if len(gpusWithSpace) > 0 {
		gpuZeroID = gpusWithSpace[0].i
		gpuAllocations[gpuZeroID] += gpuZeroOverhead
	} else {
		overflow += gpuZeroOverhead
	}

	// For all the layers, find where they can fit on the GPU(s)
	for i := int(f.KV().BlockCount()) - 1; i >= 0; i-- {
		// Some models have inconsistent layer sizes
		if blk, ok := layers[fmt.Sprintf("blk.%d", i)]; ok {
			layerSize = blk.Size()
			layerSize += kv[i]
			memoryWeights += blk.Size()
		}

		if opts.NumGPU >= 0 && layerCount >= opts.NumGPU {
			// Stop allocating on GPU(s) once we hit the users target NumGPU
			overflow += layerSize
			continue
		}

		// distribute the layers across the GPU(s) that have space
		for j := len(gpusWithSpace); j > 0; j-- {
			g := gpusWithSpace[i%j]
			used := gpuAllocations[g.i] + max(graphPartialOffload, graphFullOffload)
			if g.g.FreeMemory > overhead+used+layerSize {
				gpuAllocations[g.i] += layerSize
				tensorSplit[g.i]++
				layerCount++
				break
			} else {
				gpusWithSpace = append(gpusWithSpace[:i%j], gpusWithSpace[i%j+1:]...)
			}
		}

		if len(gpusWithSpace) == 0 {
			overflow += layerSize
		}
	}
	if layerCount >= int(f.KV().BlockCount()) {
		fullyLoaded = true
	}

	// Determine if we need to consider output then find where it fits
	memoryLastLayer := memoryLayerOutput + ollamaEngineProjectorWeights + ollamaEngineProjectorGraph
	if memoryLastLayer > 0 {
		if opts.NumGPU < 0 || layerCount < opts.NumGPU {
			for j := len(gpusWithSpace); j > 0; j-- {
				g := gpusWithSpace[layerCount%j]
				used := gpuAllocations[g.i] + max(graphPartialOffload, graphFullOffload)
				if g.g.FreeMemory > overhead+used+memoryLastLayer {
					gpuAllocations[g.i] += memoryLastLayer
					tensorSplit[g.i]++
					layerCount++
					break
				}
			}
		}

		if layerCount < int(f.KV().BlockCount())+1 {
			fullyLoaded = false
			overflow += memoryLastLayer
		}
	}

	// Add the applicable (full or partial) graph allocations
	for i := range gpus {
		if tensorSplit[i] <= 0 {
			continue
		}
		if fullyLoaded {
			gpuAllocations[i] += graphFullOffload
		} else {
			gpuAllocations[i] += graphPartialOffload
		}
	}
	if fullyLoaded {
		graphOffload = graphFullOffload
	} else {
		graphOffload = graphPartialOffload
	}

	// Summaries for the log
	var memoryRequiredPartial, memoryRequiredTotal uint64
	for i := range gpuAllocations {
		memoryRequiredPartial += gpuAllocations[i]
	}
	memoryRequiredTotal = memoryRequiredPartial + overflow

	allocationsList := []string{}
	for _, a := range gpuAllocations {
		allocationsList = append(allocationsList, format.HumanBytes2(a))
	}

	estimate := MemoryEstimate{
		TotalSize: memoryRequiredTotal,
		Layers:    0,
		Graph:     0,
		VRAMSize:  0,
		GPUSizes:  []uint64{},

		inferenceLibrary:    gpus[0].Library,
		layersRequested:     opts.NumGPU,
		layersModel:         int(f.KV().BlockCount()) + 1,
		availableList:       availableList,
		kv:                  kvTotal,
		allocationsList:     allocationsList,
		memoryWeights:       memoryWeights,
		memoryLayerOutput:   memoryLayerOutput,
		graphFullOffload:    graphFullOffload,
		graphPartialOffload: graphPartialOffload,
		projectorWeights:    llamaEngineProjectorWeights + ollamaEngineProjectorWeights,
		projectorGraph:      ollamaEngineProjectorGraph,
	}

	if gpus[0].Library == "cpu" {
		return estimate
	}
	if layerCount == 0 {
		slog.Debug("insufficient VRAM to load any model layers")
		return estimate
	}
	estimate.Layers = layerCount
	estimate.Graph = graphOffload
	estimate.VRAMSize = memoryRequiredPartial
	estimate.TotalSize = memoryRequiredTotal
	estimate.TensorSplit = tensorSplit
	estimate.GPUSizes = gpuAllocations
	return estimate
}

func (m MemoryEstimate) LogValue() slog.Value {
	attrs := []slog.Attr{
		slog.String("library", m.inferenceLibrary),
		slog.Group(
			"layers",
			// requested number of layers to offload
			"requested", m.layersRequested,
			// The number of layers the model has (including output)
			"model", m.layersModel,
			// estimated number of layers that can be offloaded
			"offload", m.Layers,
			// multi-gpu split for tensors
			"split", m.TensorSplit,
		),
		slog.Group(
			"memory",
			// memory available by GPU for offloading
			"available", m.availableList,
			"gpu_overhead", format.HumanBytes2(envconfig.GpuOverhead()),
			slog.Group(
				"required",
				// memory required for full offloading
				"full", format.HumanBytes2(m.TotalSize),
				// memory required to offload layers.estimate layers
				"partial", format.HumanBytes2(m.VRAMSize),
				// memory of KV cache
				"kv", format.HumanBytes2(m.kv),
				// Allocations across the GPUs
				"allocations", m.allocationsList,
			),
			slog.Group(
				"weights",
				// memory of the weights
				"total", format.HumanBytes2(m.memoryWeights+m.memoryLayerOutput),
				// memory of repeating layers
				"repeating", format.HumanBytes2(m.memoryWeights),
				// memory of non-repeating layers
				"nonrepeating", format.HumanBytes2(m.memoryLayerOutput),
			),
			slog.Group(
				"graph",
				// memory of graph when fully offloaded
				"full", format.HumanBytes2(m.graphFullOffload),
				// memory of graph when not fully offloaded
				"partial", format.HumanBytes2(m.graphPartialOffload),
			),
		),
	}

	if m.projectorWeights > 0 {
		attrs = append(attrs, slog.Group(
			"projector",
			"weights", format.HumanBytes2(m.projectorWeights),
			"graph", format.HumanBytes2(m.projectorGraph),
		))
	}

	return slog.GroupValue(attrs...)
}

func projectorMemoryRequirements(filename string) (weights uint64) {
	file, err := os.Open(filename)
	if err != nil {
		return 0
	}
	defer file.Close()

	ggml, err := ggml.Decode(file, 1024)
	if err != nil {
		return 0
	}

	for _, layer := range ggml.Tensors().GroupLayers() {
		weights += layer.Size()
	}

	return weights
}<|MERGE_RESOLUTION|>--- conflicted
+++ resolved
@@ -195,11 +195,7 @@
 		slog.Warn("model missing blk.0 layer size")
 	}
 
-<<<<<<< HEAD
-	useFlashAttention := (envconfig.FlashAttention() || f.FlashAttention()) &&
-=======
 	useFlashAttention := envconfig.FlashAttention(f.FlashAttention()) &&
->>>>>>> 19e6796e
 		(discover.GpuInfoList)(gpus).FlashAttentionSupported() &&
 		f.SupportsFlashAttention()
 
