//go:build linux || windows

package discover

/*
#cgo linux LDFLAGS: -lrt -lpthread -ldl -lstdc++ -lm
#cgo windows LDFLAGS: -lpthread

#include "gpu_info.h"
*/
import "C"

import (
	"fmt"
	"log/slog"
	"os"
	"path/filepath"
	"runtime"
	"strconv"
	"strings"
	"sync"
	"unsafe"

	"github.com/ollama/ollama/envconfig"
	"github.com/ollama/ollama/format"
)

type cudaHandles struct {
	deviceCount int
	cudart      *C.cudart_handle_t
	nvcuda      *C.nvcuda_handle_t
	nvml        *C.nvml_handle_t
}

type oneapiHandles struct {
	oneapi      *C.oneapi_handle_t
	deviceCount int
}

type vulkanHandles struct {
	vulkan      *C.vk_handle_t
	deviceCount int
}

const (
	cudaMinimumMemory = 457 * format.MebiByte
	rocmMinimumMemory = 457 * format.MebiByte
	// TODO OneAPI minimum memory
)

var (
	gpuMutex      sync.Mutex
	bootstrapped  bool
	cpus          []CPUInfo
	cudaGPUs      []CudaGPUInfo
	nvcudaLibPath string
	cudartLibPath string
	oneapiLibPath string
	vulkanLibPath string
	libcapLibPath string
	nvmlLibPath   string
	rocmGPUs      []RocmGPUInfo
	oneapiGPUs    []OneapiGPUInfo
	vulkanGPUs    []VulkanGPUInfo

	// If any discovered GPUs are incompatible, report why
	unsupportedGPUs []UnsupportedGPUInfo

	// Keep track of errors during bootstrapping so that if GPUs are missing
	// they expected to be present this may explain why
	bootstrapErrors []error
)

// With our current CUDA compile flags, older than 5.0 will not work properly
// (string values used to allow ldflags overrides at build time)
var (
	CudaComputeMajorMin = "5"
	CudaComputeMinorMin = "0"
)

var RocmComputeMajorMin = "9"

// TODO find a better way to detect iGPU instead of minimum memory
const IGPUMemLimit = 1 * format.GibiByte // 512G is what they typically report, so anything less than 1G must be iGPU

// Note: gpuMutex must already be held
func initCudaHandles() *cudaHandles {
	// TODO - if the ollama build is CPU only, don't do these checks as they're irrelevant and confusing

	cHandles := &cudaHandles{}
	// Short Circuit if we already know which library to use
	// ignore bootstrap errors in this case since we already recorded them
	if nvmlLibPath != "" {
		cHandles.nvml, _, _ = loadNVMLMgmt([]string{nvmlLibPath})
		return cHandles
	}
	if nvcudaLibPath != "" {
		cHandles.deviceCount, cHandles.nvcuda, _, _ = loadNVCUDAMgmt([]string{nvcudaLibPath})
		return cHandles
	}
	if cudartLibPath != "" {
		cHandles.deviceCount, cHandles.cudart, _, _ = loadCUDARTMgmt([]string{cudartLibPath})
		return cHandles
	}

	slog.Debug("searching for GPU discovery libraries for NVIDIA")
	var cudartMgmtPatterns []string

	// Aligned with driver, we can't carry as payloads
	nvcudaMgmtPatterns := NvcudaGlobs
	cudartMgmtPatterns = append(cudartMgmtPatterns, filepath.Join(LibOllamaPath, "cuda_v*", CudartMgmtName))
	cudartMgmtPatterns = append(cudartMgmtPatterns, CudartGlobs...)

	if len(NvmlGlobs) > 0 {
		nvmlLibPaths := FindGPULibs(NvmlMgmtName, NvmlGlobs)
		if len(nvmlLibPaths) > 0 {
			nvml, libPath, err := loadNVMLMgmt(nvmlLibPaths)
			if nvml != nil {
				slog.Debug("nvidia-ml loaded", "library", libPath)
				cHandles.nvml = nvml
				nvmlLibPath = libPath
			}
			if err != nil {
				bootstrapErrors = append(bootstrapErrors, err)
			}
		}
	}

	nvcudaLibPaths := FindGPULibs(NvcudaMgmtName, nvcudaMgmtPatterns)
	if len(nvcudaLibPaths) > 0 {
		deviceCount, nvcuda, libPath, err := loadNVCUDAMgmt(nvcudaLibPaths)
		if nvcuda != nil {
			slog.Debug("detected GPUs", "count", deviceCount, "library", libPath)
			cHandles.nvcuda = nvcuda
			cHandles.deviceCount = deviceCount
			nvcudaLibPath = libPath
			return cHandles
		}
		if err != nil {
			bootstrapErrors = append(bootstrapErrors, err)
		}
	}

	cudartLibPaths := FindGPULibs(CudartMgmtName, cudartMgmtPatterns)
	if len(cudartLibPaths) > 0 {
		deviceCount, cudart, libPath, err := loadCUDARTMgmt(cudartLibPaths)
		if cudart != nil {
			slog.Debug("detected GPUs", "library", libPath, "count", deviceCount)
			cHandles.cudart = cudart
			cHandles.deviceCount = deviceCount
			cudartLibPath = libPath
			return cHandles
		}
		if err != nil {
			bootstrapErrors = append(bootstrapErrors, err)
		}
	}

	return cHandles
}

// Note: gpuMutex must already be held
func initOneAPIHandles() *oneapiHandles {
	oHandles := &oneapiHandles{}

	// Short Circuit if we already know which library to use
	// ignore bootstrap errors in this case since we already recorded them
	if oneapiLibPath != "" {
		oHandles.deviceCount, oHandles.oneapi, _, _ = loadOneapiMgmt([]string{oneapiLibPath})
		return oHandles
	}

	oneapiLibPaths := FindGPULibs(OneapiMgmtName, OneapiGlobs)
	if len(oneapiLibPaths) > 0 {
		var err error
		oHandles.deviceCount, oHandles.oneapi, oneapiLibPath, err = loadOneapiMgmt(oneapiLibPaths)
		if err != nil {
			bootstrapErrors = append(bootstrapErrors, err)
		}
	}

	return oHandles
}

// Note: gpuMutex must already be held
func initVulkanHandles() *vulkanHandles {
	vHandles := &vulkanHandles{}

	// Short Circuit if we already know which library to use
	if vulkanLibPath != "" && libcapLibPath != "" {
		vHandles.deviceCount, vHandles.vulkan, _, _ = LoadVulkanMgmt([]string{vulkanLibPath}, []string{libcapLibPath})
		return vHandles
	}

	vulkanPaths := FindGPULibs(VulkanMgmtName, VulkanGlobs)
	libcapPaths := FindLibCapLibs()

	if len(vulkanPaths) > 0 && len(libcapPaths) > 0 {
<<<<<<< HEAD
		vHandles.deviceCount, vHandles.vulkan, vulkanLibPath, libcapLibPath = LoadVulkanMgmt(vulkanPaths, libcapPaths)
=======
		slog.Info("vulkan: load libvulkan and libcap ok")
		vHandles.deviceCount, vHandles.vulkan, vulkanLibPath, libcapLibPath = LoadVulkanMgmt(vulkanPaths, libcapPaths)
	} else {
		slog.Info("vulkan: failed to load libvulkan or libcap")
>>>>>>> 98f69977
	}

	return vHandles
}

func GetCPUInfo() GpuInfoList {
	gpuMutex.Lock()
	if !bootstrapped {
		gpuMutex.Unlock()
		GetGPUInfo()
	} else {
		gpuMutex.Unlock()
	}
	return GpuInfoList{cpus[0].GpuInfo}
}

func GetGPUInfo() GpuInfoList {
	// TODO - consider exploring lspci (and equivalent on windows) to check for
	// GPUs so we can report warnings if we see Nvidia/AMD but fail to load the libraries
	gpuMutex.Lock()
	defer gpuMutex.Unlock()
	needRefresh := true
	var cHandles *cudaHandles
	var oHandles *oneapiHandles
	var vHandles *vulkanHandles
	defer func() {
		if cHandles != nil {
			if cHandles.cudart != nil {
				C.cudart_release(*cHandles.cudart)
			}
			if cHandles.nvcuda != nil {
				C.nvcuda_release(*cHandles.nvcuda)
			}
			if cHandles.nvml != nil {
				C.nvml_release(*cHandles.nvml)
			}
		}
		if oHandles != nil {
			if oHandles.oneapi != nil {
				// TODO - is this needed?
				C.oneapi_release(*oHandles.oneapi)
			}
		}
		if vHandles != nil {
			if vHandles.vulkan != nil {
				C.vk_release(*vHandles.vulkan)
			}
		}
	}()

	if !bootstrapped {
		slog.Info("looking for compatible GPUs")
		cudaComputeMajorMin, err := strconv.Atoi(CudaComputeMajorMin)
		if err != nil {
			slog.Error("invalid CudaComputeMajorMin setting", "value", CudaComputeMajorMin, "error", err)
		}
		cudaComputeMinorMin, err := strconv.Atoi(CudaComputeMinorMin)
		if err != nil {
			slog.Error("invalid CudaComputeMinorMin setting", "value", CudaComputeMinorMin, "error", err)
		}
		bootstrapErrors = []error{}
		needRefresh = false
		var memInfo C.mem_info_t

		mem, err := GetCPUMem()
		if err != nil {
			slog.Warn("error looking up system memory", "error", err)
		}

		details, err := GetCPUDetails()
		if err != nil {
			slog.Warn("failed to lookup CPU details", "error", err)
		}
		cpus = []CPUInfo{
			{
				GpuInfo: GpuInfo{
					memInfo: mem,
					Library: "cpu",
					ID:      "0",
				},
				CPUs: details,
			},
		}

		// Load ALL libraries
		cHandles = initCudaHandles()

		// NVIDIA
		for i := range cHandles.deviceCount {
			if cHandles.cudart != nil || cHandles.nvcuda != nil {
				gpuInfo := CudaGPUInfo{
					GpuInfo: GpuInfo{
						Library: "cuda",
					},
					index: i,
				}
				var driverMajor int
				var driverMinor int
				if cHandles.cudart != nil {
					C.cudart_bootstrap(*cHandles.cudart, C.int(i), &memInfo)
				} else {
					C.nvcuda_bootstrap(*cHandles.nvcuda, C.int(i), &memInfo)
					driverMajor = int(cHandles.nvcuda.driver_major)
					driverMinor = int(cHandles.nvcuda.driver_minor)
				}
				if memInfo.err != nil {
					slog.Info("error looking up nvidia GPU memory", "error", C.GoString(memInfo.err))
					C.free(unsafe.Pointer(memInfo.err))
					continue
				}
				gpuInfo.TotalMemory = uint64(memInfo.total)
				gpuInfo.FreeMemory = uint64(memInfo.free)
				gpuInfo.ID = C.GoString(&memInfo.gpu_id[0])
				gpuInfo.Compute = fmt.Sprintf("%d.%d", memInfo.major, memInfo.minor)
				gpuInfo.computeMajor = int(memInfo.major)
				gpuInfo.computeMinor = int(memInfo.minor)
				gpuInfo.MinimumMemory = cudaMinimumMemory
				gpuInfo.DriverMajor = driverMajor
				gpuInfo.DriverMinor = driverMinor
				variant := cudaVariant(gpuInfo)

				// Start with our bundled libraries
				if variant != "" {
					variantPath := filepath.Join(LibOllamaPath, "cuda_"+variant)
					if _, err := os.Stat(variantPath); err == nil {
						// Put the variant directory first in the search path to avoid runtime linking to the wrong library
						gpuInfo.DependencyPath = append([]string{variantPath}, gpuInfo.DependencyPath...)
					}
				}
				gpuInfo.Name = C.GoString(&memInfo.gpu_name[0])
				gpuInfo.Variant = variant

				if int(memInfo.major) < cudaComputeMajorMin || (int(memInfo.major) == cudaComputeMajorMin && int(memInfo.minor) < cudaComputeMinorMin) {
					unsupportedGPUs = append(unsupportedGPUs,
						UnsupportedGPUInfo{
							GpuInfo: gpuInfo.GpuInfo,
						})
					slog.Info(fmt.Sprintf("[%d] CUDA GPU is too old. Compute Capability detected: %d.%d", i, memInfo.major, memInfo.minor))
					continue
				}

				// query the management library as well so we can record any skew between the two
				// which represents overhead on the GPU we must set aside on subsequent updates
				if cHandles.nvml != nil {
					uuid := C.CString(gpuInfo.ID)
					defer C.free(unsafe.Pointer(uuid))
					C.nvml_get_free(*cHandles.nvml, uuid, &memInfo.free, &memInfo.total, &memInfo.used)
					if memInfo.err != nil {
						slog.Warn("error looking up nvidia GPU memory", "error", C.GoString(memInfo.err))
						C.free(unsafe.Pointer(memInfo.err))
					} else {
						if memInfo.free != 0 && uint64(memInfo.free) > gpuInfo.FreeMemory {
							gpuInfo.OSOverhead = uint64(memInfo.free) - gpuInfo.FreeMemory
							slog.Info("detected OS VRAM overhead",
								"id", gpuInfo.ID,
								"library", gpuInfo.Library,
								"compute", gpuInfo.Compute,
								"driver", fmt.Sprintf("%d.%d", gpuInfo.DriverMajor, gpuInfo.DriverMinor),
								"name", gpuInfo.Name,
								"overhead", format.HumanBytes2(gpuInfo.OSOverhead),
							)
						}
					}
				}

				// TODO potentially sort on our own algorithm instead of what the underlying GPU library does...
				cudaGPUs = append(cudaGPUs, gpuInfo)
			}
		}

		// Intel
		if envconfig.IntelGPU() {
			oHandles = initOneAPIHandles()
			if oHandles != nil && oHandles.oneapi != nil {
				for d := range oHandles.oneapi.num_drivers {
					if oHandles.oneapi == nil {
						// shouldn't happen
						slog.Warn("nil oneapi handle with driver count", "count", int(oHandles.oneapi.num_drivers))
						continue
					}
					devCount := C.oneapi_get_device_count(*oHandles.oneapi, C.int(d))
					for i := range devCount {
						gpuInfo := OneapiGPUInfo{
							GpuInfo: GpuInfo{
								Library: "oneapi",
							},
							driverIndex: int(d),
							gpuIndex:    int(i),
						}
						// TODO - split bootstrapping from updating free memory
						C.oneapi_check_vram(*oHandles.oneapi, C.int(d), i, &memInfo)
						// TODO - convert this to MinimumMemory based on testing...
						var totalFreeMem float64 = float64(memInfo.free) * 0.95 // work-around: leave some reserve vram for mkl lib used in ggml-sycl backend.
						memInfo.free = C.uint64_t(totalFreeMem)
						gpuInfo.TotalMemory = uint64(memInfo.total)
						gpuInfo.FreeMemory = uint64(memInfo.free)
						gpuInfo.ID = C.GoString(&memInfo.gpu_id[0])
						gpuInfo.Name = C.GoString(&memInfo.gpu_name[0])
						gpuInfo.DependencyPath = []string{LibOllamaPath}
						oneapiGPUs = append(oneapiGPUs, gpuInfo)
					}
				}
			}
		}

		// Vulkan
		vHandles = initVulkanHandles()
		for i := range vHandles.deviceCount {
			if vHandles.vulkan != nil {
				gpuInfo := VulkanGPUInfo{
					GpuInfo: GpuInfo{
						Library: "vulkan",
					},
					index: i,
				}

				C.vk_check_vram(*vHandles.vulkan, C.int(i), &memInfo)
				if memInfo.err != nil {
					slog.Info("error looking up vulkan GPU memory", "error", C.GoString(memInfo.err))
					C.free(unsafe.Pointer(memInfo.err))
					continue
				}

				gpuInfo.TotalMemory = uint64(memInfo.total)
				gpuInfo.FreeMemory = uint64(memInfo.free)
				gpuInfo.ID = C.GoString(&memInfo.gpu_id[0])
				gpuInfo.Compute = fmt.Sprintf("%d.%d", memInfo.major, memInfo.minor)
				gpuInfo.MinimumMemory = 0
<<<<<<< HEAD
				gpuInfo.DependencyPath = depPaths
=======
				gpuInfo.DependencyPath = []string{LibOllamaPath}
>>>>>>> 98f69977
				gpuInfo.Name = C.GoString(&memInfo.gpu_name[0])
				gpuInfo.DriverMajor = int(memInfo.major)
				gpuInfo.DriverMinor = int(memInfo.minor)

				// TODO potentially sort on our own algorithm instead of what the underlying GPU library does...
				vulkanGPUs = append(vulkanGPUs, gpuInfo)
			}
		}

		rocmGPUs, err = AMDGetGPUInfo()
		if err != nil {
			bootstrapErrors = append(bootstrapErrors, err)
		}
		bootstrapped = true
		if len(cudaGPUs) == 0 && len(rocmGPUs) == 0 && len(oneapiGPUs) == 0 && len(vulkanGPUs) == 0 {
			slog.Info("no compatible GPUs were discovered")
		}

		// TODO verify we have runners for the discovered GPUs, filter out any that aren't supported with good error messages
	}

	// For detected GPUs, load library if not loaded

	// Refresh free memory usage
	if needRefresh {
		mem, err := GetCPUMem()
		if err != nil {
			slog.Warn("error looking up system memory", "error", err)
		} else {
			slog.Debug("updating system memory data",
				slog.Group(
					"before",
					"total", format.HumanBytes2(cpus[0].TotalMemory),
					"free", format.HumanBytes2(cpus[0].FreeMemory),
					"free_swap", format.HumanBytes2(cpus[0].FreeSwap),
				),
				slog.Group(
					"now",
					"total", format.HumanBytes2(mem.TotalMemory),
					"free", format.HumanBytes2(mem.FreeMemory),
					"free_swap", format.HumanBytes2(mem.FreeSwap),
				),
			)
			cpus[0].FreeMemory = mem.FreeMemory
			cpus[0].FreeSwap = mem.FreeSwap
		}

		var memInfo C.mem_info_t
		if cHandles == nil && len(cudaGPUs) > 0 {
			cHandles = initCudaHandles()
		}
		for i, gpu := range cudaGPUs {
			if cHandles.nvml != nil {
				uuid := C.CString(gpu.ID)
				defer C.free(unsafe.Pointer(uuid))
				C.nvml_get_free(*cHandles.nvml, uuid, &memInfo.free, &memInfo.total, &memInfo.used)
			} else if cHandles.cudart != nil {
				C.cudart_bootstrap(*cHandles.cudart, C.int(gpu.index), &memInfo)
			} else if cHandles.nvcuda != nil {
				C.nvcuda_get_free(*cHandles.nvcuda, C.int(gpu.index), &memInfo.free, &memInfo.total)
				memInfo.used = memInfo.total - memInfo.free
			} else {
				// shouldn't happen
				slog.Warn("no valid cuda library loaded to refresh vram usage")
				break
			}
			if memInfo.err != nil {
				slog.Warn("error looking up nvidia GPU memory", "error", C.GoString(memInfo.err))
				C.free(unsafe.Pointer(memInfo.err))
				continue
			}
			if memInfo.free == 0 {
				slog.Warn("error looking up nvidia GPU memory")
				continue
			}
			if cHandles.nvml != nil && gpu.OSOverhead > 0 {
				// When using the management library update based on recorded overhead
				memInfo.free -= C.uint64_t(gpu.OSOverhead)
			}
			slog.Debug("updating cuda memory data",
				"gpu", gpu.ID,
				"name", gpu.Name,
				"overhead", format.HumanBytes2(gpu.OSOverhead),
				slog.Group(
					"before",
					"total", format.HumanBytes2(gpu.TotalMemory),
					"free", format.HumanBytes2(gpu.FreeMemory),
				),
				slog.Group(
					"now",
					"total", format.HumanBytes2(uint64(memInfo.total)),
					"free", format.HumanBytes2(uint64(memInfo.free)),
					"used", format.HumanBytes2(uint64(memInfo.used)),
				),
			)
			cudaGPUs[i].FreeMemory = uint64(memInfo.free)
		}

		if oHandles == nil && len(oneapiGPUs) > 0 {
			oHandles = initOneAPIHandles()
		}
		for i, gpu := range oneapiGPUs {
			if oHandles.oneapi == nil {
				// shouldn't happen
				slog.Warn("nil oneapi handle with device count", "count", oHandles.deviceCount)
				continue
			}
			C.oneapi_check_vram(*oHandles.oneapi, C.int(gpu.driverIndex), C.int(gpu.gpuIndex), &memInfo)
			// TODO - convert this to MinimumMemory based on testing...
			var totalFreeMem float64 = float64(memInfo.free) * 0.95 // work-around: leave some reserve vram for mkl lib used in ggml-sycl backend.
			memInfo.free = C.uint64_t(totalFreeMem)
			oneapiGPUs[i].FreeMemory = uint64(memInfo.free)
		}

		if vHandles == nil && len(vulkanGPUs) > 0 {
			vHandles = initVulkanHandles()
		}
		for i, gpu := range vulkanGPUs {
			if vHandles.vulkan == nil {
				// shouldn't happen
				slog.Warn("nil vulkan handle with device count", "count", oHandles.deviceCount)
				continue
			}
			C.vk_check_vram(*vHandles.vulkan, C.int(gpu.index), &memInfo)
			// TODO - convert this to MinimumMemory based on testing...
			var totalFreeMem float64 = float64(memInfo.free) * 0.95 // work-around: leave some reserve vram for mkl lib used in ggml-sycl backend.
			memInfo.free = C.uint64_t(totalFreeMem)
			vulkanGPUs[i].FreeMemory = uint64(memInfo.free)
		}

		err = RocmGPUInfoList(rocmGPUs).RefreshFreeMemory()
		if err != nil {
			slog.Debug("problem refreshing ROCm free memory", "error", err)
		}
	}

	resp := []GpuInfo{}
	for _, gpu := range cudaGPUs {
		resp = append(resp, gpu.GpuInfo)
	}
	for _, gpu := range rocmGPUs {
		resp = append(resp, gpu.GpuInfo)
	}
	for _, gpu := range oneapiGPUs {
		resp = append(resp, gpu.GpuInfo)
	}
	for _, gpu := range vulkanGPUs {
		resp = append(resp, gpu.GpuInfo)
	}
	if len(resp) == 0 {
		resp = append(resp, cpus[0].GpuInfo)
	}
	return resp
}

func FindGPULibs(baseLibName string, defaultPatterns []string) []string {
	// Multiple GPU libraries may exist, and some may not work, so keep trying until we exhaust them
	gpuLibPaths := []string{}
	slog.Debug("Searching for GPU library", "name", baseLibName)

	// search our bundled libraries first
	patterns := []string{filepath.Join(LibOllamaPath, baseLibName)}

	var ldPaths []string
	switch runtime.GOOS {
	case "windows":
		ldPaths = strings.Split(os.Getenv("PATH"), string(os.PathListSeparator))
	case "linux":
		ldPaths = strings.Split(os.Getenv("LD_LIBRARY_PATH"), string(os.PathListSeparator))
	}

	// then search the system's LD_LIBRARY_PATH
	for _, p := range ldPaths {
		p, err := filepath.Abs(p)
		if err != nil {
			continue
		}
		patterns = append(patterns, filepath.Join(p, baseLibName))
	}

	// finally, search the default patterns provided by the caller
	patterns = append(patterns, defaultPatterns...)
	slog.Debug("gpu library search", "globs", patterns)
	for _, pattern := range patterns {
		// Nvidia PhysX known to return bogus results
		if strings.Contains(pattern, "PhysX") {
			slog.Debug("skipping PhysX cuda library path", "path", pattern)
			continue
		}
		// Ignore glob discovery errors
		matches, _ := filepath.Glob(pattern)
		for _, match := range matches {
			// Resolve any links so we don't try the same lib multiple times
			// and weed out any dups across globs
			libPath := match
			tmp := match
			var err error
			for ; err == nil; tmp, err = os.Readlink(libPath) {
				if !filepath.IsAbs(tmp) {
					tmp = filepath.Join(filepath.Dir(libPath), tmp)
				}
				libPath = tmp
			}
			new := true
			for _, cmp := range gpuLibPaths {
				if cmp == libPath {
					new = false
					break
				}
			}
			if new {
				gpuLibPaths = append(gpuLibPaths, libPath)
			}
		}
	}
	slog.Debug("discovered GPU libraries", "paths", gpuLibPaths)
	return gpuLibPaths
}

// Bootstrap the runtime library
// Returns: num devices, handle, libPath, error
func loadCUDARTMgmt(cudartLibPaths []string) (int, *C.cudart_handle_t, string, error) {
	var resp C.cudart_init_resp_t
	resp.ch.verbose = getVerboseState()
	var err error
	for _, libPath := range cudartLibPaths {
		lib := C.CString(libPath)
		defer C.free(unsafe.Pointer(lib))
		C.cudart_init(lib, &resp)
		if resp.err != nil {
			err = fmt.Errorf("Unable to load cudart library %s: %s", libPath, C.GoString(resp.err))
			slog.Debug(err.Error())
			C.free(unsafe.Pointer(resp.err))
		} else {
			err = nil
			return int(resp.num_devices), &resp.ch, libPath, err
		}
	}
	return 0, nil, "", err
}

// Bootstrap the driver library
// Returns: num devices, handle, libPath, error
func loadNVCUDAMgmt(nvcudaLibPaths []string) (int, *C.nvcuda_handle_t, string, error) {
	var resp C.nvcuda_init_resp_t
	resp.ch.verbose = getVerboseState()
	var err error
	for _, libPath := range nvcudaLibPaths {
		lib := C.CString(libPath)
		defer C.free(unsafe.Pointer(lib))
		C.nvcuda_init(lib, &resp)
		if resp.err != nil {
			// Decide what log level based on the type of error message to help users understand why
			switch resp.cudaErr {
			case C.CUDA_ERROR_INSUFFICIENT_DRIVER, C.CUDA_ERROR_SYSTEM_DRIVER_MISMATCH:
				err = fmt.Errorf("version mismatch between driver and cuda driver library - reboot or upgrade may be required: library %s", libPath)
				slog.Warn(err.Error())
			case C.CUDA_ERROR_NO_DEVICE:
				err = fmt.Errorf("no nvidia devices detected by library %s", libPath)
				slog.Info(err.Error())
			case C.CUDA_ERROR_UNKNOWN:
				err = fmt.Errorf("unknown error initializing cuda driver library %s: %s. see https://github.com/ollama/ollama/blob/main/docs/troubleshooting.md for more information", libPath, C.GoString(resp.err))
				slog.Warn(err.Error())
			default:
				msg := C.GoString(resp.err)
				if strings.Contains(msg, "wrong ELF class") {
					slog.Debug("skipping 32bit library", "library", libPath)
				} else {
					err = fmt.Errorf("Unable to load cudart library %s: %s", libPath, C.GoString(resp.err))
					slog.Info(err.Error())
				}
			}
			C.free(unsafe.Pointer(resp.err))
		} else {
			err = nil
			return int(resp.num_devices), &resp.ch, libPath, err
		}
	}
	return 0, nil, "", err
}

// Bootstrap the management library
// Returns: handle, libPath, error
func loadNVMLMgmt(nvmlLibPaths []string) (*C.nvml_handle_t, string, error) {
	var resp C.nvml_init_resp_t
	resp.ch.verbose = getVerboseState()
	var err error
	for _, libPath := range nvmlLibPaths {
		lib := C.CString(libPath)
		defer C.free(unsafe.Pointer(lib))
		C.nvml_init(lib, &resp)
		if resp.err != nil {
			err = fmt.Errorf("Unable to load NVML management library %s: %s", libPath, C.GoString(resp.err))
			slog.Info(err.Error())
			C.free(unsafe.Pointer(resp.err))
		} else {
			err = nil
			return &resp.ch, libPath, err
		}
	}
	return nil, "", err
}

// bootstrap the Intel GPU library
// Returns: num devices, handle, libPath, error
func loadOneapiMgmt(oneapiLibPaths []string) (int, *C.oneapi_handle_t, string, error) {
	var resp C.oneapi_init_resp_t
	num_devices := 0
	resp.oh.verbose = getVerboseState()
	var err error
	for _, libPath := range oneapiLibPaths {
		lib := C.CString(libPath)
		defer C.free(unsafe.Pointer(lib))
		C.oneapi_init(lib, &resp)
		if resp.err != nil {
			err = fmt.Errorf("Unable to load oneAPI management library %s: %s", libPath, C.GoString(resp.err))
			slog.Debug(err.Error())
			C.free(unsafe.Pointer(resp.err))
		} else {
			err = nil
			for i := range resp.oh.num_drivers {
				num_devices += int(C.oneapi_get_device_count(resp.oh, C.int(i)))
			}
			return num_devices, &resp.oh, libPath, err
		}
	}
	return 0, nil, "", err
}

func LoadVulkanMgmt(vulkanLibPaths []string, capLibPaths []string) (int, *C.vk_handle_t, string, string) {
	var resp C.vk_init_resp_t
	resp.ch.verbose = getVerboseState()
	for _, vkLibPath := range vulkanLibPaths {
		for _, capLibPath := range capLibPaths {
			vkLib := C.CString(vkLibPath)
			capLib := C.CString(capLibPath)
			defer C.free(unsafe.Pointer(vkLib))
			defer C.free(unsafe.Pointer(capLib))

			C.vk_init(vkLib, capLib, &resp)
			if resp.err != nil {
<<<<<<< HEAD
				slog.Debug("Unable to load vulkan", "library", vkLibPath, capLibPath, "error", C.GoString(resp.err))
=======
				slog.Error("Unable to load vulkan", "library", vkLibPath, capLibPath, "error", C.GoString(resp.err))
>>>>>>> 98f69977
				C.free(unsafe.Pointer(resp.err))
			} else {
				return int(resp.num_devices), &resp.ch, vkLibPath, capLibPath
			}
		}
	}

	return 0, nil, "", ""
}

func getVerboseState() C.uint16_t {
	if envconfig.Debug() {
		return C.uint16_t(1)
	}
	return C.uint16_t(0)
}

// Given the list of GPUs this instantiation is targeted for,
// figure out the visible devices environment variable
//
// If different libraries are detected, the first one is what we use
func (l GpuInfoList) GetVisibleDevicesEnv() (string, string) {
	if len(l) == 0 {
		return "", ""
	}
	switch l[0].Library {
	case "cuda":
		return cudaGetVisibleDevicesEnv(l)
	case "rocm":
		return rocmGetVisibleDevicesEnv(l)
	case "oneapi":
		return oneapiGetVisibleDevicesEnv(l)
	case "vulkan":
		return vkGetVisibleDevicesEnv(l)
	default:
		slog.Debug("no filter required for library " + l[0].Library)
		return "", ""
	}
}

func GetSystemInfo() SystemInfo {
	gpus := GetGPUInfo()
	gpuMutex.Lock()
	defer gpuMutex.Unlock()
	discoveryErrors := []string{}
	for _, err := range bootstrapErrors {
		discoveryErrors = append(discoveryErrors, err.Error())
	}
	if len(gpus) == 1 && gpus[0].Library == "cpu" {
		gpus = []GpuInfo{}
	}

	return SystemInfo{
		System:          cpus[0],
		GPUs:            gpus,
		UnsupportedGPUs: unsupportedGPUs,
		DiscoveryErrors: discoveryErrors,
	}
}<|MERGE_RESOLUTION|>--- conflicted
+++ resolved
@@ -196,14 +196,10 @@
 	libcapPaths := FindLibCapLibs()
 
 	if len(vulkanPaths) > 0 && len(libcapPaths) > 0 {
-<<<<<<< HEAD
-		vHandles.deviceCount, vHandles.vulkan, vulkanLibPath, libcapLibPath = LoadVulkanMgmt(vulkanPaths, libcapPaths)
-=======
 		slog.Info("vulkan: load libvulkan and libcap ok")
 		vHandles.deviceCount, vHandles.vulkan, vulkanLibPath, libcapLibPath = LoadVulkanMgmt(vulkanPaths, libcapPaths)
 	} else {
 		slog.Info("vulkan: failed to load libvulkan or libcap")
->>>>>>> 98f69977
 	}
 
 	return vHandles
@@ -432,11 +428,7 @@
 				gpuInfo.ID = C.GoString(&memInfo.gpu_id[0])
 				gpuInfo.Compute = fmt.Sprintf("%d.%d", memInfo.major, memInfo.minor)
 				gpuInfo.MinimumMemory = 0
-<<<<<<< HEAD
-				gpuInfo.DependencyPath = depPaths
-=======
 				gpuInfo.DependencyPath = []string{LibOllamaPath}
->>>>>>> 98f69977
 				gpuInfo.Name = C.GoString(&memInfo.gpu_name[0])
 				gpuInfo.DriverMajor = int(memInfo.major)
 				gpuInfo.DriverMinor = int(memInfo.minor)
@@ -778,11 +770,7 @@
 
 			C.vk_init(vkLib, capLib, &resp)
 			if resp.err != nil {
-<<<<<<< HEAD
-				slog.Debug("Unable to load vulkan", "library", vkLibPath, capLibPath, "error", C.GoString(resp.err))
-=======
 				slog.Error("Unable to load vulkan", "library", vkLibPath, capLibPath, "error", C.GoString(resp.err))
->>>>>>> 98f69977
 				C.free(unsafe.Pointer(resp.err))
 			} else {
 				return int(resp.num_devices), &resp.ch, vkLibPath, capLibPath
