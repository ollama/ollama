package discover

import (
	"fmt"
	"log/slog"

	"github.com/ollama/ollama/format"
)

type memInfo struct {
	TotalMemory uint64 `json:"total_memory,omitempty"`
	FreeMemory  uint64 `json:"free_memory,omitempty"`
	FreeSwap    uint64 `json:"free_swap,omitempty"` // TODO split this out for system only
}

// Beginning of an `ollama info` command
type GpuInfo struct { // TODO better name maybe "InferenceProcessor"?
	memInfo
	Library string `json:"library,omitempty"`

	// Optional variant to select (e.g. versions, cpu feature flags)
	Variant string `json:"variant"`

	// MinimumMemory represents the minimum memory required to use the GPU
	MinimumMemory uint64 `json:"-"`

	// Any extra PATH/LD_LIBRARY_PATH dependencies required for the Library to operate properly
	DependencyPath []string `json:"lib_path,omitempty"`

	// Extra environment variables specific to the GPU as list of [key,value]
	EnvWorkarounds [][2]string `json:"envs,omitempty"`

	// Set to true if we can NOT reliably discover FreeMemory.  A value of true indicates
	// the FreeMemory is best effort, and may over or under report actual memory usage
	// False indicates FreeMemory can generally be trusted on this GPU
	UnreliableFreeMemory bool

	// GPU information
	ID             string `json:"gpu_id"`          // string to use for selection of this specific GPU
	Name           string `json:"name"`            // user friendly name if available
	Compute        string `json:"compute"`         // Compute Capability or gfx
	FlashAttention bool   `json:"flash_attention"` // is flash attention supported

	// Driver Information - TODO no need to put this on each GPU
	DriverMajor int `json:"driver_major,omitempty"`
	DriverMinor int `json:"driver_minor,omitempty"`

	// TODO other performance capability info to help in scheduling decisions
}

func (gpu GpuInfo) RunnerName() string {
	if gpu.Variant != "" {
		return gpu.Library + "_" + gpu.Variant
	}
	return gpu.Library
}

type CPUInfo struct {
	GpuInfo
	CPUs []CPU
}

// CPU type represents a CPU Package occupying a socket
type CPU struct {
	ID                  string `cpuinfo:"processor"`
	VendorID            string `cpuinfo:"vendor_id"`
	ModelName           string `cpuinfo:"model name"`
	CoreCount           int
	EfficiencyCoreCount int // Performance = CoreCount - Efficiency
	ThreadCount         int
}

type CudaGPUInfo struct {
	GpuInfo
	OSOverhead   uint64 // Memory overhead between the driver library and management library
	index        int    //nolint:unused,nolintlint
	computeMajor int    //nolint:unused,nolintlint
	computeMinor int    //nolint:unused,nolintlint
}
type CudaGPUInfoList []CudaGPUInfo

type RocmGPUInfo struct {
	GpuInfo
	usedFilepath string //nolint:unused,nolintlint
	index        int    //nolint:unused,nolintlint
}
type RocmGPUInfoList []RocmGPUInfo

type OneapiGPUInfo struct {
	GpuInfo
	driverIndex int //nolint:unused,nolintlint
	gpuIndex    int //nolint:unused,nolintlint
}
type OneapiGPUInfoList []OneapiGPUInfo

type VulkanGPUInfo struct {
	GpuInfo
	index int
}

type VulkanGPUInfoList []VulkanGPUInfo

type GpuInfoList []GpuInfo

type UnsupportedGPUInfo struct {
	GpuInfo
	Reason string `json:"reason"`
}

// Split up the set of gpu info's by Library and variant
func (l GpuInfoList) ByLibrary() []GpuInfoList {
	resp := []GpuInfoList{}
	libs := []string{}
	for _, info := range l {
		found := false
		requested := info.Library
		if info.Variant != "" {
			requested += "_" + info.Variant
		}
		for i, lib := range libs {
			if lib == requested {
				resp[i] = append(resp[i], info)
				found = true
				break
			}
		}
		if !found {
			libs = append(libs, requested)
			resp = append(resp, []GpuInfo{info})
		}
	}
	return resp
}

// Report the GPU information into the log an Info level
func (l GpuInfoList) LogDetails() {
	for _, g := range l {
		slog.Info("inference compute",
			"id", g.ID,
			"library", g.Library,
			"variant", g.Variant,
			"compute", g.Compute,
			"driver", fmt.Sprintf("%d.%d", g.DriverMajor, g.DriverMinor),
			"name", g.Name,
			"total", format.HumanBytes2(g.TotalMemory),
			"available", format.HumanBytes2(g.FreeMemory),
		)
	}
}

// Sort by Free Space
type ByFreeMemory []GpuInfo

func (a ByFreeMemory) Len() int           { return len(a) }
func (a ByFreeMemory) Swap(i, j int)      { a[i], a[j] = a[j], a[i] }
func (a ByFreeMemory) Less(i, j int) bool { return a[i].FreeMemory < a[j].FreeMemory }

type SystemInfo struct {
	System          CPUInfo              `json:"system"`
	GPUs            []GpuInfo            `json:"gpus"`
	UnsupportedGPUs []UnsupportedGPUInfo `json:"unsupported_gpus"`
	DiscoveryErrors []string             `json:"discovery_errors"`
}

// Return the optimal number of threads to use for inference
func (si SystemInfo) GetOptimalThreadCount() int {
	if len(si.System.CPUs) == 0 {
		return 0
	}

	coreCount := 0
	for _, c := range si.System.CPUs {
		coreCount += c.CoreCount - c.EfficiencyCoreCount
	}

	return coreCount
}

// For each GPU, check if it does NOT support flash attention
func (l GpuInfoList) FlashAttentionSupported() bool {
	for _, gpu := range l {
<<<<<<< HEAD
		if !gpu.FlashAttention {
=======
		supportsFA := gpu.Library == "cpu" ||
			gpu.Library == "metal" ||
			(gpu.Library == "cuda" && gpu.DriverMajor >= 7) ||
			gpu.Library == "rocm"

		if !supportsFA {
>>>>>>> d0cf6c82
			return false
		}
	}
	return true
}<|MERGE_RESOLUTION|>--- conflicted
+++ resolved
@@ -179,16 +179,12 @@
 // For each GPU, check if it does NOT support flash attention
 func (l GpuInfoList) FlashAttentionSupported() bool {
 	for _, gpu := range l {
-<<<<<<< HEAD
-		if !gpu.FlashAttention {
-=======
 		supportsFA := gpu.Library == "cpu" ||
 			gpu.Library == "metal" ||
 			(gpu.Library == "cuda" && gpu.DriverMajor >= 7) ||
 			gpu.Library == "rocm"
 
 		if !supportsFA {
->>>>>>> d0cf6c82
 			return false
 		}
 	}
