--- conflicted
+++ resolved
@@ -4,10 +4,7 @@
 	"context"
 	"log/slog"
 	"path/filepath"
-<<<<<<< HEAD
-=======
 	"runtime"
->>>>>>> 19e6796e
 	"strings"
 
 	"github.com/ollama/ollama/format"
@@ -40,17 +37,9 @@
 	UnreliableFreeMemory bool
 
 	// GPU information
-<<<<<<< HEAD
-	ID             string `json:"gpu_id"` // string to use for selection of this specific GPU
-	filterID       string // AMD Workaround: The numeric ID of the device used to filter out other devices
-	Name           string `json:"name"`            // user friendly name if available
-	Compute        string `json:"compute"`         // Compute Capability or gfx
-	FlashAttention bool   `json:"flash_attention"` // is flash attention supported
-=======
 	filterID string // AMD Workaround: The numeric ID of the device used to filter out other devices
 	Name     string `json:"name"`    // user friendly name if available
 	Compute  string `json:"compute"` // Compute Capability or gfx
->>>>>>> 19e6796e
 
 	// Driver Information - TODO no need to put this on each GPU
 	DriverMajor int `json:"driver_major,omitempty"`
@@ -136,10 +125,6 @@
 	// CPU inference
 	if len(devices) == 0 {
 		dev, _ := GetCPUMem()
-<<<<<<< HEAD
-		// TODO more details about CPU
-=======
->>>>>>> 19e6796e
 		slog.Info("inference compute",
 			"id", "cpu",
 			"library", "cpu",
@@ -187,16 +172,10 @@
 func (l GpuInfoList) FlashAttentionSupported() bool {
 	for _, gpu := range l {
 		supportsFA := gpu.Library == "cpu" ||
-<<<<<<< HEAD
-			gpu.Name == "Metal" ||
-			(gpu.Library == "CUDA" && gpu.DriverMajor >= 7) ||
-			gpu.Library == "HIP" ||
-			gpu.Library == "VULKAN"
-=======
 			gpu.Name == "Metal" || gpu.Library == "Metal" ||
 			(gpu.Library == "CUDA" && gpu.DriverMajor >= 7) ||
 			gpu.Library == "ROCm"
->>>>>>> 19e6796e
+			gpu.Library == "Vulkan"
 
 		if !supportsFA {
 			return false
