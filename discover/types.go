--- conflicted
+++ resolved
@@ -37,16 +37,10 @@
 	UnreliableFreeMemory bool
 
 	// GPU information
-<<<<<<< HEAD
-	filterID string // AMD/Vulkan Workaround: The numeric ID of the device used to filter out other devices
-	Name     string `json:"name"`    // user friendly name if available
-	Compute  string `json:"compute"` // Compute Capability or gfx
-=======
-	filterID     string // AMD Workaround: The numeric ID of the device used to filter out other devices
+	filterID     string // AMD/Vulkan Workaround: The numeric ID of the device used to filter out other devices
 	Name         string `json:"name"`          // user friendly name if available
 	ComputeMajor int    `json:"compute_major"` // Compute Capability or gfx
 	ComputeMinor int    `json:"compute_minor"`
->>>>>>> 77060d46
 
 	// Driver Information - TODO no need to put this on each GPU
 	DriverMajor int `json:"driver_major,omitempty"`
@@ -180,14 +174,9 @@
 	for _, gpu := range l {
 		supportsFA := gpu.Library == "cpu" ||
 			gpu.Name == "Metal" || gpu.Library == "Metal" ||
-<<<<<<< HEAD
-			(gpu.Library == "CUDA" && gpu.DriverMajor >= 7) ||
+			(gpu.Library == "CUDA" && gpu.DriverMajor >= 7 && !(gpu.ComputeMajor == 7 && gpu.ComputeMinor == 2)) || // We don't have kernels for Jetson Xavier
 			gpu.Library == "ROCm" ||
 			gpu.Library == "Vulkan"
-=======
-			(gpu.Library == "CUDA" && gpu.DriverMajor >= 7 && !(gpu.ComputeMajor == 7 && gpu.ComputeMinor == 2)) || // We don't have kernels for Jetson Xavier
-			gpu.Library == "ROCm"
->>>>>>> 77060d46
 
 		if !supportsFA {
 			return false
