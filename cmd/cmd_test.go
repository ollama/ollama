package cmd

import (
	"bytes"
	"encoding/json"
	"io"
	"net/http"
	"net/http/httptest"
	"os"
	"strings"
	"testing"
	"time"

	"github.com/google/go-cmp/cmp"
	"github.com/spf13/cobra"

	"github.com/ollama/ollama/api"
	"github.com/ollama/ollama/types/model"
)

func TestShowInfo(t *testing.T) {
	t.Run("bare details", func(t *testing.T) {
		var b bytes.Buffer
		if err := showInfo(&api.ShowResponse{
			Details: api.ModelDetails{
				Family:            "test",
				ParameterSize:     "7B",
				QuantizationLevel: "FP16",
			},
		}, false, &b); err != nil {
			t.Fatal(err)
		}

		expect := `  Model
    architecture    test    
    parameters      7B      
    quantization    FP16    

`

		if diff := cmp.Diff(expect, b.String()); diff != "" {
			t.Errorf("unexpected output (-want +got):\n%s", diff)
		}
	})

	t.Run("bare model info", func(t *testing.T) {
		var b bytes.Buffer
		if err := showInfo(&api.ShowResponse{
			ModelInfo: map[string]any{
				"general.architecture":    "test",
				"general.parameter_count": float64(7_000_000_000),
				"test.context_length":     float64(0),
				"test.embedding_length":   float64(0),
			},
			Details: api.ModelDetails{
				Family:            "test",
				ParameterSize:     "7B",
				QuantizationLevel: "FP16",
			},
		}, false, &b); err != nil {
			t.Fatal(err)
		}

		expect := `  Model
    architecture        test    
    parameters          7B      
    context length      0       
    embedding length    0       
    quantization        FP16    

`
		if diff := cmp.Diff(expect, b.String()); diff != "" {
			t.Errorf("unexpected output (-want +got):\n%s", diff)
		}
	})

	t.Run("verbose model", func(t *testing.T) {
		var b bytes.Buffer
		if err := showInfo(&api.ShowResponse{
			Details: api.ModelDetails{
				Family:            "test",
				ParameterSize:     "8B",
				QuantizationLevel: "FP16",
			},
			Parameters: `
			stop up`,
			ModelInfo: map[string]any{
				"general.architecture":    "test",
				"general.parameter_count": float64(8_000_000_000),
				"some.true_bool":          true,
				"some.false_bool":         false,
				"test.context_length":     float64(1000),
				"test.embedding_length":   float64(11434),
			},
			Tensors: []api.Tensor{
				{Name: "blk.0.attn_k.weight", Type: "BF16", Shape: []uint64{42, 3117}},
				{Name: "blk.0.attn_q.weight", Type: "FP16", Shape: []uint64{3117, 42}},
			},
		}, true, &b); err != nil {
			t.Fatal(err)
		}

		expect := `  Model
    architecture        test     
    parameters          8B       
    context length      1000     
    embedding length    11434    
    quantization        FP16     

  Parameters
    stop    up    

  Metadata
    general.architecture       test     
    general.parameter_count    8e+09    
    some.false_bool            false    
    some.true_bool             true     
    test.context_length        1000     
    test.embedding_length      11434    

  Tensors
    blk.0.attn_k.weight    BF16    [42 3117]    
    blk.0.attn_q.weight    FP16    [3117 42]    

`
		if diff := cmp.Diff(expect, b.String()); diff != "" {
			t.Errorf("unexpected output (-want +got):\n%s", diff)
		}
	})

	t.Run("parameters", func(t *testing.T) {
		var b bytes.Buffer
		if err := showInfo(&api.ShowResponse{
			Details: api.ModelDetails{
				Family:            "test",
				ParameterSize:     "7B",
				QuantizationLevel: "FP16",
			},
			Parameters: `
			stop never
			stop gonna
			stop give
			stop you
			stop up
			temperature 99`,
		}, false, &b); err != nil {
			t.Fatal(err)
		}

		expect := `  Model
    architecture    test    
    parameters      7B      
    quantization    FP16    

  Parameters
    stop           never    
    stop           gonna    
    stop           give     
    stop           you      
    stop           up       
    temperature    99       

`
		if diff := cmp.Diff(expect, b.String()); diff != "" {
			t.Errorf("unexpected output (-want +got):\n%s", diff)
		}
	})

	t.Run("project info", func(t *testing.T) {
		var b bytes.Buffer
		if err := showInfo(&api.ShowResponse{
			Details: api.ModelDetails{
				Family:            "test",
				ParameterSize:     "7B",
				QuantizationLevel: "FP16",
			},
			ProjectorInfo: map[string]any{
				"general.architecture":         "clip",
				"general.parameter_count":      float64(133_700_000),
				"clip.vision.embedding_length": float64(0),
				"clip.vision.projection_dim":   float64(0),
			},
		}, false, &b); err != nil {
			t.Fatal(err)
		}

		expect := `  Model
    architecture    test    
    parameters      7B      
    quantization    FP16    

  Projector
    architecture        clip       
    parameters          133.70M    
    embedding length    0          
    dimensions          0          

`
		if diff := cmp.Diff(expect, b.String()); diff != "" {
			t.Errorf("unexpected output (-want +got):\n%s", diff)
		}
	})

	t.Run("system", func(t *testing.T) {
		var b bytes.Buffer
		if err := showInfo(&api.ShowResponse{
			Details: api.ModelDetails{
				Family:            "test",
				ParameterSize:     "7B",
				QuantizationLevel: "FP16",
			},
			System: `You are a pirate!
Ahoy, matey!
Weigh anchor!
			`,
		}, false, &b); err != nil {
			t.Fatal(err)
		}

		expect := `  Model
    architecture    test    
    parameters      7B      
    quantization    FP16    

  System
    You are a pirate!    
    Ahoy, matey!         
    ...                  

`
		if diff := cmp.Diff(expect, b.String()); diff != "" {
			t.Errorf("unexpected output (-want +got):\n%s", diff)
		}
	})

	t.Run("license", func(t *testing.T) {
		var b bytes.Buffer
		license := "MIT License\nCopyright (c) Ollama\n"
		if err := showInfo(&api.ShowResponse{
			Details: api.ModelDetails{
				Family:            "test",
				ParameterSize:     "7B",
				QuantizationLevel: "FP16",
			},
			License: license,
		}, false, &b); err != nil {
			t.Fatal(err)
		}

		expect := `  Model
    architecture    test    
    parameters      7B      
    quantization    FP16    

  License
    MIT License             
    Copyright (c) Ollama    

`
		if diff := cmp.Diff(expect, b.String()); diff != "" {
			t.Errorf("unexpected output (-want +got):\n%s", diff)
		}
	})

	t.Run("capabilities", func(t *testing.T) {
		var b bytes.Buffer
		if err := showInfo(&api.ShowResponse{
			Details: api.ModelDetails{
				Family:            "test",
				ParameterSize:     "7B",
				QuantizationLevel: "FP16",
			},
			Capabilities: []model.Capability{model.CapabilityVision, model.CapabilityTools},
		}, false, &b); err != nil {
			t.Fatal(err)
		}

		expect := "  Model\n" +
			"    architecture    test    \n" +
			"    parameters      7B      \n" +
			"    quantization    FP16    \n" +
			"\n" +
			"  Capabilities\n" +
			"    vision    \n" +
			"    tools     \n" +
			"\n"

		if diff := cmp.Diff(expect, b.String()); diff != "" {
			t.Errorf("unexpected output (-want +got):\n%s", diff)
		}
	})
}

func TestDeleteHandler(t *testing.T) {
	stopped := false
	mockServer := httptest.NewServer(http.HandlerFunc(func(w http.ResponseWriter, r *http.Request) {
		if r.URL.Path == "/api/delete" && r.Method == http.MethodDelete {
			var req api.DeleteRequest
			if err := json.NewDecoder(r.Body).Decode(&req); err != nil {
				http.Error(w, err.Error(), http.StatusBadRequest)
				return
			}
			if req.Name == "test-model" {
				w.WriteHeader(http.StatusOK)
			} else {
				w.WriteHeader(http.StatusNotFound)
			}
			return
		}
		if r.URL.Path == "/api/generate" && r.Method == http.MethodPost {
			var req api.GenerateRequest
			if err := json.NewDecoder(r.Body).Decode(&req); err != nil {
				http.Error(w, err.Error(), http.StatusBadRequest)
				return
			}
			if req.Model == "test-model" {
				w.WriteHeader(http.StatusOK)
				if err := json.NewEncoder(w).Encode(api.GenerateResponse{
					Done: true,
				}); err != nil {
					http.Error(w, err.Error(), http.StatusInternalServerError)
				}
				stopped = true
				return
			} else {
				w.WriteHeader(http.StatusNotFound)
				if err := json.NewEncoder(w).Encode(api.GenerateResponse{
					Done: false,
				}); err != nil {
					http.Error(w, err.Error(), http.StatusInternalServerError)
				}
			}
		}
	}))

	t.Setenv("OLLAMA_HOST", mockServer.URL)
	t.Cleanup(mockServer.Close)

	cmd := &cobra.Command{}
	cmd.SetContext(t.Context())
	if err := DeleteHandler(cmd, []string{"test-model"}); err != nil {
		t.Fatalf("DeleteHandler failed: %v", err)
	}
	if !stopped {
		t.Fatal("Model was not stopped before deletion")
	}

	err := DeleteHandler(cmd, []string{"test-model-not-found"})
	if err == nil || !strings.Contains(err.Error(), "unable to stop existing running model \"test-model-not-found\"") {
		t.Fatalf("DeleteHandler failed: expected error about stopping non-existent model, got %v", err)
	}
}

func TestGetModelfileName(t *testing.T) {
	tests := []struct {
		name          string
		modelfileName string
		fileExists    bool
		expectedName  string
		expectedErr   error
	}{
		{
			name:          "no modelfile specified, no modelfile exists",
			modelfileName: "",
			fileExists:    false,
			expectedName:  "",
			expectedErr:   os.ErrNotExist,
		},
		{
			name:          "no modelfile specified, modelfile exists",
			modelfileName: "",
			fileExists:    true,
			expectedName:  "Modelfile",
			expectedErr:   nil,
		},
		{
			name:          "modelfile specified, no modelfile exists",
			modelfileName: "crazyfile",
			fileExists:    false,
			expectedName:  "",
			expectedErr:   os.ErrNotExist,
		},
		{
			name:          "modelfile specified, modelfile exists",
			modelfileName: "anotherfile",
			fileExists:    true,
			expectedName:  "anotherfile",
			expectedErr:   nil,
		},
	}

	for _, tt := range tests {
		t.Run(tt.name, func(t *testing.T) {
			cmd := &cobra.Command{
				Use: "fakecmd",
			}
			cmd.Flags().String("file", "", "path to modelfile")

			var expectedFilename string

			if tt.fileExists {
				var fn string
				if tt.modelfileName != "" {
					fn = tt.modelfileName
				} else {
					fn = "Modelfile"
				}

				tempFile, err := os.CreateTemp(t.TempDir(), fn)
				if err != nil {
					t.Fatalf("temp modelfile creation failed: %v", err)
				}
				defer tempFile.Close()

				expectedFilename = tempFile.Name()
				err = cmd.Flags().Set("file", expectedFilename)
				if err != nil {
					t.Fatalf("couldn't set file flag: %v", err)
				}
			} else {
				expectedFilename = tt.expectedName
				if tt.modelfileName != "" {
					err := cmd.Flags().Set("file", tt.modelfileName)
					if err != nil {
						t.Fatalf("couldn't set file flag: %v", err)
					}
				}
			}

			actualFilename, actualErr := getModelfileName(cmd)

			if actualFilename != expectedFilename {
				t.Errorf("expected filename: '%s' actual filename: '%s'", expectedFilename, actualFilename)
			}

			if tt.expectedErr != os.ErrNotExist {
				if actualErr != tt.expectedErr {
					t.Errorf("expected err: %v actual err: %v", tt.expectedErr, actualErr)
				}
			} else {
				if !os.IsNotExist(actualErr) {
					t.Errorf("expected err: %v actual err: %v", tt.expectedErr, actualErr)
				}
			}
		})
	}
}

func TestPushHandler(t *testing.T) {
	tests := []struct {
		name           string
		modelName      string
		serverResponse map[string]func(w http.ResponseWriter, r *http.Request)
		expectedError  string
		expectedOutput string
	}{
		{
			name:      "successful push",
			modelName: "test-model",
			serverResponse: map[string]func(w http.ResponseWriter, r *http.Request){
				"/api/push": func(w http.ResponseWriter, r *http.Request) {
					if r.Method != http.MethodPost {
						t.Errorf("expected POST request, got %s", r.Method)
					}

					var req api.PushRequest
					if err := json.NewDecoder(r.Body).Decode(&req); err != nil {
						http.Error(w, err.Error(), http.StatusBadRequest)
						return
					}

					if req.Name != "test-model" {
						t.Errorf("expected model name 'test-model', got %s", req.Name)
					}

					// Simulate progress updates
					responses := []api.ProgressResponse{
						{Status: "preparing manifest"},
						{Digest: "sha256:abc123456789", Total: 100, Completed: 50},
						{Digest: "sha256:abc123456789", Total: 100, Completed: 100},
					}

					for _, resp := range responses {
						if err := json.NewEncoder(w).Encode(resp); err != nil {
							http.Error(w, err.Error(), http.StatusInternalServerError)
							return
						}
						w.(http.Flusher).Flush()
					}
				},
			},
			expectedOutput: "\nYou can find your model at:\n\n\thttps://ollama.com/test-model\n",
		},
		{
			name:      "unauthorized push",
			modelName: "unauthorized-model",
			serverResponse: map[string]func(w http.ResponseWriter, r *http.Request){
				"/api/push": func(w http.ResponseWriter, r *http.Request) {
					w.Header().Set("Content-Type", "application/json")
					w.WriteHeader(http.StatusUnauthorized)
					err := json.NewEncoder(w).Encode(map[string]string{
						"error": "access denied",
					})
					if err != nil {
						t.Fatal(err)
					}
				},
			},
			expectedError: "you are not authorized to push to this namespace, create the model under a namespace you own",
		},
	}

	for _, tt := range tests {
		t.Run(tt.name, func(t *testing.T) {
			mockServer := httptest.NewServer(http.HandlerFunc(func(w http.ResponseWriter, r *http.Request) {
				if handler, ok := tt.serverResponse[r.URL.Path]; ok {
					handler(w, r)
					return
				}
				http.Error(w, "not found", http.StatusNotFound)
			}))
			defer mockServer.Close()

			t.Setenv("OLLAMA_HOST", mockServer.URL)

			cmd := &cobra.Command{}
			cmd.Flags().Bool("insecure", false, "")
			cmd.SetContext(t.Context())

			// Redirect stderr to capture progress output
			oldStderr := os.Stderr
			r, w, _ := os.Pipe()
			os.Stderr = w

			// Capture stdout for the "Model pushed" message
			oldStdout := os.Stdout
			outR, outW, _ := os.Pipe()
			os.Stdout = outW

			err := PushHandler(cmd, []string{tt.modelName})

			// Restore stderr
			w.Close()
			os.Stderr = oldStderr
			// drain the pipe
			if _, err := io.ReadAll(r); err != nil {
				t.Fatal(err)
			}

			// Restore stdout and get output
			outW.Close()
			os.Stdout = oldStdout
			stdout, _ := io.ReadAll(outR)

			if tt.expectedError == "" {
				if err != nil {
					t.Errorf("expected no error, got %v", err)
				}
				if tt.expectedOutput != "" {
					if got := string(stdout); got != tt.expectedOutput {
						t.Errorf("expected output %q, got %q", tt.expectedOutput, got)
					}
				}
			} else {
				if err == nil || !strings.Contains(err.Error(), tt.expectedError) {
					t.Errorf("expected error containing %q, got %v", tt.expectedError, err)
				}
			}
		})
	}
}

func TestListHandler(t *testing.T) {
	tests := []struct {
		name           string
		args           []string
		flags          map[string]string
		serverResponse []api.ListModelResponse
		expectedError  string
		expectedOutput string
	}{
		{
			name: "list all models",
			args: []string{},
			serverResponse: []api.ListModelResponse{
				{Name: "model1", Digest: "sha256:abc123", Size: 1024, ModifiedAt: time.Now().Add(-24 * time.Hour)},
				{Name: "model2", Digest: "sha256:def456", Size: 2048, ModifiedAt: time.Now().Add(-48 * time.Hour)},
			},
			expectedOutput: "NAME      ID              SIZE      MODIFIED     \n" +
				"model1    sha256:abc12    1.0 KB    24 hours ago    \n" +
				"model2    sha256:def45    2.0 KB    2 days ago      \n",
		},
		{
			name:  "list all models in json format",
			args:  []string{},
			flags: map[string]string{"json": "true"},
			serverResponse: []api.ListModelResponse{
				{Name: "model1", Digest: "sha256:abc123", Size: 1024, ModifiedAt: time.Unix(1745695919, 0)},
				{Name: "model2", Digest: "sha256:def456", Size: 2048, ModifiedAt: time.Unix(1745696000, 0)},
			},
			expectedOutput: "[{\"name\":\"model1\",\"id\":\"sha256:abc12\",\"size\":1024,\"modified\":1745695919}," +
				"{\"name\":\"model2\",\"id\":\"sha256:def45\",\"size\":2048,\"modified\":1745696000}]\n",
		},
		{
			name: "filter models by prefix",
			args: []string{"model1"},
			serverResponse: []api.ListModelResponse{
				{Name: "model1", Digest: "sha256:abc123", Size: 1024, ModifiedAt: time.Now().Add(-24 * time.Hour)},
				{Name: "model2", Digest: "sha256:def456", Size: 2048, ModifiedAt: time.Now().Add(-24 * time.Hour)},
			},
			expectedOutput: "NAME      ID              SIZE      MODIFIED     \n" +
				"model1    sha256:abc12    1.0 KB    24 hours ago    \n",
		},
		{
			name:          "server error",
			args:          []string{},
			expectedError: "server error",
		},
	}

	for _, tt := range tests {
		t.Run(tt.name, func(t *testing.T) {
			mockServer := httptest.NewServer(http.HandlerFunc(func(w http.ResponseWriter, r *http.Request) {
				if r.URL.Path != "/api/tags" || r.Method != http.MethodGet {
					t.Errorf("unexpected request to %s %s", r.Method, r.URL.Path)
					http.Error(w, "not found", http.StatusNotFound)
					return
				}

				if tt.expectedError != "" {
					http.Error(w, tt.expectedError, http.StatusInternalServerError)
					return
				}

				response := api.ListResponse{Models: tt.serverResponse}
				if err := json.NewEncoder(w).Encode(response); err != nil {
					t.Fatal(err)
				}
			}))
			defer mockServer.Close()

			t.Setenv("OLLAMA_HOST", mockServer.URL)

			cmd := &cobra.Command{}
<<<<<<< HEAD
			cmd.SetContext(context.TODO())
			cmd.Flags().Bool("json", false, "Output non human-readable JSON")
			cmd.Flags().String("sortby", "name", "Value to sort by (name, size, time)")

			for k, v := range tt.flags {
				cmd.Flags().Set(k, v)
			}
=======
			cmd.SetContext(t.Context())
>>>>>>> 333e3604

			// Capture stdout
			oldStdout := os.Stdout
			r, w, _ := os.Pipe()
			os.Stdout = w

			err := ListHandler(cmd, tt.args)

			// Restore stdout and get output
			w.Close()
			os.Stdout = oldStdout
			output, _ := io.ReadAll(r)

			if tt.expectedError == "" {
				if err != nil {
					t.Errorf("expected no error, got %v", err)
				}
				if got := string(output); got != tt.expectedOutput {
					t.Errorf("expected output:\n%s\ngot:\n%s", tt.expectedOutput, got)
				}
			} else {
				if err == nil || !strings.Contains(err.Error(), tt.expectedError) {
					t.Errorf("expected error containing %q, got %v", tt.expectedError, err)
				}
			}
		})
	}
}

func TestCreateHandler(t *testing.T) {
	tests := []struct {
		name           string
		modelName      string
		modelFile      string
		serverResponse map[string]func(w http.ResponseWriter, r *http.Request)
		expectedError  string
		expectedOutput string
	}{
		{
			name:      "successful create",
			modelName: "test-model",
			modelFile: "FROM foo",
			serverResponse: map[string]func(w http.ResponseWriter, r *http.Request){
				"/api/create": func(w http.ResponseWriter, r *http.Request) {
					if r.Method != http.MethodPost {
						t.Errorf("expected POST request, got %s", r.Method)
					}

					req := api.CreateRequest{}
					if err := json.NewDecoder(r.Body).Decode(&req); err != nil {
						http.Error(w, err.Error(), http.StatusBadRequest)
						return
					}

					if req.Model != "test-model" {
						t.Errorf("expected model name 'test-model', got %s", req.Name)
					}

					if req.From != "foo" {
						t.Errorf("expected from 'foo', got %s", req.From)
					}

					responses := []api.ProgressResponse{
						{Status: "using existing layer sha256:56bb8bd477a519ffa694fc449c2413c6f0e1d3b1c88fa7e3c9d88d3ae49d4dcb"},
						{Status: "writing manifest"},
						{Status: "success"},
					}

					for _, resp := range responses {
						if err := json.NewEncoder(w).Encode(resp); err != nil {
							http.Error(w, err.Error(), http.StatusInternalServerError)
							return
						}
						w.(http.Flusher).Flush()
					}
				},
			},
			expectedOutput: "",
		},
	}

	for _, tt := range tests {
		t.Run(tt.name, func(t *testing.T) {
			mockServer := httptest.NewServer(http.HandlerFunc(func(w http.ResponseWriter, r *http.Request) {
				handler, ok := tt.serverResponse[r.URL.Path]
				if !ok {
					t.Errorf("unexpected request to %s", r.URL.Path)
					http.Error(w, "not found", http.StatusNotFound)
					return
				}
				handler(w, r)
			}))
			t.Setenv("OLLAMA_HOST", mockServer.URL)
			t.Cleanup(mockServer.Close)
			tempFile, err := os.CreateTemp(t.TempDir(), "modelfile")
			if err != nil {
				t.Fatal(err)
			}
			defer os.Remove(tempFile.Name())

			if _, err := tempFile.WriteString(tt.modelFile); err != nil {
				t.Fatal(err)
			}
			if err := tempFile.Close(); err != nil {
				t.Fatal(err)
			}

			cmd := &cobra.Command{}
			cmd.Flags().String("file", "", "")
			if err := cmd.Flags().Set("file", tempFile.Name()); err != nil {
				t.Fatal(err)
			}

			cmd.Flags().Bool("insecure", false, "")
			cmd.SetContext(t.Context())

			// Redirect stderr to capture progress output
			oldStderr := os.Stderr
			r, w, _ := os.Pipe()
			os.Stderr = w

			// Capture stdout for the "Model pushed" message
			oldStdout := os.Stdout
			outR, outW, _ := os.Pipe()
			os.Stdout = outW

			err = CreateHandler(cmd, []string{tt.modelName})

			// Restore stderr
			w.Close()
			os.Stderr = oldStderr
			// drain the pipe
			if _, err := io.ReadAll(r); err != nil {
				t.Fatal(err)
			}

			// Restore stdout and get output
			outW.Close()
			os.Stdout = oldStdout
			stdout, _ := io.ReadAll(outR)

			if tt.expectedError == "" {
				if err != nil {
					t.Errorf("expected no error, got %v", err)
				}

				if tt.expectedOutput != "" {
					if got := string(stdout); got != tt.expectedOutput {
						t.Errorf("expected output %q, got %q", tt.expectedOutput, got)
					}
				}
			}
		})
	}
}

func TestNewCreateRequest(t *testing.T) {
	tests := []struct {
		name     string
		from     string
		opts     runOptions
		expected *api.CreateRequest
	}{
		{
			"basic test",
			"newmodel",
			runOptions{
				Model:       "mymodel",
				ParentModel: "",
				Prompt:      "You are a fun AI agent",
				Messages:    []api.Message{},
				WordWrap:    true,
			},
			&api.CreateRequest{
				From:  "mymodel",
				Model: "newmodel",
			},
		},
		{
			"parent model test",
			"newmodel",
			runOptions{
				Model:       "mymodel",
				ParentModel: "parentmodel",
				Messages:    []api.Message{},
				WordWrap:    true,
			},
			&api.CreateRequest{
				From:  "parentmodel",
				Model: "newmodel",
			},
		},
		{
			"parent model as filepath test",
			"newmodel",
			runOptions{
				Model:       "mymodel",
				ParentModel: "/some/file/like/etc/passwd",
				Messages:    []api.Message{},
				WordWrap:    true,
			},
			&api.CreateRequest{
				From:  "mymodel",
				Model: "newmodel",
			},
		},
		{
			"parent model as windows filepath test",
			"newmodel",
			runOptions{
				Model:       "mymodel",
				ParentModel: "D:\\some\\file\\like\\etc\\passwd",
				Messages:    []api.Message{},
				WordWrap:    true,
			},
			&api.CreateRequest{
				From:  "mymodel",
				Model: "newmodel",
			},
		},
		{
			"options test",
			"newmodel",
			runOptions{
				Model:       "mymodel",
				ParentModel: "parentmodel",
				Options: map[string]any{
					"temperature": 1.0,
				},
			},
			&api.CreateRequest{
				From:  "parentmodel",
				Model: "newmodel",
				Parameters: map[string]any{
					"temperature": 1.0,
				},
			},
		},
		{
			"messages test",
			"newmodel",
			runOptions{
				Model:       "mymodel",
				ParentModel: "parentmodel",
				System:      "You are a fun AI agent",
				Messages: []api.Message{
					{
						Role:    "user",
						Content: "hello there!",
					},
					{
						Role:    "assistant",
						Content: "hello to you!",
					},
				},
				WordWrap: true,
			},
			&api.CreateRequest{
				From:   "parentmodel",
				Model:  "newmodel",
				System: "You are a fun AI agent",
				Messages: []api.Message{
					{
						Role:    "user",
						Content: "hello there!",
					},
					{
						Role:    "assistant",
						Content: "hello to you!",
					},
				},
			},
		},
	}

	for _, tt := range tests {
		t.Run(tt.name, func(t *testing.T) {
			actual := NewCreateRequest(tt.from, tt.opts)
			if !cmp.Equal(actual, tt.expected) {
				t.Errorf("expected output %#v, got %#v", tt.expected, actual)
			}
		})
	}
}<|MERGE_RESOLUTION|>--- conflicted
+++ resolved
@@ -642,17 +642,14 @@
 			t.Setenv("OLLAMA_HOST", mockServer.URL)
 
 			cmd := &cobra.Command{}
-<<<<<<< HEAD
-			cmd.SetContext(context.TODO())
+      cmd.SetContext(t.Context())
+      
 			cmd.Flags().Bool("json", false, "Output non human-readable JSON")
 			cmd.Flags().String("sortby", "name", "Value to sort by (name, size, time)")
 
 			for k, v := range tt.flags {
 				cmd.Flags().Set(k, v)
 			}
-=======
-			cmd.SetContext(t.Context())
->>>>>>> 333e3604
 
 			// Capture stdout
 			oldStdout := os.Stdout
