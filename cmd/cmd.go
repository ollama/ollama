--- conflicted
+++ resolved
@@ -1221,7 +1221,6 @@
 	return nil
 }
 
-<<<<<<< HEAD
 func completionHandler(cmd *cobra.Command, args []string) error {
 	var err error
 	switch args[0] {
@@ -1262,7 +1261,12 @@
 	}
 
 	return data, cobra.ShellCompDirectiveNoFileComp
-=======
+}
+
+func doNotAutocomplete(_ *cobra.Command, _ []string, _ string) ([]string, cobra.ShellCompDirective) {
+	return []string{}, cobra.ShellCompDirectiveNoFileComp
+}
+
 func versionHandler(cmd *cobra.Command, _ []string) {
 	client, err := api.ClientFromEnvironment()
 	if err != nil {
@@ -1281,7 +1285,6 @@
 	if serverVersion != version.Version {
 		fmt.Printf("Warning: client version is %s\n", version.Version)
 	}
->>>>>>> 2a2fa3c3
 }
 
 func NewCLI() *cobra.Command {
@@ -1361,7 +1364,7 @@
 		Args:              cobra.ExactArgs(1),
 		PreRunE:           checkServerHeartbeat,
 		RunE:              PullHandler,
-		ValidArgsFunction: autocompleteModelName,
+		ValidArgsFunction: doNotAutocomplete,
 	}
 
 	pullCmd.Flags().Bool("insecure", false, "Use an insecure registry")
