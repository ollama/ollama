package cmd

import (
	"archive/zip"
	"bufio"
	"bytes"
	"context"
	"crypto/ed25519"
	"crypto/rand"
	"crypto/sha256"
	"encoding/pem"
	"errors"
	"fmt"
	"io"
	"log"
	"math"
	"net"
	"net/http"
	"os"
	"os/signal"
	"path/filepath"
	"regexp"
	"runtime"
	"slices"
	"strconv"
	"strings"
	"sync/atomic"
	"syscall"
	"time"

	"github.com/containerd/console"
	"github.com/mattn/go-runewidth"
	"github.com/olekukonko/tablewriter"
	"github.com/spf13/cobra"
	"golang.org/x/crypto/ssh"
	"golang.org/x/term"

	"github.com/ollama/ollama/api"
	"github.com/ollama/ollama/auth"
	"github.com/ollama/ollama/envconfig"
	"github.com/ollama/ollama/format"
	"github.com/ollama/ollama/parser"
	"github.com/ollama/ollama/progress"
	"github.com/ollama/ollama/server"
	"github.com/ollama/ollama/types/errtypes"
	"github.com/ollama/ollama/types/model"
	"github.com/ollama/ollama/version"
)

func CreateHandler(cmd *cobra.Command, args []string) error {
	filename, _ := cmd.Flags().GetString("file")
	filename, err := filepath.Abs(filename)
	if err != nil {
		return err
	}

	client, err := api.ClientFromEnvironment()
	if err != nil {
		return err
	}

	p := progress.NewProgress(os.Stderr)
	defer p.Stop()

	f, err := os.Open(filename)
	if err != nil {
		return err
	}
	defer f.Close()

	modelfile, err := parser.ParseFile(f)
	if err != nil {
		return err
	}

	home, err := os.UserHomeDir()
	if err != nil {
		return err
	}

	status := "transferring model data"
	spinner := progress.NewSpinner(status)
	p.Add(status, spinner)
	defer p.Stop()

	for i := range modelfile.Commands {
		switch modelfile.Commands[i].Name {
		case "model", "adapter":
			path := modelfile.Commands[i].Args
			if path == "~" {
				path = home
			} else if strings.HasPrefix(path, "~/") {
				path = filepath.Join(home, path[2:])
			}

			if !filepath.IsAbs(path) {
				path = filepath.Join(filepath.Dir(filename), path)
			}

			fi, err := os.Stat(path)
			if errors.Is(err, os.ErrNotExist) && modelfile.Commands[i].Name == "model" {
				continue
			} else if err != nil {
				return err
			}

			if fi.IsDir() {
				// this is likely a safetensors or pytorch directory
				// TODO make this work w/ adapters
				tempfile, err := tempZipFiles(path)
				if err != nil {
					return err
				}
				defer os.RemoveAll(tempfile)

				path = tempfile
			}

			digest, err := createBlob(cmd, client, path, spinner)
			if err != nil {
				return err
			}

			modelfile.Commands[i].Args = "@" + digest
		}
	}

	bars := make(map[string]*progress.Bar)
	fn := func(resp api.ProgressResponse) error {
		if resp.Digest != "" {
			spinner.Stop()

			bar, ok := bars[resp.Digest]
			if !ok {
				bar = progress.NewBar(fmt.Sprintf("pulling %s...", resp.Digest[7:19]), resp.Total, resp.Completed)
				bars[resp.Digest] = bar
				p.Add(resp.Digest, bar)
			}

			bar.Set(resp.Completed)
		} else if status != resp.Status {
			spinner.Stop()

			status = resp.Status
			spinner = progress.NewSpinner(status)
			p.Add(status, spinner)
		}

		return nil
	}

	quantize, _ := cmd.Flags().GetString("quantize")

	request := api.CreateRequest{Name: args[0], Modelfile: modelfile.String(), Quantize: quantize}
	if err := client.Create(cmd.Context(), &request, fn); err != nil {
		return err
	}

	return nil
}

func tempZipFiles(path string) (string, error) {
	tempfile, err := os.CreateTemp("", "ollama-tf")
	if err != nil {
		return "", err
	}
	defer tempfile.Close()

	detectContentType := func(path string) (string, error) {
		f, err := os.Open(path)
		if err != nil {
			return "", err
		}
		defer f.Close()

		var b bytes.Buffer
		b.Grow(512)

		if _, err := io.CopyN(&b, f, 512); err != nil && !errors.Is(err, io.EOF) {
			return "", err
		}

		contentType, _, _ := strings.Cut(http.DetectContentType(b.Bytes()), ";")
		return contentType, nil
	}

	glob := func(pattern, contentType string) ([]string, error) {
		matches, err := filepath.Glob(pattern)
		if err != nil {
			return nil, err
		}

		for _, safetensor := range matches {
			if ct, err := detectContentType(safetensor); err != nil {
				return nil, err
			} else if ct != contentType {
				return nil, fmt.Errorf("invalid content type: expected %s for %s", ct, safetensor)
			}
		}

		return matches, nil
	}

	var files []string
	if st, _ := glob(filepath.Join(path, "model*.safetensors"), "application/octet-stream"); len(st) > 0 {
		// safetensors files might be unresolved git lfs references; skip if they are
		// covers model-x-of-y.safetensors, model.fp32-x-of-y.safetensors, model.safetensors
		files = append(files, st...)
	} else if st, _ := glob(filepath.Join(path, "adapters.safetensors"), "application/octet-stream"); len(st) > 0 {
		// covers adapters.safetensors
		files = append(files, st...)
	} else if st, _ := glob(filepath.Join(path, "adapter_model.safetensors"), "application/octet-stream"); len(st) > 0 {
		// covers adapter_model.safetensors
		files = append(files, st...)
	} else if pt, _ := glob(filepath.Join(path, "pytorch_model*.bin"), "application/zip"); len(pt) > 0 {
		// pytorch files might also be unresolved git lfs references; skip if they are
		// covers pytorch_model-x-of-y.bin, pytorch_model.fp32-x-of-y.bin, pytorch_model.bin
		files = append(files, pt...)
	} else if pt, _ := glob(filepath.Join(path, "consolidated*.pth"), "application/zip"); len(pt) > 0 {
		// pytorch files might also be unresolved git lfs references; skip if they are
		// covers consolidated.x.pth, consolidated.pth
		files = append(files, pt...)
	} else {
		return "", errors.New("no safetensors or torch files found")
	}

	// add configuration files, json files are detected as text/plain
	js, err := glob(filepath.Join(path, "*.json"), "text/plain")
	if err != nil {
		return "", err
	}
	files = append(files, js...)

	// bert models require a nested config.json
	// TODO(mxyng): merge this with the glob above
	js, err = glob(filepath.Join(path, "**/*.json"), "text/plain")
	if err != nil {
		return "", err
	}
	files = append(files, js...)

	if tks, _ := glob(filepath.Join(path, "tokenizer.model"), "application/octet-stream"); len(tks) > 0 {
		// add tokenizer.model if it exists, tokenizer.json is automatically picked up by the previous glob
		// tokenizer.model might be a unresolved git lfs reference; error if it is
		files = append(files, tks...)
	} else if tks, _ := glob(filepath.Join(path, "**/tokenizer.model"), "text/plain"); len(tks) > 0 {
		// some times tokenizer.model is in a subdirectory (e.g. meta-llama/Meta-Llama-3-8B)
		files = append(files, tks...)
	}

	zipfile := zip.NewWriter(tempfile)
	defer zipfile.Close()

	for _, file := range files {
		f, err := os.Open(file)
		if err != nil {
			return "", err
		}
		defer f.Close()

		fi, err := f.Stat()
		if err != nil {
			return "", err
		}

		zfi, err := zip.FileInfoHeader(fi)
		if err != nil {
			return "", err
		}

		zfi.Name, err = filepath.Rel(path, file)
		if err != nil {
			return "", err
		}

		zf, err := zipfile.CreateHeader(zfi)
		if err != nil {
			return "", err
		}

		if _, err := io.Copy(zf, f); err != nil {
			return "", err
		}
	}

	return tempfile.Name(), nil
}

func createBlob(cmd *cobra.Command, client *api.Client, path string, spinner *progress.Spinner) (string, error) {
	bin, err := os.Open(path)
	if err != nil {
		return "", err
	}
	defer bin.Close()

	// Get file info to retrieve the size
	fileInfo, err := bin.Stat()
	if err != nil {
		return "", err
	}
	fileSize := fileInfo.Size()

	hash := sha256.New()
	if _, err := io.Copy(hash, bin); err != nil {
		return "", err
	}

	if _, err := bin.Seek(0, io.SeekStart); err != nil {
		return "", err
	}

	var pw progressWriter
	status := "transferring model data 0%"
	spinner.SetMessage(status)

	done := make(chan struct{})
	defer close(done)

	go func() {
		ticker := time.NewTicker(60 * time.Millisecond)
		defer ticker.Stop()
		for {
			select {
			case <-ticker.C:
				spinner.SetMessage(fmt.Sprintf("transferring model data %d%%", int(100*pw.n.Load()/fileSize)))
			case <-done:
				spinner.SetMessage("transferring model data 100%")
				return
			}
		}
	}()

	digest := fmt.Sprintf("sha256:%x", hash.Sum(nil))
	if err = client.CreateBlob(cmd.Context(), digest, io.TeeReader(bin, &pw)); err != nil {
		return "", err
	}
	return digest, nil
}

type progressWriter struct {
	n atomic.Int64
}

func (w *progressWriter) Write(p []byte) (n int, err error) {
	w.n.Add(int64(len(p)))
	return len(p), nil
}

func loadOrUnloadModel(cmd *cobra.Command, opts *runOptions) error {
	p := progress.NewProgress(os.Stderr)
	defer p.StopAndClear()

	spinner := progress.NewSpinner("")
	p.Add("", spinner)

	client, err := api.ClientFromEnvironment()
	if err != nil {
		return err
	}

	req := &api.GenerateRequest{
		Model:     opts.Model,
		KeepAlive: opts.KeepAlive,
	}

	return client.Generate(cmd.Context(), req, func(api.GenerateResponse) error { return nil })
}

func StopHandler(cmd *cobra.Command, args []string) error {
	opts := &runOptions{
		Model:     args[0],
		KeepAlive: &api.Duration{Duration: 0},
	}
	if err := loadOrUnloadModel(cmd, opts); err != nil {
		if strings.Contains(err.Error(), "not found") {
			return fmt.Errorf("couldn't find model \"%s\" to stop", args[0])
		}
	}
	return nil
}

func RunHandler(cmd *cobra.Command, args []string) error {
	interactive := true

	opts := runOptions{
		Model:    args[0],
		WordWrap: os.Getenv("TERM") == "xterm-256color",
		Options:  map[string]interface{}{},
	}

	format, err := cmd.Flags().GetString("format")
	if err != nil {
		return err
	}
	opts.Format = format

	keepAlive, err := cmd.Flags().GetString("keepalive")
	if err != nil {
		return err
	}
	if keepAlive != "" {
		d, err := time.ParseDuration(keepAlive)
		if err != nil {
			return err
		}
		opts.KeepAlive = &api.Duration{Duration: d}
	}

	prompts := args[1:]
	// prepend stdin to the prompt if provided
	if !term.IsTerminal(int(os.Stdin.Fd())) {
		in, err := io.ReadAll(os.Stdin)
		if err != nil {
			return err
		}

		prompts = append([]string{string(in)}, prompts...)
		opts.WordWrap = false
		interactive = false
	}
	opts.Prompt = strings.Join(prompts, " ")
	if len(prompts) > 0 {
		interactive = false
	}

	nowrap, err := cmd.Flags().GetBool("nowordwrap")
	if err != nil {
		return err
	}
	opts.WordWrap = !nowrap

	// Fill out the rest of the options based on information about the
	// model.
	client, err := api.ClientFromEnvironment()
	if err != nil {
		return err
	}

	name := args[0]
	info, err := func() (*api.ShowResponse, error) {
		showReq := &api.ShowRequest{Name: name}
		info, err := client.Show(cmd.Context(), showReq)
		var se api.StatusError
		if errors.As(err, &se) && se.StatusCode == http.StatusNotFound {
			if err := PullHandler(cmd, []string{name}); err != nil {
				return nil, err
			}
			return client.Show(cmd.Context(), &api.ShowRequest{Name: name})
		}
		return info, err
	}()
	if err != nil {
		return err
	}

	opts.MultiModal = slices.Contains(info.Details.Families, "clip")
	opts.ParentModel = info.Details.ParentModel

	if interactive {
		if err := loadOrUnloadModel(cmd, &opts); err != nil {
			return err
		}

		for _, msg := range info.Messages {
			switch msg.Role {
			case "user":
				fmt.Printf(">>> %s\n", msg.Content)
			case "assistant":
				state := &displayResponseState{}
				displayResponse(msg.Content, opts.WordWrap, state)
				fmt.Println()
				fmt.Println()
			}
		}

		return generateInteractive(cmd, opts)
	}
	return generate(cmd, opts)
}

func EmbeddingsHandler(cmd *cobra.Command, args []string) error {
	client, err := api.ClientFromEnvironment()
	if err != nil {
		return err
	}

	name := args[0]

	show, err := client.Show(cmd.Context(), &api.ShowRequest{Name: name})
	var statusError api.StatusError
	switch {
	case errors.As(err, &statusError) && statusError.StatusCode == http.StatusNotFound:
		if err := PullHandler(cmd, []string{name}); err != nil {
			return err
		}

		show, err = client.Show(cmd.Context(), &api.ShowRequest{Name: name})
		if err != nil {
			return err
		}
	case err != nil:
		return err
	}

	opts := runOptions{
		Model:  name,
		Prompt: strings.Join(args[1:], " "),
		ParentModel: show.Details.ParentModel,
	}

	return embeddings(cmd, opts)
}

func errFromUnknownKey(unknownKeyErr error) error {
	// find SSH public key in the error message
	sshKeyPattern := `ssh-\w+ [^\s"]+`
	re := regexp.MustCompile(sshKeyPattern)
	matches := re.FindStringSubmatch(unknownKeyErr.Error())

	if len(matches) > 0 {
		serverPubKey := matches[0]

		localPubKey, err := auth.GetPublicKey()
		if err != nil {
			return unknownKeyErr
		}

		if runtime.GOOS == "linux" && serverPubKey != localPubKey {
			// try the ollama service public key
			svcPubKey, err := os.ReadFile("/usr/share/ollama/.ollama/id_ed25519.pub")
			if err != nil {
				return unknownKeyErr
			}
			localPubKey = strings.TrimSpace(string(svcPubKey))
		}

		// check if the returned public key matches the local public key, this prevents adding a remote key to the user's account
		if serverPubKey != localPubKey {
			return unknownKeyErr
		}

		var msg strings.Builder
		msg.WriteString(unknownKeyErr.Error())
		msg.WriteString("\n\nYour ollama key is:\n")
		msg.WriteString(localPubKey)
		msg.WriteString("\nAdd your key at:\n")
		msg.WriteString("https://ollama.com/settings/keys")

		return errors.New(msg.String())
	}

	return unknownKeyErr
}

func PushHandler(cmd *cobra.Command, args []string) error {
	client, err := api.ClientFromEnvironment()
	if err != nil {
		return err
	}

	insecure, err := cmd.Flags().GetBool("insecure")
	if err != nil {
		return err
	}

	p := progress.NewProgress(os.Stderr)
	defer p.Stop()

	bars := make(map[string]*progress.Bar)
	var status string
	var spinner *progress.Spinner

	fn := func(resp api.ProgressResponse) error {
		if resp.Digest != "" {
			if spinner != nil {
				spinner.Stop()
			}

			bar, ok := bars[resp.Digest]
			if !ok {
				bar = progress.NewBar(fmt.Sprintf("pushing %s...", resp.Digest[7:19]), resp.Total, resp.Completed)
				bars[resp.Digest] = bar
				p.Add(resp.Digest, bar)
			}

			bar.Set(resp.Completed)
		} else if status != resp.Status {
			if spinner != nil {
				spinner.Stop()
			}

			status = resp.Status
			spinner = progress.NewSpinner(status)
			p.Add(status, spinner)
		}

		return nil
	}

	request := api.PushRequest{Name: args[0], Insecure: insecure}
	if err := client.Push(cmd.Context(), &request, fn); err != nil {
		if spinner != nil {
			spinner.Stop()
		}
		if strings.Contains(err.Error(), "access denied") {
			return errors.New("you are not authorized to push to this namespace, create the model under a namespace you own")
		}
		host := model.ParseName(args[0]).Host
		isOllamaHost := strings.HasSuffix(host, ".ollama.ai") || strings.HasSuffix(host, ".ollama.com")
		if strings.Contains(err.Error(), errtypes.UnknownOllamaKeyErrMsg) && isOllamaHost {
			// the user has not added their ollama key to ollama.com
			// re-throw an error with a more user-friendly message
			return errFromUnknownKey(err)
		}

		return err
	}

	spinner.Stop()
	return nil
}

func ListHandler(cmd *cobra.Command, args []string) error {
	client, err := api.ClientFromEnvironment()
	if err != nil {
		return err
	}

	models, err := client.List(cmd.Context())
	if err != nil {
		return err
	}

	var data [][]string

	for _, m := range models.Models {
		if len(args) == 0 || strings.HasPrefix(m.Name, args[0]) {
			data = append(data, []string{m.Name, m.Digest[:12], format.HumanBytes(m.Size), format.HumanTime(m.ModifiedAt, "Never")})
		}
	}

	table := tablewriter.NewWriter(os.Stdout)
	table.SetHeader([]string{"NAME", "ID", "SIZE", "MODIFIED"})
	table.SetHeaderAlignment(tablewriter.ALIGN_LEFT)
	table.SetAlignment(tablewriter.ALIGN_LEFT)
	table.SetHeaderLine(false)
	table.SetBorder(false)
	table.SetNoWhiteSpace(true)
	table.SetTablePadding("    ")
	table.AppendBulk(data)
	table.Render()

	return nil
}

func ListRunningHandler(cmd *cobra.Command, args []string) error {
	client, err := api.ClientFromEnvironment()
	if err != nil {
		return err
	}

	models, err := client.ListRunning(cmd.Context())
	if err != nil {
		return err
	}

	var data [][]string

	for _, m := range models.Models {
		if len(args) == 0 || strings.HasPrefix(m.Name, args[0]) {
			var procStr string
			switch {
			case m.SizeVRAM == 0:
				procStr = "100% CPU"
			case m.SizeVRAM == m.Size:
				procStr = "100% GPU"
			case m.SizeVRAM > m.Size || m.Size == 0:
				procStr = "Unknown"
			default:
				sizeCPU := m.Size - m.SizeVRAM
				cpuPercent := math.Round(float64(sizeCPU) / float64(m.Size) * 100)
				procStr = fmt.Sprintf("%d%%/%d%% CPU/GPU", int(cpuPercent), int(100-cpuPercent))
			}

			var until string
			delta := time.Since(m.ExpiresAt)
			if delta > 0 {
				until = "Stopping..."
			} else {
				until = format.HumanTime(m.ExpiresAt, "Never")
			}
			data = append(data, []string{m.Name, m.Digest[:12], format.HumanBytes(m.Size), procStr, until})
		}
	}

	table := tablewriter.NewWriter(os.Stdout)
	table.SetHeader([]string{"NAME", "ID", "SIZE", "PROCESSOR", "UNTIL"})
	table.SetHeaderAlignment(tablewriter.ALIGN_LEFT)
	table.SetAlignment(tablewriter.ALIGN_LEFT)
	table.SetHeaderLine(false)
	table.SetBorder(false)
	table.SetNoWhiteSpace(true)
	table.SetTablePadding("    ")
	table.AppendBulk(data)
	table.Render()

	return nil
}

func DeleteHandler(cmd *cobra.Command, args []string) error {
	client, err := api.ClientFromEnvironment()
	if err != nil {
		return err
	}

	// Unload the model if it's running before deletion
	opts := &runOptions{
		Model:     args[0],
		KeepAlive: &api.Duration{Duration: 0},
	}
	if err := loadOrUnloadModel(cmd, opts); err != nil {
		if !strings.Contains(err.Error(), "not found") {
			return fmt.Errorf("unable to stop existing running model \"%s\": %s", args[0], err)
		}
	}

	for _, name := range args {
		req := api.DeleteRequest{Name: name}
		if err := client.Delete(cmd.Context(), &req); err != nil {
			return err
		}
		fmt.Printf("deleted '%s'\n", name)
	}
	return nil
}

func ShowHandler(cmd *cobra.Command, args []string) error {
	client, err := api.ClientFromEnvironment()
	if err != nil {
		return err
	}

	license, errLicense := cmd.Flags().GetBool("license")
	modelfile, errModelfile := cmd.Flags().GetBool("modelfile")
	parameters, errParams := cmd.Flags().GetBool("parameters")
	system, errSystem := cmd.Flags().GetBool("system")
	template, errTemplate := cmd.Flags().GetBool("template")

	for _, boolErr := range []error{errLicense, errModelfile, errParams, errSystem, errTemplate} {
		if boolErr != nil {
			return errors.New("error retrieving flags")
		}
	}

	flagsSet := 0
	showType := ""

	if license {
		flagsSet++
		showType = "license"
	}

	if modelfile {
		flagsSet++
		showType = "modelfile"
	}

	if parameters {
		flagsSet++
		showType = "parameters"
	}

	if system {
		flagsSet++
		showType = "system"
	}

	if template {
		flagsSet++
		showType = "template"
	}

	if flagsSet > 1 {
		return errors.New("only one of '--license', '--modelfile', '--parameters', '--system', or '--template' can be specified")
	}

	req := api.ShowRequest{Name: args[0]}
	resp, err := client.Show(cmd.Context(), &req)
	if err != nil {
		return err
	}

	if flagsSet == 1 {
		switch showType {
		case "license":
			fmt.Println(resp.License)
		case "modelfile":
			fmt.Println(resp.Modelfile)
		case "parameters":
			fmt.Println(resp.Parameters)
		case "system":
			fmt.Println(resp.System)
		case "template":
			fmt.Println(resp.Template)
		}

		return nil
	}

	return showInfo(resp, os.Stdout)
}

func showInfo(resp *api.ShowResponse, w io.Writer) error {
	tableRender := func(header string, rows func() [][]string) {
		fmt.Fprintln(w, " ", header)
		table := tablewriter.NewWriter(w)
		table.SetAlignment(tablewriter.ALIGN_LEFT)
		table.SetBorder(false)
		table.SetNoWhiteSpace(true)
		table.SetTablePadding("    ")

		switch header {
		case "Template", "System", "License":
			table.SetColWidth(100)
		}

		table.AppendBulk(rows())
		table.Render()
		fmt.Fprintln(w)
	}

	tableRender("Model", func() (rows [][]string) {
		if resp.ModelInfo != nil {
			arch := resp.ModelInfo["general.architecture"].(string)
			rows = append(rows, []string{"", "architecture", arch})
			rows = append(rows, []string{"", "parameters", format.HumanNumber(uint64(resp.ModelInfo["general.parameter_count"].(float64)))})
			rows = append(rows, []string{"", "context length", strconv.FormatFloat(resp.ModelInfo[fmt.Sprintf("%s.context_length", arch)].(float64), 'f', -1, 64)})
			rows = append(rows, []string{"", "embedding length", strconv.FormatFloat(resp.ModelInfo[fmt.Sprintf("%s.embedding_length", arch)].(float64), 'f', -1, 64)})
		} else {
			rows = append(rows, []string{"", "architecture", resp.Details.Family})
			rows = append(rows, []string{"", "parameters", resp.Details.ParameterSize})
		}
		rows = append(rows, []string{"", "quantization", resp.Details.QuantizationLevel})
		return
	})

	if resp.ProjectorInfo != nil {
		tableRender("Projector", func() (rows [][]string) {
			arch := resp.ProjectorInfo["general.architecture"].(string)
			rows = append(rows, []string{"", "architecture", arch})
			rows = append(rows, []string{"", "parameters", format.HumanNumber(uint64(resp.ProjectorInfo["general.parameter_count"].(float64)))})
			rows = append(rows, []string{"", "embedding length", strconv.FormatFloat(resp.ProjectorInfo[fmt.Sprintf("%s.vision.embedding_length", arch)].(float64), 'f', -1, 64)})
			rows = append(rows, []string{"", "dimensions", strconv.FormatFloat(resp.ProjectorInfo[fmt.Sprintf("%s.vision.projection_dim", arch)].(float64), 'f', -1, 64)})
			return
		})
	}

	if resp.Parameters != "" {
		tableRender("Parameters", func() (rows [][]string) {
			scanner := bufio.NewScanner(strings.NewReader(resp.Parameters))
			for scanner.Scan() {
				if text := scanner.Text(); text != "" {
					rows = append(rows, append([]string{""}, strings.Fields(text)...))
				}
			}
			return
		})
	}

	head := func(s string, n int) (rows [][]string) {
		scanner := bufio.NewScanner(strings.NewReader(s))
		for scanner.Scan() && (len(rows) < n || n < 0) {
			if text := scanner.Text(); text != "" {
				rows = append(rows, []string{"", strings.TrimSpace(text)})
			}
		}
		return
	}

	if resp.System != "" {
		tableRender("System", func() [][]string {
			return head(resp.System, 2)
		})
	}

	if resp.License != "" {
		tableRender("License", func() [][]string {
			return head(resp.License, 2)
		})
	}

	return nil
}

func CopyHandler(cmd *cobra.Command, args []string) error {
	client, err := api.ClientFromEnvironment()
	if err != nil {
		return err
	}

	req := api.CopyRequest{Source: args[0], Destination: args[1]}
	if err := client.Copy(cmd.Context(), &req); err != nil {
		return err
	}
	fmt.Printf("copied '%s' to '%s'\n", args[0], args[1])
	return nil
}

func PullHandler(cmd *cobra.Command, args []string) error {
	insecure, err := cmd.Flags().GetBool("insecure")
	if err != nil {
		return err
	}

	client, err := api.ClientFromEnvironment()
	if err != nil {
		return err
	}

	p := progress.NewProgress(os.Stderr)
	defer p.Stop()

	bars := make(map[string]*progress.Bar)

	var status string
	var spinner *progress.Spinner

	fn := func(resp api.ProgressResponse) error {
		if resp.Digest != "" {
			if spinner != nil {
				spinner.Stop()
			}

			bar, ok := bars[resp.Digest]
			if !ok {
				bar = progress.NewBar(fmt.Sprintf("pulling %s...", resp.Digest[7:19]), resp.Total, resp.Completed)
				bars[resp.Digest] = bar
				p.Add(resp.Digest, bar)
			}

			bar.Set(resp.Completed)
		} else if status != resp.Status {
			if spinner != nil {
				spinner.Stop()
			}

			status = resp.Status
			spinner = progress.NewSpinner(status)
			p.Add(status, spinner)
		}

		return nil
	}

	request := api.PullRequest{Name: args[0], Insecure: insecure}
	if err := client.Pull(cmd.Context(), &request, fn); err != nil {
		return err
	}

	return nil
}

type generateContextKey string

type runOptions struct {
	Model       string
	ParentModel string
	Prompt      string
	Messages    []api.Message
	WordWrap    bool
	Format      string
	System      string
	Images      []api.ImageData
	Options     map[string]interface{}
	MultiModal  bool
	KeepAlive   *api.Duration
}

type displayResponseState struct {
	lineLength int
	wordBuffer string
}

func displayResponse(content string, wordWrap bool, state *displayResponseState) {
	termWidth, _, _ := term.GetSize(int(os.Stdout.Fd()))
	if wordWrap && termWidth >= 10 {
		for _, ch := range content {
			if state.lineLength+1 > termWidth-5 {
				if runewidth.StringWidth(state.wordBuffer) > termWidth-10 {
					fmt.Printf("%s%c", state.wordBuffer, ch)
					state.wordBuffer = ""
					state.lineLength = 0
					continue
				}

				// backtrack the length of the last word and clear to the end of the line
				a := runewidth.StringWidth(state.wordBuffer)
				if a > 0 {
					fmt.Printf("\x1b[%dD", a)
				}
				fmt.Printf("\x1b[K\n")
				fmt.Printf("%s%c", state.wordBuffer, ch)
				chWidth := runewidth.RuneWidth(ch)

				state.lineLength = runewidth.StringWidth(state.wordBuffer) + chWidth
			} else {
				fmt.Print(string(ch))
				state.lineLength += runewidth.RuneWidth(ch)
				if runewidth.RuneWidth(ch) >= 2 {
					state.wordBuffer = ""
					continue
				}

				switch ch {
				case ' ':
					state.wordBuffer = ""
				case '\n':
					state.lineLength = 0
				default:
					state.wordBuffer += string(ch)
				}
			}
		}
	} else {
		fmt.Printf("%s%s", state.wordBuffer, content)
		if len(state.wordBuffer) > 0 {
			state.wordBuffer = ""
		}
	}
}

func chat(cmd *cobra.Command, opts runOptions) (*api.Message, error) {
	client, err := api.ClientFromEnvironment()
	if err != nil {
		return nil, err
	}

	p := progress.NewProgress(os.Stderr)
	defer p.StopAndClear()

	spinner := progress.NewSpinner("")
	p.Add("", spinner)

	cancelCtx, cancel := context.WithCancel(cmd.Context())
	defer cancel()

	sigChan := make(chan os.Signal, 1)
	signal.Notify(sigChan, syscall.SIGINT)

	go func() {
		<-sigChan
		cancel()
	}()

	var state *displayResponseState = &displayResponseState{}
	var latest api.ChatResponse
	var fullResponse strings.Builder
	var role string

	fn := func(response api.ChatResponse) error {
		p.StopAndClear()

		latest = response

		role = response.Message.Role
		content := response.Message.Content
		fullResponse.WriteString(content)

		displayResponse(content, opts.WordWrap, state)

		return nil
	}

	req := &api.ChatRequest{
		Model:    opts.Model,
		Messages: opts.Messages,
		Format:   opts.Format,
		Options:  opts.Options,
	}

	if opts.KeepAlive != nil {
		req.KeepAlive = opts.KeepAlive
	}

	if err := client.Chat(cancelCtx, req, fn); err != nil {
		if errors.Is(err, context.Canceled) {
			return nil, nil
		}
		return nil, err
	}

	if len(opts.Messages) > 0 {
		fmt.Println()
		fmt.Println()
	}

	verbose, err := cmd.Flags().GetBool("verbose")
	if err != nil {
		return nil, err
	}

	if verbose {
		latest.Summary()
	}

	return &api.Message{Role: role, Content: fullResponse.String()}, nil
}

func generate(cmd *cobra.Command, opts runOptions) error {
	client, err := api.ClientFromEnvironment()
	if err != nil {
		return err
	}

	p := progress.NewProgress(os.Stderr)
	defer p.StopAndClear()

	spinner := progress.NewSpinner("")
	p.Add("", spinner)

	var latest api.GenerateResponse

	generateContext, ok := cmd.Context().Value(generateContextKey("context")).([]int)
	if !ok {
		generateContext = []int{}
	}

	ctx, cancel := context.WithCancel(cmd.Context())
	defer cancel()

	sigChan := make(chan os.Signal, 1)
	signal.Notify(sigChan, syscall.SIGINT)

	go func() {
		<-sigChan
		cancel()
	}()

	var state *displayResponseState = &displayResponseState{}

	fn := func(response api.GenerateResponse) error {
		p.StopAndClear()

		latest = response
		content := response.Response

		displayResponse(content, opts.WordWrap, state)

		return nil
	}

	if opts.MultiModal {
		opts.Prompt, opts.Images, err = extractFileData(opts.Prompt)
		if err != nil {
			return err
		}
	}

	request := api.GenerateRequest{
		Model:     opts.Model,
		Prompt:    opts.Prompt,
		Context:   generateContext,
		Images:    opts.Images,
		Format:    opts.Format,
		System:    opts.System,
		Options:   opts.Options,
		KeepAlive: opts.KeepAlive,
	}

	if err := client.Generate(ctx, &request, fn); err != nil {
		if errors.Is(err, context.Canceled) {
			return nil
		}
		return err
	}

	if opts.Prompt != "" {
		fmt.Println()
		fmt.Println()
	}

	if !latest.Done {
		return nil
	}

	verbose, err := cmd.Flags().GetBool("verbose")
	if err != nil {
		return err
	}

	if verbose {
		latest.Summary()
	}

	ctx = context.WithValue(cmd.Context(), generateContextKey("context"), latest.Context)
	cmd.SetContext(ctx)

	return nil
}

<<<<<<< HEAD
func embeddings(cmd *cobra.Command, opts runOptions) error {
	client, err := api.ClientFromEnvironment()
	if err != nil {
		return err
	}

	p := progress.NewProgress(os.Stderr)
	defer p.StopAndClear()

	spinner := progress.NewSpinner("")
	p.Add("", spinner)

	req := api.EmbeddingRequest{
		Model:   opts.Model,
		Prompt:  opts.Prompt,
		Options: opts.Options,
	}

	response, err := client.Embeddings(cmd.Context(), &req)
	if err != nil {
		if errors.Is(err, context.Canceled) {
			return nil
		}
		return err
	}

	// cast response.Embedding to a string
	embedding := fmt.Sprintf("%v", response.Embedding)
	p.StopAndClear()
	fmt.Println(embedding)

	verbose, err := cmd.Flags().GetBool("verbose")
	if err != nil {
		return err
	}

	if verbose {
		response.Summary()
	}

	return nil
}

func RunServer(cmd *cobra.Command, _ []string) error {
=======
func RunServer(_ *cobra.Command, _ []string) error {
>>>>>>> 5dd0477f
	if err := initializeKeypair(); err != nil {
		return err
	}

	ln, err := net.Listen("tcp", envconfig.Host().Host)
	if err != nil {
		return err
	}

	err = server.Serve(ln)
	if errors.Is(err, http.ErrServerClosed) {
		return nil
	}

	return err
}

func initializeKeypair() error {
	home, err := os.UserHomeDir()
	if err != nil {
		return err
	}

	privKeyPath := filepath.Join(home, ".ollama", "id_ed25519")
	pubKeyPath := filepath.Join(home, ".ollama", "id_ed25519.pub")

	_, err = os.Stat(privKeyPath)
	if os.IsNotExist(err) {
		fmt.Printf("Couldn't find '%s'. Generating new private key.\n", privKeyPath)
		cryptoPublicKey, cryptoPrivateKey, err := ed25519.GenerateKey(rand.Reader)
		if err != nil {
			return err
		}

		privateKeyBytes, err := ssh.MarshalPrivateKey(cryptoPrivateKey, "")
		if err != nil {
			return err
		}

		if err := os.MkdirAll(filepath.Dir(privKeyPath), 0o755); err != nil {
			return fmt.Errorf("could not create directory %w", err)
		}

		if err := os.WriteFile(privKeyPath, pem.EncodeToMemory(privateKeyBytes), 0o600); err != nil {
			return err
		}

		sshPublicKey, err := ssh.NewPublicKey(cryptoPublicKey)
		if err != nil {
			return err
		}

		publicKeyBytes := ssh.MarshalAuthorizedKey(sshPublicKey)

		if err := os.WriteFile(pubKeyPath, publicKeyBytes, 0o644); err != nil {
			return err
		}

		fmt.Printf("Your new public key is: \n\n%s\n", publicKeyBytes)
	}
	return nil
}

func checkServerHeartbeat(cmd *cobra.Command, _ []string) error {
	client, err := api.ClientFromEnvironment()
	if err != nil {
		return err
	}
	if err := client.Heartbeat(cmd.Context()); err != nil {
		if !strings.Contains(err.Error(), " refused") {
			return err
		}
		if err := startApp(cmd.Context(), client); err != nil {
			return errors.New("could not connect to ollama app, is it running?")
		}
	}
	return nil
}

func versionHandler(cmd *cobra.Command, _ []string) {
	client, err := api.ClientFromEnvironment()
	if err != nil {
		return
	}

	serverVersion, err := client.Version(cmd.Context())
	if err != nil {
		fmt.Println("Warning: could not connect to a running Ollama instance")
	}

	if serverVersion != "" {
		fmt.Printf("ollama version is %s\n", serverVersion)
	}

	if serverVersion != version.Version {
		fmt.Printf("Warning: client version is %s\n", version.Version)
	}
}

func appendEnvDocs(cmd *cobra.Command, envs []envconfig.EnvVar) {
	if len(envs) == 0 {
		return
	}

	envUsage := `
Environment Variables:
`
	for _, e := range envs {
		envUsage += fmt.Sprintf("      %-24s   %s\n", e.Name, e.Description)
	}

	cmd.SetUsageTemplate(cmd.UsageTemplate() + envUsage)
}

func NewCLI() *cobra.Command {
	log.SetFlags(log.LstdFlags | log.Lshortfile)
	cobra.EnableCommandSorting = false

	if runtime.GOOS == "windows" {
		console.ConsoleFromFile(os.Stdin) //nolint:errcheck
	}

	rootCmd := &cobra.Command{
		Use:           "ollama",
		Short:         "Large language model runner",
		SilenceUsage:  true,
		SilenceErrors: true,
		CompletionOptions: cobra.CompletionOptions{
			DisableDefaultCmd: true,
		},
		Run: func(cmd *cobra.Command, args []string) {
			if version, _ := cmd.Flags().GetBool("version"); version {
				versionHandler(cmd, args)
				return
			}

			cmd.Print(cmd.UsageString())
		},
	}

	rootCmd.Flags().BoolP("version", "v", false, "Show version information")

	createCmd := &cobra.Command{
		Use:     "create MODEL",
		Short:   "Create a model from a Modelfile",
		Args:    cobra.ExactArgs(1),
		PreRunE: checkServerHeartbeat,
		RunE:    CreateHandler,
	}

	createCmd.Flags().StringP("file", "f", "Modelfile", "Name of the Modelfile")
	createCmd.Flags().StringP("quantize", "q", "", "Quantize model to this level (e.g. q4_0)")

	showCmd := &cobra.Command{
		Use:     "show MODEL",
		Short:   "Show information for a model",
		Args:    cobra.ExactArgs(1),
		PreRunE: checkServerHeartbeat,
		RunE:    ShowHandler,
	}

	showCmd.Flags().Bool("license", false, "Show license of a model")
	showCmd.Flags().Bool("modelfile", false, "Show Modelfile of a model")
	showCmd.Flags().Bool("parameters", false, "Show parameters of a model")
	showCmd.Flags().Bool("template", false, "Show template of a model")
	showCmd.Flags().Bool("system", false, "Show system message of a model")

	runCmd := &cobra.Command{
		Use:     "run MODEL [PROMPT]",
		Short:   "Run a model",
		Args:    cobra.MinimumNArgs(1),
		PreRunE: checkServerHeartbeat,
		RunE:    RunHandler,
	}

	runCmd.Flags().String("keepalive", "", "Duration to keep a model loaded (e.g. 5m)")
	runCmd.Flags().Bool("verbose", false, "Show timings for response")
	runCmd.Flags().Bool("insecure", false, "Use an insecure registry")
	runCmd.Flags().Bool("nowordwrap", false, "Don't wrap words to the next line automatically")
	runCmd.Flags().String("format", "", "Response format (e.g. json)")

<<<<<<< HEAD
	embsCmd := &cobra.Command{
		Use:     "embeddings MODEL [PROMPT]",
		Short:   "Get embeddings from a model",
		Args:    cobra.MinimumNArgs(1),
		PreRunE: checkServerHeartbeat,
		RunE:    EmbeddingsHandler,
	}

	embsCmd.Flags().String("keepalive", "", "Duration to keep a model loaded (e.g. 5m)")
	embsCmd.Flags().Bool("verbose", false, "Show timings for response")
	embsCmd.Flags().Bool("insecure", false, "Use an insecure registry")

=======
	stopCmd := &cobra.Command{
		Use:     "stop MODEL",
		Short:   "Stop a running model",
		Args:    cobra.ExactArgs(1),
		PreRunE: checkServerHeartbeat,
		RunE:    StopHandler,
	}

>>>>>>> 5dd0477f
	serveCmd := &cobra.Command{
		Use:     "serve",
		Aliases: []string{"start"},
		Short:   "Start ollama",
		Args:    cobra.ExactArgs(0),
		RunE:    RunServer,
	}

	pullCmd := &cobra.Command{
		Use:     "pull MODEL",
		Short:   "Pull a model from a registry",
		Args:    cobra.ExactArgs(1),
		PreRunE: checkServerHeartbeat,
		RunE:    PullHandler,
	}

	pullCmd.Flags().Bool("insecure", false, "Use an insecure registry")

	pushCmd := &cobra.Command{
		Use:     "push MODEL",
		Short:   "Push a model to a registry",
		Args:    cobra.ExactArgs(1),
		PreRunE: checkServerHeartbeat,
		RunE:    PushHandler,
	}

	pushCmd.Flags().Bool("insecure", false, "Use an insecure registry")

	listCmd := &cobra.Command{
		Use:     "list",
		Aliases: []string{"ls"},
		Short:   "List models",
		PreRunE: checkServerHeartbeat,
		RunE:    ListHandler,
	}

	psCmd := &cobra.Command{
		Use:     "ps",
		Short:   "List running models",
		PreRunE: checkServerHeartbeat,
		RunE:    ListRunningHandler,
	}

	copyCmd := &cobra.Command{
		Use:     "cp SOURCE DESTINATION",
		Short:   "Copy a model",
		Args:    cobra.ExactArgs(2),
		PreRunE: checkServerHeartbeat,
		RunE:    CopyHandler,
	}

	deleteCmd := &cobra.Command{
		Use:     "rm MODEL [MODEL...]",
		Short:   "Remove a model",
		Args:    cobra.MinimumNArgs(1),
		PreRunE: checkServerHeartbeat,
		RunE:    DeleteHandler,
	}

	envVars := envconfig.AsMap()

	envs := []envconfig.EnvVar{envVars["OLLAMA_HOST"]}

	for _, cmd := range []*cobra.Command{
		createCmd,
		showCmd,
		runCmd,
<<<<<<< HEAD
		embsCmd,
=======
		stopCmd,
>>>>>>> 5dd0477f
		pullCmd,
		pushCmd,
		listCmd,
		psCmd,
		copyCmd,
		deleteCmd,
		serveCmd,
	} {
		switch cmd {
		case runCmd:
			appendEnvDocs(cmd, []envconfig.EnvVar{envVars["OLLAMA_HOST"], envVars["OLLAMA_NOHISTORY"]})
		case serveCmd:
			appendEnvDocs(cmd, []envconfig.EnvVar{
				envVars["OLLAMA_DEBUG"],
				envVars["OLLAMA_HOST"],
				envVars["OLLAMA_KEEP_ALIVE"],
				envVars["OLLAMA_MAX_LOADED_MODELS"],
				envVars["OLLAMA_MAX_QUEUE"],
				envVars["OLLAMA_MODELS"],
				envVars["OLLAMA_NUM_PARALLEL"],
				envVars["OLLAMA_NOPRUNE"],
				envVars["OLLAMA_ORIGINS"],
				envVars["OLLAMA_SCHED_SPREAD"],
				envVars["OLLAMA_TMPDIR"],
				envVars["OLLAMA_FLASH_ATTENTION"],
				envVars["OLLAMA_LLM_LIBRARY"],
				envVars["OLLAMA_GPU_OVERHEAD"],
				envVars["OLLAMA_LOAD_TIMEOUT"],
			})
		default:
			appendEnvDocs(cmd, envs)
		}
	}

	rootCmd.AddCommand(
		serveCmd,
		createCmd,
		showCmd,
		runCmd,
<<<<<<< HEAD
		embsCmd,
=======
		stopCmd,
>>>>>>> 5dd0477f
		pullCmd,
		pushCmd,
		listCmd,
		psCmd,
		copyCmd,
		deleteCmd,
	)

	return rootCmd
}<|MERGE_RESOLUTION|>--- conflicted
+++ resolved
@@ -1198,7 +1198,6 @@
 	return nil
 }
 
-<<<<<<< HEAD
 func embeddings(cmd *cobra.Command, opts runOptions) error {
 	client, err := api.ClientFromEnvironment()
 	if err != nil {
@@ -1242,10 +1241,7 @@
 	return nil
 }
 
-func RunServer(cmd *cobra.Command, _ []string) error {
-=======
 func RunServer(_ *cobra.Command, _ []string) error {
->>>>>>> 5dd0477f
 	if err := initializeKeypair(); err != nil {
 		return err
 	}
@@ -1427,7 +1423,6 @@
 	runCmd.Flags().Bool("nowordwrap", false, "Don't wrap words to the next line automatically")
 	runCmd.Flags().String("format", "", "Response format (e.g. json)")
 
-<<<<<<< HEAD
 	embsCmd := &cobra.Command{
 		Use:     "embeddings MODEL [PROMPT]",
 		Short:   "Get embeddings from a model",
@@ -1440,7 +1435,6 @@
 	embsCmd.Flags().Bool("verbose", false, "Show timings for response")
 	embsCmd.Flags().Bool("insecure", false, "Use an insecure registry")
 
-=======
 	stopCmd := &cobra.Command{
 		Use:     "stop MODEL",
 		Short:   "Stop a running model",
@@ -1449,7 +1443,6 @@
 		RunE:    StopHandler,
 	}
 
->>>>>>> 5dd0477f
 	serveCmd := &cobra.Command{
 		Use:     "serve",
 		Aliases: []string{"start"},
@@ -1517,11 +1510,8 @@
 		createCmd,
 		showCmd,
 		runCmd,
-<<<<<<< HEAD
 		embsCmd,
-=======
 		stopCmd,
->>>>>>> 5dd0477f
 		pullCmd,
 		pushCmd,
 		listCmd,
@@ -1561,11 +1551,8 @@
 		createCmd,
 		showCmd,
 		runCmd,
-<<<<<<< HEAD
 		embsCmd,
-=======
 		stopCmd,
->>>>>>> 5dd0477f
 		pullCmd,
 		pushCmd,
 		listCmd,
