package cmd

import (
	"bufio"
	"context"
	"crypto/ed25519"
	"crypto/rand"
	"encoding/json"
	"encoding/pem"
	"errors"
	"fmt"
	"io"
	"log"
	"math"
	"net"
	"net/http"
	"os"
	"os/signal"
	"path/filepath"
	"runtime"
	"strconv"
	"strings"
	"sync/atomic"
	"syscall"
	"time"

	"github.com/containerd/console"
	"github.com/mattn/go-runewidth"
	"github.com/olekukonko/tablewriter"
	"github.com/spf13/cobra"
	"golang.org/x/crypto/ssh"
	"golang.org/x/term"

	"github.com/ollama/ollama/api"
	"github.com/ollama/ollama/envconfig"
	"github.com/ollama/ollama/format"
	"github.com/ollama/ollama/llama"
	"github.com/ollama/ollama/parser"
	"github.com/ollama/ollama/progress"
	"github.com/ollama/ollama/runner"
	"github.com/ollama/ollama/server"
	"github.com/ollama/ollama/types/model"
	"github.com/ollama/ollama/version"
)

var errModelfileNotFound = errors.New("specified Modelfile wasn't found")

func getModelfileName(cmd *cobra.Command) (string, error) {
	filename, _ := cmd.Flags().GetString("file")

	if filename == "" {
		filename = "Modelfile"
	}

	absName, err := filepath.Abs(filename)
	if err != nil {
		return "", err
	}

	_, err = os.Stat(absName)
	if err != nil {
		return "", err
	}

	return absName, nil
}

func CreateHandler(cmd *cobra.Command, args []string) error {
	p := progress.NewProgress(os.Stderr)
	defer p.Stop()

	var reader io.Reader

	filename, err := getModelfileName(cmd)
	if os.IsNotExist(err) {
		if filename == "" {
			reader = strings.NewReader("FROM .\n")
		} else {
			return errModelfileNotFound
		}
	} else if err != nil {
		return err
	} else {
		f, err := os.Open(filename)
		if err != nil {
			return err
		}

		reader = f
		defer f.Close()
	}

	modelfile, err := parser.ParseFile(reader)
	if err != nil {
		return err
	}

	status := "gathering model components"
	spinner := progress.NewSpinner(status)
	p.Add(status, spinner)

	req, err := modelfile.CreateRequest(filepath.Dir(filename))
	if err != nil {
		return err
	}
	spinner.Stop()

	req.Name = args[0]
	quantize, _ := cmd.Flags().GetString("quantize")
	if quantize != "" {
		req.Quantize = quantize
	}

	client, err := api.ClientFromEnvironment()
	if err != nil {
		return err
	}

	if len(req.Files) > 0 {
		fileMap := map[string]string{}
		for f, digest := range req.Files {
			if _, err := createBlob(cmd, client, f, digest, p); err != nil {
				return err
			}
			fileMap[filepath.Base(f)] = digest
		}
		req.Files = fileMap
	}

	if len(req.Adapters) > 0 {
		fileMap := map[string]string{}
		for f, digest := range req.Adapters {
			if _, err := createBlob(cmd, client, f, digest, p); err != nil {
				return err
			}
			fileMap[filepath.Base(f)] = digest
		}
		req.Adapters = fileMap
	}

	bars := make(map[string]*progress.Bar)
	fn := func(resp api.ProgressResponse) error {
		if resp.Digest != "" {
			bar, ok := bars[resp.Digest]
			if !ok {
				bar = progress.NewBar(fmt.Sprintf("pulling %s...", resp.Digest[7:19]), resp.Total, resp.Completed)
				bars[resp.Digest] = bar
				p.Add(resp.Digest, bar)
			}

			bar.Set(resp.Completed)
		} else if status != resp.Status {
			spinner.Stop()

			status = resp.Status
			spinner = progress.NewSpinner(status)
			p.Add(status, spinner)
		}

		return nil
	}

	if err := client.Create(cmd.Context(), req, fn); err != nil {
		if strings.Contains(err.Error(), "path or Modelfile are required") {
			return fmt.Errorf("the ollama server must be updated to use `ollama create` with this client")
		}
		return err
	}

	return nil
}

func createBlob(cmd *cobra.Command, client *api.Client, path string, digest string, p *progress.Progress) (string, error) {
	realPath, err := filepath.EvalSymlinks(path)
	if err != nil {
		return "", err
	}

	bin, err := os.Open(realPath)
	if err != nil {
		return "", err
	}
	defer bin.Close()

	// Get file info to retrieve the size
	fileInfo, err := bin.Stat()
	if err != nil {
		return "", err
	}
	fileSize := fileInfo.Size()

	var pw progressWriter
	status := fmt.Sprintf("copying file %s 0%%", digest)
	spinner := progress.NewSpinner(status)
	p.Add(status, spinner)
	defer spinner.Stop()

	done := make(chan struct{})
	defer close(done)

	go func() {
		ticker := time.NewTicker(60 * time.Millisecond)
		defer ticker.Stop()
		for {
			select {
			case <-ticker.C:
				spinner.SetMessage(fmt.Sprintf("copying file %s %d%%", digest, int(100*pw.n.Load()/fileSize)))
			case <-done:
				spinner.SetMessage(fmt.Sprintf("copying file %s 100%%", digest))
				return
			}
		}
	}()

	if err = client.CreateBlob(cmd.Context(), digest, io.TeeReader(bin, &pw)); err != nil {
		return "", err
	}
	return digest, nil
}

type progressWriter struct {
	n atomic.Int64
}

func (w *progressWriter) Write(p []byte) (n int, err error) {
	w.n.Add(int64(len(p)))
	return len(p), nil
}

func loadOrUnloadModel(cmd *cobra.Command, opts *runOptions) error {
	p := progress.NewProgress(os.Stderr)
	defer p.StopAndClear()

	spinner := progress.NewSpinner("")
	p.Add("", spinner)

	client, err := api.ClientFromEnvironment()
	if err != nil {
		return err
	}

	req := &api.GenerateRequest{
		Model:     opts.Model,
		KeepAlive: opts.KeepAlive,
	}

	return client.Generate(cmd.Context(), req, func(api.GenerateResponse) error { return nil })
}

func StopHandler(cmd *cobra.Command, args []string) error {
	opts := &runOptions{
		Model:     args[0],
		KeepAlive: &api.Duration{Duration: 0},
	}
	if err := loadOrUnloadModel(cmd, opts); err != nil {
		if strings.Contains(err.Error(), "not found") {
			return fmt.Errorf("couldn't find model \"%s\" to stop", args[0])
		}
	}
	return nil
}

func RunHandler(cmd *cobra.Command, args []string) error {
	interactive := true

	opts := runOptions{
		Model:    args[0],
		WordWrap: os.Getenv("TERM") == "xterm-256color",
		Options:  map[string]interface{}{},
	}

	format, err := cmd.Flags().GetString("format")
	if err != nil {
		return err
	}
	opts.Format = format

	keepAlive, err := cmd.Flags().GetString("keepalive")
	if err != nil {
		return err
	}
	if keepAlive != "" {
		d, err := time.ParseDuration(keepAlive)
		if err != nil {
			return err
		}
		opts.KeepAlive = &api.Duration{Duration: d}
	}

	prompts := args[1:]
	// prepend stdin to the prompt if provided
	if !term.IsTerminal(int(os.Stdin.Fd())) {
		in, err := io.ReadAll(os.Stdin)
		if err != nil {
			return err
		}

		prompts = append([]string{string(in)}, prompts...)
		opts.WordWrap = false
		interactive = false
	}
	opts.Prompt = strings.Join(prompts, " ")
	if len(prompts) > 0 {
		interactive = false
	}
	// Be quiet if we're redirecting to a pipe or file
	if !term.IsTerminal(int(os.Stdout.Fd())) {
		interactive = false
	}

	nowrap, err := cmd.Flags().GetBool("nowordwrap")
	if err != nil {
		return err
	}
	opts.WordWrap = !nowrap

	// Fill out the rest of the options based on information about the
	// model.
	client, err := api.ClientFromEnvironment()
	if err != nil {
		return err
	}

	name := args[0]
	info, err := func() (*api.ShowResponse, error) {
		showReq := &api.ShowRequest{Name: name}
		info, err := client.Show(cmd.Context(), showReq)
		var se api.StatusError
		if errors.As(err, &se) && se.StatusCode == http.StatusNotFound {
			if err := PullHandler(cmd, []string{name}); err != nil {
				return nil, err
			}
			return client.Show(cmd.Context(), &api.ShowRequest{Name: name})
		}
		return info, err
	}()
	if err != nil {
		return err
	}

	// TODO(jessegross): We should either find another way to know if this is
	// a vision model or remove the logic. Also consider that other modalities will
	// need different behavior anyways.
	opts.MultiModal = len(info.ProjectorInfo) != 0 || envconfig.NewEngine()
	opts.ParentModel = info.Details.ParentModel

	if interactive {
		if err := loadOrUnloadModel(cmd, &opts); err != nil {
			return err
		}

		for _, msg := range info.Messages {
			switch msg.Role {
			case "user":
				fmt.Printf(">>> %s\n", msg.Content)
			case "assistant":
				state := &displayResponseState{}
				displayResponse(msg.Content, opts.WordWrap, state)
				fmt.Println()
				fmt.Println()
			}
		}

		return generateInteractive(cmd, opts)
	}
	return generate(cmd, opts)
}

func PushHandler(cmd *cobra.Command, args []string) error {
	client, err := api.ClientFromEnvironment()
	if err != nil {
		return err
	}

	insecure, err := cmd.Flags().GetBool("insecure")
	if err != nil {
		return err
	}

	p := progress.NewProgress(os.Stderr)
	defer p.Stop()

	bars := make(map[string]*progress.Bar)
	var status string
	var spinner *progress.Spinner

	fn := func(resp api.ProgressResponse) error {
		if resp.Digest != "" {
			if spinner != nil {
				spinner.Stop()
			}

			bar, ok := bars[resp.Digest]
			if !ok {
				bar = progress.NewBar(fmt.Sprintf("pushing %s...", resp.Digest[7:19]), resp.Total, resp.Completed)
				bars[resp.Digest] = bar
				p.Add(resp.Digest, bar)
			}

			bar.Set(resp.Completed)
		} else if status != resp.Status {
			if spinner != nil {
				spinner.Stop()
			}

			status = resp.Status
			spinner = progress.NewSpinner(status)
			p.Add(status, spinner)
		}

		return nil
	}

	request := api.PushRequest{Name: args[0], Insecure: insecure}

	n := model.ParseName(args[0])
	if err := client.Push(cmd.Context(), &request, fn); err != nil {
		if spinner != nil {
			spinner.Stop()
		}
		if strings.Contains(err.Error(), "access denied") {
			return errors.New("you are not authorized to push to this namespace, create the model under a namespace you own")
		}
		return err
	}

	p.Stop()
	spinner.Stop()

	destination := n.String()
	if strings.HasSuffix(n.Host, ".ollama.ai") || strings.HasSuffix(n.Host, ".ollama.com") {
		destination = "https://ollama.com/" + strings.TrimSuffix(n.DisplayShortest(), ":latest")
	}
	fmt.Printf("\nYou can find your model at:\n\n")
	fmt.Printf("\t%s\n", destination)

	return nil
}

func ListHandler(cmd *cobra.Command, args []string) error {
	client, err := api.ClientFromEnvironment()
	if err != nil {
		return err
	}

	models, err := client.List(cmd.Context())
	if err != nil {
		return err
	}

	var data [][]string

	for _, m := range models.Models {
		if len(args) == 0 || strings.HasPrefix(strings.ToLower(m.Name), strings.ToLower(args[0])) {
			data = append(data, []string{m.Name, m.Digest[:12], format.HumanBytes(m.Size), format.HumanTime(m.ModifiedAt, "Never")})
		}
	}

	table := tablewriter.NewWriter(os.Stdout)
	table.SetHeader([]string{"NAME", "ID", "SIZE", "MODIFIED"})
	table.SetHeaderAlignment(tablewriter.ALIGN_LEFT)
	table.SetAlignment(tablewriter.ALIGN_LEFT)
	table.SetHeaderLine(false)
	table.SetBorder(false)
	table.SetNoWhiteSpace(true)
	table.SetTablePadding("    ")
	table.AppendBulk(data)
	table.Render()

	return nil
}

func ListRunningHandler(cmd *cobra.Command, args []string) error {
	client, err := api.ClientFromEnvironment()
	if err != nil {
		return err
	}

	models, err := client.ListRunning(cmd.Context())
	if err != nil {
		return err
	}

	var data [][]string

	for _, m := range models.Models {
		if len(args) == 0 || strings.HasPrefix(m.Name, args[0]) {
			var procStr string
			switch {
			case m.SizeVRAM == 0:
				procStr = "100% CPU"
			case m.SizeVRAM == m.Size:
				procStr = "100% GPU"
			case m.SizeVRAM > m.Size || m.Size == 0:
				procStr = "Unknown"
			default:
				sizeCPU := m.Size - m.SizeVRAM
				cpuPercent := math.Round(float64(sizeCPU) / float64(m.Size) * 100)
				procStr = fmt.Sprintf("%d%%/%d%% CPU/GPU", int(cpuPercent), int(100-cpuPercent))
			}

			var until string
			delta := time.Since(m.ExpiresAt)
			if delta > 0 {
				until = "Stopping..."
			} else {
				until = format.HumanTime(m.ExpiresAt, "Never")
			}
			data = append(data, []string{m.Name, m.Digest[:12], format.HumanBytes(m.Size), procStr, until})
		}
	}

	table := tablewriter.NewWriter(os.Stdout)
	table.SetHeader([]string{"NAME", "ID", "SIZE", "PROCESSOR", "UNTIL"})
	table.SetHeaderAlignment(tablewriter.ALIGN_LEFT)
	table.SetAlignment(tablewriter.ALIGN_LEFT)
	table.SetHeaderLine(false)
	table.SetBorder(false)
	table.SetNoWhiteSpace(true)
	table.SetTablePadding("    ")
	table.AppendBulk(data)
	table.Render()

	return nil
}

func DeleteHandler(cmd *cobra.Command, args []string) error {
	client, err := api.ClientFromEnvironment()
	if err != nil {
		return err
	}

	// Unload the model if it's running before deletion
	opts := &runOptions{
		Model:     args[0],
		KeepAlive: &api.Duration{Duration: 0},
	}
	if err := loadOrUnloadModel(cmd, opts); err != nil {
		if !strings.Contains(err.Error(), "not found") {
			return fmt.Errorf("unable to stop existing running model \"%s\": %s", args[0], err)
		}
	}

	for _, name := range args {
		req := api.DeleteRequest{Name: name}
		if err := client.Delete(cmd.Context(), &req); err != nil {
			return err
		}
		fmt.Printf("deleted '%s'\n", name)
	}
	return nil
}

func ShowHandler(cmd *cobra.Command, args []string) error {
	client, err := api.ClientFromEnvironment()
	if err != nil {
		return err
	}

	license, errLicense := cmd.Flags().GetBool("license")
	modelfile, errModelfile := cmd.Flags().GetBool("modelfile")
	parameters, errParams := cmd.Flags().GetBool("parameters")
	system, errSystem := cmd.Flags().GetBool("system")
	template, errTemplate := cmd.Flags().GetBool("template")

	for _, boolErr := range []error{errLicense, errModelfile, errParams, errSystem, errTemplate} {
		if boolErr != nil {
			return errors.New("error retrieving flags")
		}
	}

	flagsSet := 0
	showType := ""

	if license {
		flagsSet++
		showType = "license"
	}

	if modelfile {
		flagsSet++
		showType = "modelfile"
	}

	if parameters {
		flagsSet++
		showType = "parameters"
	}

	if system {
		flagsSet++
		showType = "system"
	}

	if template {
		flagsSet++
		showType = "template"
	}

	if flagsSet > 1 {
		return errors.New("only one of '--license', '--modelfile', '--parameters', '--system', or '--template' can be specified")
	}

	req := api.ShowRequest{Name: args[0]}
	resp, err := client.Show(cmd.Context(), &req)
	if err != nil {
		return err
	}

	if flagsSet == 1 {
		switch showType {
		case "license":
			fmt.Println(resp.License)
		case "modelfile":
			fmt.Println(resp.Modelfile)
		case "parameters":
			fmt.Println(resp.Parameters)
		case "system":
			fmt.Print(resp.System)
		case "template":
			fmt.Print(resp.Template)
		}

		return nil
	}

	return showInfo(resp, os.Stdout)
}

func showInfo(resp *api.ShowResponse, w io.Writer) error {
	tableRender := func(header string, rows func() [][]string) {
		fmt.Fprintln(w, " ", header)
		table := tablewriter.NewWriter(w)
		table.SetAlignment(tablewriter.ALIGN_LEFT)
		table.SetBorder(false)
		table.SetNoWhiteSpace(true)
		table.SetTablePadding("    ")

		switch header {
		case "Template", "System", "License":
			table.SetColWidth(100)
		}

		table.AppendBulk(rows())
		table.Render()
		fmt.Fprintln(w)
	}

	tableRender("Model", func() (rows [][]string) {
		if resp.ModelInfo != nil {
			arch := resp.ModelInfo["general.architecture"].(string)
			rows = append(rows, []string{"", "architecture", arch})
			rows = append(rows, []string{"", "parameters", format.HumanNumber(uint64(resp.ModelInfo["general.parameter_count"].(float64)))})
			rows = append(rows, []string{"", "context length", strconv.FormatFloat(resp.ModelInfo[fmt.Sprintf("%s.context_length", arch)].(float64), 'f', -1, 64)})
			rows = append(rows, []string{"", "embedding length", strconv.FormatFloat(resp.ModelInfo[fmt.Sprintf("%s.embedding_length", arch)].(float64), 'f', -1, 64)})
		} else {
			rows = append(rows, []string{"", "architecture", resp.Details.Family})
			rows = append(rows, []string{"", "parameters", resp.Details.ParameterSize})
		}
		rows = append(rows, []string{"", "quantization", resp.Details.QuantizationLevel})
		return
	})

	if resp.ProjectorInfo != nil {
		tableRender("Projector", func() (rows [][]string) {
			arch := resp.ProjectorInfo["general.architecture"].(string)
			rows = append(rows, []string{"", "architecture", arch})
			rows = append(rows, []string{"", "parameters", format.HumanNumber(uint64(resp.ProjectorInfo["general.parameter_count"].(float64)))})
			rows = append(rows, []string{"", "embedding length", strconv.FormatFloat(resp.ProjectorInfo[fmt.Sprintf("%s.vision.embedding_length", arch)].(float64), 'f', -1, 64)})
			rows = append(rows, []string{"", "dimensions", strconv.FormatFloat(resp.ProjectorInfo[fmt.Sprintf("%s.vision.projection_dim", arch)].(float64), 'f', -1, 64)})
			return
		})
	}

	if resp.Parameters != "" {
		tableRender("Parameters", func() (rows [][]string) {
			scanner := bufio.NewScanner(strings.NewReader(resp.Parameters))
			for scanner.Scan() {
				if text := scanner.Text(); text != "" {
					rows = append(rows, append([]string{""}, strings.Fields(text)...))
				}
			}
			return
		})
	}

	head := func(s string, n int) (rows [][]string) {
		scanner := bufio.NewScanner(strings.NewReader(s))
		for scanner.Scan() && (len(rows) < n || n < 0) {
			if text := scanner.Text(); text != "" {
				rows = append(rows, []string{"", strings.TrimSpace(text)})
			}
		}
		return
	}

	if resp.System != "" {
		tableRender("System", func() [][]string {
			return head(resp.System, 2)
		})
	}

	if resp.License != "" {
		tableRender("License", func() [][]string {
			return head(resp.License, 2)
		})
	}

	return nil
}

func CopyHandler(cmd *cobra.Command, args []string) error {
	client, err := api.ClientFromEnvironment()
	if err != nil {
		return err
	}

	req := api.CopyRequest{Source: args[0], Destination: args[1]}
	if err := client.Copy(cmd.Context(), &req); err != nil {
		return err
	}
	fmt.Printf("copied '%s' to '%s'\n", args[0], args[1])
	return nil
}

func PullHandler(cmd *cobra.Command, args []string) error {
	insecure, err := cmd.Flags().GetBool("insecure")
	if err != nil {
		return err
	}

	client, err := api.ClientFromEnvironment()
	if err != nil {
		return err
	}

	p := progress.NewProgress(os.Stderr)
	defer p.Stop()

	bars := make(map[string]*progress.Bar)

	var status string
	var spinner *progress.Spinner

	fn := func(resp api.ProgressResponse) error {
		if resp.Digest != "" {
			if spinner != nil {
				spinner.Stop()
			}

			bar, ok := bars[resp.Digest]
			if !ok {
				bar = progress.NewBar(fmt.Sprintf("pulling %s...", resp.Digest[7:19]), resp.Total, resp.Completed)
				bars[resp.Digest] = bar
				p.Add(resp.Digest, bar)
			}

			bar.Set(resp.Completed)
		} else if status != resp.Status {
			if spinner != nil {
				spinner.Stop()
			}

			status = resp.Status
			spinner = progress.NewSpinner(status)
			p.Add(status, spinner)
		}

		return nil
	}

	request := api.PullRequest{Name: args[0], Insecure: insecure}
	if err := client.Pull(cmd.Context(), &request, fn); err != nil {
		return err
	}

	return nil
}

type generateContextKey string

type runOptions struct {
	Model       string
	ParentModel string
	Prompt      string
	Messages    []api.Message
	WordWrap    bool
	Format      string
	System      string
	Images      []api.ImageData
	Options     map[string]interface{}
	MultiModal  bool
	KeepAlive   *api.Duration
}

type displayResponseState struct {
	lineLength int
	wordBuffer string
}

func displayResponse(content string, wordWrap bool, state *displayResponseState) {
	termWidth, _, _ := term.GetSize(int(os.Stdout.Fd()))
	if wordWrap && termWidth >= 10 {
		for _, ch := range content {
			if state.lineLength+1 > termWidth-5 {
				if runewidth.StringWidth(state.wordBuffer) > termWidth-10 {
					fmt.Printf("%s%c", state.wordBuffer, ch)
					state.wordBuffer = ""
					state.lineLength = 0
					continue
				}

				// backtrack the length of the last word and clear to the end of the line
				a := runewidth.StringWidth(state.wordBuffer)
				if a > 0 {
					fmt.Printf("\x1b[%dD", a)
				}
				fmt.Printf("\x1b[K\n")
				fmt.Printf("%s%c", state.wordBuffer, ch)
				chWidth := runewidth.RuneWidth(ch)

				state.lineLength = runewidth.StringWidth(state.wordBuffer) + chWidth
			} else {
				fmt.Print(string(ch))
				state.lineLength += runewidth.RuneWidth(ch)
				if runewidth.RuneWidth(ch) >= 2 {
					state.wordBuffer = ""
					continue
				}

				switch ch {
				case ' ':
					state.wordBuffer = ""
				case '\n':
					state.lineLength = 0
				default:
					state.wordBuffer += string(ch)
				}
			}
		}
	} else {
		fmt.Printf("%s%s", state.wordBuffer, content)
		if len(state.wordBuffer) > 0 {
			state.wordBuffer = ""
		}
	}
}

func chat(cmd *cobra.Command, opts runOptions) (*api.Message, error) {
	client, err := api.ClientFromEnvironment()
	if err != nil {
		return nil, err
	}

	p := progress.NewProgress(os.Stderr)
	defer p.StopAndClear()

	spinner := progress.NewSpinner("")
	p.Add("", spinner)

	cancelCtx, cancel := context.WithCancel(cmd.Context())
	defer cancel()

	sigChan := make(chan os.Signal, 1)
	signal.Notify(sigChan, syscall.SIGINT)

	go func() {
		<-sigChan
		cancel()
	}()

	var state *displayResponseState = &displayResponseState{}
	var latest api.ChatResponse
	var fullResponse strings.Builder
	var role string

	fn := func(response api.ChatResponse) error {
		p.StopAndClear()

		latest = response

		role = response.Message.Role
		content := response.Message.Content
		fullResponse.WriteString(content)

		displayResponse(content, opts.WordWrap, state)

		return nil
	}

	if opts.Format == "json" {
		opts.Format = `"` + opts.Format + `"`
	}

	req := &api.ChatRequest{
		Model:    opts.Model,
		Messages: opts.Messages,
		Format:   json.RawMessage(opts.Format),
		Options:  opts.Options,
	}

	if opts.KeepAlive != nil {
		req.KeepAlive = opts.KeepAlive
	}

	if err := client.Chat(cancelCtx, req, fn); err != nil {
		if errors.Is(err, context.Canceled) {
			return nil, nil
		}
		return nil, err
	}

	if len(opts.Messages) > 0 {
		fmt.Println()
		fmt.Println()
	}

	verbose, err := cmd.Flags().GetBool("verbose")
	if err != nil {
		return nil, err
	}

	if verbose {
		latest.Summary()
	}

	return &api.Message{Role: role, Content: fullResponse.String()}, nil
}

func generate(cmd *cobra.Command, opts runOptions) error {
	client, err := api.ClientFromEnvironment()
	if err != nil {
		return err
	}

	p := progress.NewProgress(os.Stderr)
	defer p.StopAndClear()

	spinner := progress.NewSpinner("")
	p.Add("", spinner)

	var latest api.GenerateResponse

	generateContext, ok := cmd.Context().Value(generateContextKey("context")).([]int)
	if !ok {
		generateContext = []int{}
	}

	ctx, cancel := context.WithCancel(cmd.Context())
	defer cancel()

	sigChan := make(chan os.Signal, 1)
	signal.Notify(sigChan, syscall.SIGINT)

	go func() {
		<-sigChan
		cancel()
	}()

	var state *displayResponseState = &displayResponseState{}

	fn := func(response api.GenerateResponse) error {
		p.StopAndClear()

		latest = response
		content := response.Response

		displayResponse(content, opts.WordWrap, state)

		return nil
	}

	if opts.MultiModal {
		opts.Prompt, opts.Images, err = extractFileData(opts.Prompt)
		if err != nil {
			return err
		}
	}

	if opts.Format == "json" {
		opts.Format = `"` + opts.Format + `"`
	}

	request := api.GenerateRequest{
		Model:     opts.Model,
		Prompt:    opts.Prompt,
		Context:   generateContext,
		Images:    opts.Images,
		Format:    json.RawMessage(opts.Format),
		System:    opts.System,
		Options:   opts.Options,
		KeepAlive: opts.KeepAlive,
	}

	if err := client.Generate(ctx, &request, fn); err != nil {
		if errors.Is(err, context.Canceled) {
			return nil
		}
		return err
	}

	if opts.Prompt != "" {
		fmt.Println()
		fmt.Println()
	}

	if !latest.Done {
		return nil
	}

	verbose, err := cmd.Flags().GetBool("verbose")
	if err != nil {
		return err
	}

	if verbose {
		latest.Summary()
	}

	ctx = context.WithValue(cmd.Context(), generateContextKey("context"), latest.Context)
	cmd.SetContext(ctx)

	return nil
}

func RunServer(_ *cobra.Command, _ []string) error {
	if err := initializeKeypair(); err != nil {
		return err
	}

	ln, err := net.Listen("tcp", envconfig.Host().Host)
	if err != nil {
		return err
	}

	err = server.Serve(ln)
	if errors.Is(err, http.ErrServerClosed) {
		return nil
	}

	return err
}

func initializeKeypair() error {
	home, err := os.UserHomeDir()
	if err != nil {
		return err
	}

	privKeyPath := filepath.Join(home, ".ollama", "id_ed25519")
	pubKeyPath := filepath.Join(home, ".ollama", "id_ed25519.pub")

	_, err = os.Stat(privKeyPath)
	if os.IsNotExist(err) {
		fmt.Printf("Couldn't find '%s'. Generating new private key.\n", privKeyPath)
		cryptoPublicKey, cryptoPrivateKey, err := ed25519.GenerateKey(rand.Reader)
		if err != nil {
			return err
		}

		privateKeyBytes, err := ssh.MarshalPrivateKey(cryptoPrivateKey, "")
		if err != nil {
			return err
		}

		if err := os.MkdirAll(filepath.Dir(privKeyPath), 0o755); err != nil {
			return fmt.Errorf("could not create directory %w", err)
		}

		if err := os.WriteFile(privKeyPath, pem.EncodeToMemory(privateKeyBytes), 0o600); err != nil {
			return err
		}

		sshPublicKey, err := ssh.NewPublicKey(cryptoPublicKey)
		if err != nil {
			return err
		}

		publicKeyBytes := ssh.MarshalAuthorizedKey(sshPublicKey)

		if err := os.WriteFile(pubKeyPath, publicKeyBytes, 0o644); err != nil {
			return err
		}

		fmt.Printf("Your new public key is: \n\n%s\n", publicKeyBytes)
	}
	return nil
}

func checkServerHeartbeat(cmd *cobra.Command, _ []string) error {
	client, err := api.ClientFromEnvironment()
	if err != nil {
		return err
	}
	if err := client.Heartbeat(cmd.Context()); err != nil {
		if !strings.Contains(err.Error(), " refused") {
			return err
		}
		if err := startApp(cmd.Context(), client); err != nil {
			return errors.New("could not connect to ollama app, is it running?")
		}
	}
	return nil
}

func completionHandler(cmd *cobra.Command, args []string) error {
	var err error
	switch args[0] {
	case "bash":
		err = cmd.Root().GenBashCompletion(os.Stdout)
	case "zsh":
		err = cmd.Root().GenZshCompletion(os.Stdout)
	case "fish":
		err = cmd.Root().GenFishCompletion(os.Stdout, true)
	default:
		err = errors.New("unsupported shell. Supported shells: zsh, fish, bash")
	}
	if err != nil {
		fmt.Fprintf(os.Stderr, "error: %s\n", err)
	}
	return nil
}

func autocompleteModelName(_ *cobra.Command, _ []string, toComplete string) ([]string, cobra.ShellCompDirective) {
	log.Printf("autocomplete: %s", toComplete)
	client, err := api.ClientFromEnvironment()
	if err != nil {
		return nil, cobra.ShellCompDirectiveError
	}

	models, err := client.List(context.Background())
	if err != nil {
		return nil, cobra.ShellCompDirectiveError
	}

	var data []string

	for _, m := range models.Models {
		log.Printf("model: %s", m.Name)
		if strings.HasPrefix(m.Name, toComplete) {
			data = append(data, m.Name[:strings.IndexByte(m.Name, ':')])
		}
	}

	return data, cobra.ShellCompDirectiveNoFileComp
}

func doNotAutocomplete(_ *cobra.Command, _ []string, _ string) ([]string, cobra.ShellCompDirective) {
	return []string{}, cobra.ShellCompDirectiveNoFileComp
}

func versionHandler(cmd *cobra.Command, _ []string) {
	client, err := api.ClientFromEnvironment()
	if err != nil {
		return
	}

	serverVersion, err := client.Version(cmd.Context())
	if err != nil {
		fmt.Println("Warning: could not connect to a running Ollama instance")
	}

	if serverVersion != "" {
		fmt.Printf("ollama version is %s\n", serverVersion)
	}

	if serverVersion != version.Version {
		fmt.Printf("Warning: client version is %s\n", version.Version)
	}
}

func appendEnvDocs(cmd *cobra.Command, envs []envconfig.EnvVar) {
	if len(envs) == 0 {
		return
	}

	envUsage := `
Environment Variables:
`
	for _, e := range envs {
		envUsage += fmt.Sprintf("      %-24s   %s\n", e.Name, e.Description)
	}

	cmd.SetUsageTemplate(cmd.UsageTemplate() + envUsage)
}

func NewCLI() *cobra.Command {
	log.SetFlags(log.LstdFlags | log.Lshortfile)
	cobra.EnableCommandSorting = false

	if runtime.GOOS == "windows" && term.IsTerminal(int(os.Stdout.Fd())) {
		console.ConsoleFromFile(os.Stdin) //nolint:errcheck
	}

	rootCmd := &cobra.Command{
		Use:           "ollama",
		Short:         "Large language model runner",
		SilenceUsage:  true,
		SilenceErrors: true,
		CompletionOptions: cobra.CompletionOptions{
			DisableDefaultCmd: true,
		},
		Run: func(cmd *cobra.Command, args []string) {
			if version, _ := cmd.Flags().GetBool("version"); version {
				versionHandler(cmd, args)
				return
			}

			cmd.Print(cmd.UsageString())
		},
	}

	rootCmd.Flags().BoolP("version", "v", false, "Show version information")

	createCmd := &cobra.Command{
		Use:               "create MODEL",
		Short:             "Create a model from a Modelfile",
		Args:              cobra.ExactArgs(1),
		PreRunE:           checkServerHeartbeat,
		RunE:              CreateHandler,
		ValidArgsFunction: doNotAutocomplete,
	}

	createCmd.Flags().StringP("file", "f", "", "Name of the Modelfile (default \"Modelfile\"")
	createCmd.Flags().StringP("quantize", "q", "", "Quantize model to this level (e.g. q4_0)")

	showCmd := &cobra.Command{
		Use:               "show MODEL",
		Short:             "Show information for a model",
		Args:              cobra.ExactArgs(1),
		PreRunE:           checkServerHeartbeat,
		RunE:              ShowHandler,
		ValidArgsFunction: autocompleteModelName,
	}

	showCmd.Flags().Bool("license", false, "Show license of a model")
	showCmd.Flags().Bool("modelfile", false, "Show Modelfile of a model")
	showCmd.Flags().Bool("parameters", false, "Show parameters of a model")
	showCmd.Flags().Bool("template", false, "Show template of a model")
	showCmd.Flags().Bool("system", false, "Show system message of a model")

	runCmd := &cobra.Command{
		Use:               "run MODEL [PROMPT]",
		Short:             "Run a model",
		Args:              cobra.MinimumNArgs(1),
		PreRunE:           checkServerHeartbeat,
		RunE:              RunHandler,
		ValidArgsFunction: autocompleteModelName,
	}

	runCmd.Flags().String("keepalive", "", "Duration to keep a model loaded (e.g. 5m)")
	runCmd.Flags().Bool("verbose", false, "Show timings for response")
	runCmd.Flags().Bool("insecure", false, "Use an insecure registry")
	runCmd.Flags().Bool("nowordwrap", false, "Don't wrap words to the next line automatically")
	runCmd.Flags().String("format", "", "Response format (e.g. json)")

	stopCmd := &cobra.Command{
		Use:     "stop MODEL",
		Short:   "Stop a running model",
		Args:    cobra.ExactArgs(1),
		PreRunE: checkServerHeartbeat,
		RunE:    StopHandler,
	}

	serveCmd := &cobra.Command{
		Use:               "serve",
		Aliases:           []string{"start"},
		Short:             "Start ollama",
		Args:              cobra.ExactArgs(0),
		RunE:              RunServer,
		ValidArgsFunction: doNotAutocomplete,
	}

	pullCmd := &cobra.Command{
		Use:               "pull MODEL",
		Short:             "Pull a model from a registry",
		Args:              cobra.ExactArgs(1),
		PreRunE:           checkServerHeartbeat,
		RunE:              PullHandler,
		ValidArgsFunction: doNotAutocomplete,
	}

	pullCmd.Flags().Bool("insecure", false, "Use an insecure registry")

	pushCmd := &cobra.Command{
		Use:               "push MODEL",
		Short:             "Push a model to a registry",
		Args:              cobra.ExactArgs(1),
		PreRunE:           checkServerHeartbeat,
		RunE:              PushHandler,
		ValidArgsFunction: autocompleteModelName,
	}

	pushCmd.Flags().Bool("insecure", false, "Use an insecure registry")

	listCmd := &cobra.Command{
		Use:               "list",
		Aliases:           []string{"ls"},
		Short:             "List models",
		PreRunE:           checkServerHeartbeat,
		RunE:              ListHandler,
		ValidArgsFunction: doNotAutocomplete,
	}

	psCmd := &cobra.Command{
		Use:     "ps",
		Short:   "List running models",
		PreRunE: checkServerHeartbeat,
		RunE:    ListRunningHandler,
	}

	copyCmd := &cobra.Command{
		Use:               "cp SOURCE DESTINATION",
		Short:             "Copy a model",
		Args:              cobra.ExactArgs(2),
		PreRunE:           checkServerHeartbeat,
		RunE:              CopyHandler,
		ValidArgsFunction: autocompleteModelName,
	}

	deleteCmd := &cobra.Command{
		Use:               "rm MODEL [MODEL...]",
		Short:             "Remove a model",
		Args:              cobra.MinimumNArgs(1),
		PreRunE:           checkServerHeartbeat,
		RunE:              DeleteHandler,
		ValidArgsFunction: autocompleteModelName,
	}

	completionCmd := &cobra.Command{
		Use:                   "completion [bash|zsh|fish]",
		Short:                 "Generate completion scripts",
		DisableFlagsInUseLine: true,
		Hidden:                true,
		Args:                  cobra.ExactArgs(1),
		RunE:                  completionHandler,
		ValidArgsFunction: func(_ *cobra.Command, _ []string, toComplete string) ([]string, cobra.ShellCompDirective) {
			return []string{"bash", "zsh", "fish"}, cobra.ShellCompDirectiveNoFileComp
		},
	}

	runnerCmd := &cobra.Command{
		Use:    "runner",
		Short:  llama.PrintSystemInfo(),
		Hidden: true,
		RunE: func(cmd *cobra.Command, args []string) error {
			return runner.Execute(os.Args[1:])
		},
		FParseErrWhitelist: cobra.FParseErrWhitelist{UnknownFlags: true},
	}
	runnerCmd.SetHelpFunc(func(cmd *cobra.Command, args []string) {
		_ = runner.Execute(args[1:])
	})

	envVars := envconfig.AsMap()

	envs := []envconfig.EnvVar{envVars["OLLAMA_HOST"]}

	for _, cmd := range []*cobra.Command{
		createCmd,
		showCmd,
		runCmd,
		stopCmd,
		pullCmd,
		pushCmd,
		listCmd,
		psCmd,
		copyCmd,
		deleteCmd,
		serveCmd,
	} {
		switch cmd {
		case runCmd:
			appendEnvDocs(cmd, []envconfig.EnvVar{envVars["OLLAMA_HOST"], envVars["OLLAMA_NOHISTORY"]})
		case serveCmd:
			appendEnvDocs(cmd, []envconfig.EnvVar{
				envVars["OLLAMA_DEBUG"],
				envVars["OLLAMA_HOST"],
				envVars["OLLAMA_KEEP_ALIVE"],
				envVars["OLLAMA_MAX_LOADED_MODELS"],
				envVars["OLLAMA_MAX_QUEUE"],
				envVars["OLLAMA_MODELS"],
				envVars["OLLAMA_NUM_PARALLEL"],
				envVars["OLLAMA_NOPRUNE"],
				envVars["OLLAMA_ORIGINS"],
				envVars["OLLAMA_SCHED_SPREAD"],
				envVars["OLLAMA_TMPDIR"],
				envVars["OLLAMA_FLASH_ATTENTION"],
				envVars["OLLAMA_KV_CACHE_TYPE"],
				envVars["OLLAMA_LLM_LIBRARY"],
				envVars["OLLAMA_GPU_OVERHEAD"],
				envVars["OLLAMA_LOAD_TIMEOUT"],
			})
		default:
			appendEnvDocs(cmd, envs)
		}
	}

	rootCmd.AddCommand(
		serveCmd,
		createCmd,
		showCmd,
		runCmd,
		stopCmd,
		pullCmd,
		pushCmd,
		listCmd,
		psCmd,
		copyCmd,
		deleteCmd,
<<<<<<< HEAD
		completionCmd,
=======
		runnerCmd,
>>>>>>> f53f4198
	)

	return rootCmd
}<|MERGE_RESOLUTION|>--- conflicted
+++ resolved
@@ -1408,11 +1408,8 @@
 		psCmd,
 		copyCmd,
 		deleteCmd,
-<<<<<<< HEAD
 		completionCmd,
-=======
 		runnerCmd,
->>>>>>> f53f4198
 	)
 
 	return rootCmd
