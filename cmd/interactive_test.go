package cmd

import (
<<<<<<< HEAD
    "testing"
)



// Test generated using Keploy
func TestNormalizeFilePath_EscapedCharacters(t *testing.T) {
    input := `C:\\path\\to\\file\\with\\escaped\\characters\\file\\name\\space\\test\\file.txt`
    expected := `C:\path\to\file\with\escaped\characters\file\name\space\test\file.txt`
    result := normalizeFilePath(input)

    if result != expected {
        t.Errorf("Expected '%s', got '%s'", expected, result)
    }
}

// Test generated using Keploy
func TestExtractFileNames_ValidExtensions(t *testing.T) {
    input := "Here are some files: /path/to/image1.jpg ./image2.png C:\\images\\image3.jpeg"
    expected := []string{"/path/to/image1.jpg", "./image2.png", "C:\\images\\image3.jpeg"}
    result := extractFileNames(input)

    if len(result) != len(expected) {
        t.Fatalf("Expected %d file paths, got %d", len(expected), len(result))
    }
    for i, file := range result {
        if file != expected[i] {
            t.Errorf("Expected file path '%s', got '%s'", expected[i], file)
        }
    }
}
=======
	"testing"

	"github.com/stretchr/testify/assert"
)

func TestExtractFilenames(t *testing.T) {
	// Unix style paths
	input := ` some preamble 
 ./relative\ path/one.png inbetween1 ./not a valid two.jpg inbetween2 ./1.svg
/unescaped space /three.jpeg inbetween3 /valid\ path/dir/four.png "./quoted with spaces/five.JPG`
	res := extractFileNames(input)
	assert.Len(t, res, 5)
	assert.Contains(t, res[0], "one.png")
	assert.Contains(t, res[1], "two.jpg")
	assert.Contains(t, res[2], "three.jpeg")
	assert.Contains(t, res[3], "four.png")
	assert.Contains(t, res[4], "five.JPG")
	assert.NotContains(t, res[4], '"')
	assert.NotContains(t, res, "inbetween1")
	assert.NotContains(t, res, "./1.svg")

	// Windows style paths
	input = ` some preamble
 c:/users/jdoe/one.png inbetween1 c:/program files/someplace/two.jpg inbetween2 
 /absolute/nospace/three.jpeg inbetween3 /absolute/with space/four.png inbetween4
./relative\ path/five.JPG inbetween5 "./relative with/spaces/six.png inbetween6
d:\path with\spaces\seven.JPEG inbetween7 c:\users\jdoe\eight.png inbetween8 
 d:\program files\someplace\nine.png inbetween9 "E:\program files\someplace\ten.PNG some ending
`
	res = extractFileNames(input)
	assert.Len(t, res, 10)
	assert.NotContains(t, res, "inbetween2")
	assert.Contains(t, res[0], "one.png")
	assert.Contains(t, res[0], "c:")
	assert.Contains(t, res[1], "two.jpg")
	assert.Contains(t, res[1], "c:")
	assert.Contains(t, res[2], "three.jpeg")
	assert.Contains(t, res[3], "four.png")
	assert.Contains(t, res[4], "five.JPG")
	assert.Contains(t, res[5], "six.png")
	assert.Contains(t, res[6], "seven.JPEG")
	assert.Contains(t, res[6], "d:")
	assert.Contains(t, res[7], "eight.png")
	assert.Contains(t, res[7], "c:")
	assert.Contains(t, res[8], "nine.png")
	assert.Contains(t, res[8], "d:")
	assert.Contains(t, res[9], "ten.PNG")
	assert.Contains(t, res[9], "E:")
}
>>>>>>> 6ccb66f6
<|MERGE_RESOLUTION|>--- conflicted
+++ resolved
@@ -1,7 +1,6 @@
 package cmd
 
 import (
-<<<<<<< HEAD
     "testing"
 )
 
@@ -33,7 +32,7 @@
         }
     }
 }
-=======
+
 	"testing"
 
 	"github.com/stretchr/testify/assert"
@@ -82,5 +81,4 @@
 	assert.Contains(t, res[8], "d:")
 	assert.Contains(t, res[9], "ten.PNG")
 	assert.Contains(t, res[9], "E:")
-}
->>>>>>> 6ccb66f6
+}